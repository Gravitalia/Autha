[profile.release]
opt-level = 3
lto = true
codegen-units = 1
panic = "abort"
strip = true
debug = false

[profile.dev]
opt-level = 0
debug = true

<<<<<<< HEAD
[workspace]
members = [
    "autha",
    "crypto",
    "db",
]
resolver = "2"
=======
[dependencies]
tokio = { version = "1.32", features = ["full"] }
warp = { version = "0.3.5", features = ["tls"] }
serde = { version = "1", features = ["derive"] }
tonic = { version = "0.9.2", features = [ "tls", "gzip" ] }

r2d2 = "0.8.10"
r2d2-memcache = "0.6.0"
scylla = "0.9.0"
async-nats = "0.32.1"

chacha20poly1305 = "0.10.1"
rust-argon2 = "2.0.0"
sha3 = "0.10.8"
fpe = "0.6.1"
aes = "0.8.3"

regex = "1.9.5"
jsonwebtoken = "9.1.0"
lazy_static = "1.4.0"
hex = "0.4.3"
generic-array = "0.14.7"
serde_json = "1"
rand = "0.8.5"
totp-lite = "2.0.1"
reqwest = { version = "0.11", features = ["json"] }
anyhow = "1.0.75"
serde_yaml = "0.9"
uuid = { version = "1.5.0", features = ["v4"] }
prost = "0.12.1"
prost-types = "0.12.1"
log = "0.4"
fern = "0.6"

[build-dependencies]
tonic-build = { version = "0.10.0", features = [ "prost" ] }
>>>>>>> 79444e7c
<|MERGE_RESOLUTION|>--- conflicted
+++ resolved
@@ -10,49 +10,10 @@
 opt-level = 0
 debug = true
 
-<<<<<<< HEAD
 [workspace]
 members = [
     "autha",
     "crypto",
     "db",
 ]
-resolver = "2"
-=======
-[dependencies]
-tokio = { version = "1.32", features = ["full"] }
-warp = { version = "0.3.5", features = ["tls"] }
-serde = { version = "1", features = ["derive"] }
-tonic = { version = "0.9.2", features = [ "tls", "gzip" ] }
-
-r2d2 = "0.8.10"
-r2d2-memcache = "0.6.0"
-scylla = "0.9.0"
-async-nats = "0.32.1"
-
-chacha20poly1305 = "0.10.1"
-rust-argon2 = "2.0.0"
-sha3 = "0.10.8"
-fpe = "0.6.1"
-aes = "0.8.3"
-
-regex = "1.9.5"
-jsonwebtoken = "9.1.0"
-lazy_static = "1.4.0"
-hex = "0.4.3"
-generic-array = "0.14.7"
-serde_json = "1"
-rand = "0.8.5"
-totp-lite = "2.0.1"
-reqwest = { version = "0.11", features = ["json"] }
-anyhow = "1.0.75"
-serde_yaml = "0.9"
-uuid = { version = "1.5.0", features = ["v4"] }
-prost = "0.12.1"
-prost-types = "0.12.1"
-log = "0.4"
-fern = "0.6"
-
-[build-dependencies]
-tonic-build = { version = "0.10.0", features = [ "prost" ] }
->>>>>>> 79444e7c
+resolver = "2"