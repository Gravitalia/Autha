{
<<<<<<< HEAD
  "checksum": "bc03dd01be4e164c50a42326f218c67192927477c0ef1a546107442cfef9b861",
=======
  "checksum": "1009bd4101953a2b4f0c6e6758ff8abf4a18f2323f70b25cff19bbe86b86dcda",
>>>>>>> b9c8f37e
  "crates": {
    "addr2line 0.21.0": {
      "name": "addr2line",
      "version": "0.21.0",
      "repository": {
        "Http": {
          "url": "https://crates.io/api/v1/crates/addr2line/0.21.0/download",
          "sha256": "8a30b2e23b9e17a9f90641c7ab1549cd9b44f296d3ccbf309d2863cfe398a0cb"
        }
      },
      "targets": [
        {
          "Library": {
            "crate_name": "addr2line",
            "crate_root": "src/lib.rs",
            "srcs": [
              "**/*.rs"
            ]
          }
        }
      ],
      "library_target_name": "addr2line",
      "common_attrs": {
        "compile_data_glob": [
          "**"
        ],
        "deps": {
          "common": [
            {
              "id": "gimli 0.28.1",
              "target": "gimli"
            }
          ],
          "selects": {}
        },
        "edition": "2018",
        "version": "0.21.0"
      },
      "license": "Apache-2.0 OR MIT"
    },
    "adler 1.0.2": {
      "name": "adler",
      "version": "1.0.2",
      "repository": {
        "Http": {
          "url": "https://crates.io/api/v1/crates/adler/1.0.2/download",
          "sha256": "f26201604c87b1e01bd3d98f8d5d9a8fcbb815e8cedb41ffccbeb4bf593a35fe"
        }
      },
      "targets": [
        {
          "Library": {
            "crate_name": "adler",
            "crate_root": "src/lib.rs",
            "srcs": [
              "**/*.rs"
            ]
          }
        }
      ],
      "library_target_name": "adler",
      "common_attrs": {
        "compile_data_glob": [
          "**"
        ],
        "edition": "2015",
        "version": "1.0.2"
      },
      "license": "0BSD OR MIT OR Apache-2.0"
    },
    "aes 0.8.3": {
      "name": "aes",
      "version": "0.8.3",
      "repository": {
        "Http": {
          "url": "https://crates.io/api/v1/crates/aes/0.8.3/download",
          "sha256": "ac1f845298e95f983ff1944b728ae08b8cebab80d684f0a832ed0fc74dfa27e2"
        }
      },
      "targets": [
        {
          "Library": {
            "crate_name": "aes",
            "crate_root": "src/lib.rs",
            "srcs": [
              "**/*.rs"
            ]
          }
        }
      ],
      "library_target_name": "aes",
      "common_attrs": {
        "compile_data_glob": [
          "**"
        ],
        "deps": {
          "common": [
            {
              "id": "cfg-if 1.0.0",
              "target": "cfg_if"
            },
            {
              "id": "cipher 0.4.4",
              "target": "cipher"
            }
          ],
          "selects": {
            "cfg(any(target_arch = \"aarch64\", target_arch = \"x86_64\", target_arch = \"x86\"))": [
              {
                "id": "cpufeatures 0.2.11",
                "target": "cpufeatures"
              }
            ]
          }
        },
        "edition": "2021",
        "version": "0.8.3"
      },
      "license": "MIT OR Apache-2.0"
    },
    "aho-corasick 1.1.2": {
      "name": "aho-corasick",
      "version": "1.1.2",
      "repository": {
        "Http": {
          "url": "https://crates.io/api/v1/crates/aho-corasick/1.1.2/download",
          "sha256": "b2969dcb958b36655471fc61f7e416fa76033bdd4bfed0678d8fee1e2d07a1f0"
        }
      },
      "targets": [
        {
          "Library": {
            "crate_name": "aho_corasick",
            "crate_root": "src/lib.rs",
            "srcs": [
              "**/*.rs"
            ]
          }
        }
      ],
      "library_target_name": "aho_corasick",
      "common_attrs": {
        "compile_data_glob": [
          "**"
        ],
        "crate_features": {
          "common": [
            "default",
            "perf-literal",
            "std"
          ],
          "selects": {}
        },
        "deps": {
          "common": [
            {
              "id": "memchr 2.7.1",
              "target": "memchr"
            }
          ],
          "selects": {}
        },
        "edition": "2021",
        "version": "1.1.2"
      },
      "license": "Unlicense OR MIT"
    },
    "android-tzdata 0.1.1": {
      "name": "android-tzdata",
      "version": "0.1.1",
      "repository": {
        "Http": {
          "url": "https://crates.io/api/v1/crates/android-tzdata/0.1.1/download",
          "sha256": "e999941b234f3131b00bc13c22d06e8c5ff726d1b6318ac7eb276997bbb4fef0"
        }
      },
      "targets": [
        {
          "Library": {
            "crate_name": "android_tzdata",
            "crate_root": "src/lib.rs",
            "srcs": [
              "**/*.rs"
            ]
          }
        }
      ],
      "library_target_name": "android_tzdata",
      "common_attrs": {
        "compile_data_glob": [
          "**"
        ],
        "edition": "2018",
        "version": "0.1.1"
      },
      "license": "MIT OR Apache-2.0"
    },
    "android_system_properties 0.1.5": {
      "name": "android_system_properties",
      "version": "0.1.5",
      "repository": {
        "Http": {
          "url": "https://crates.io/api/v1/crates/android_system_properties/0.1.5/download",
          "sha256": "819e7219dbd41043ac279b19830f2efc897156490d7fd6ea916720117ee66311"
        }
      },
      "targets": [
        {
          "Library": {
            "crate_name": "android_system_properties",
            "crate_root": "src/lib.rs",
            "srcs": [
              "**/*.rs"
            ]
          }
        }
      ],
      "library_target_name": "android_system_properties",
      "common_attrs": {
        "compile_data_glob": [
          "**"
        ],
        "deps": {
          "common": [
            {
              "id": "libc 0.2.151",
              "target": "libc"
            }
          ],
          "selects": {}
        },
        "edition": "2018",
        "version": "0.1.5"
      },
      "license": "MIT/Apache-2.0"
    },
    "anes 0.1.6": {
      "name": "anes",
      "version": "0.1.6",
      "repository": {
        "Http": {
          "url": "https://crates.io/api/v1/crates/anes/0.1.6/download",
          "sha256": "4b46cbb362ab8752921c97e041f5e366ee6297bd428a31275b9fcf1e380f7299"
        }
      },
      "targets": [
        {
          "Library": {
            "crate_name": "anes",
            "crate_root": "src/lib.rs",
            "srcs": [
              "**/*.rs"
            ]
          }
        }
      ],
      "library_target_name": "anes",
      "common_attrs": {
        "compile_data_glob": [
          "**"
        ],
        "crate_features": {
          "common": [
            "default"
          ],
          "selects": {}
        },
        "edition": "2018",
        "version": "0.1.6"
      },
      "license": "MIT OR Apache-2.0"
    },
    "anstyle 1.0.4": {
      "name": "anstyle",
      "version": "1.0.4",
      "repository": {
        "Http": {
          "url": "https://crates.io/api/v1/crates/anstyle/1.0.4/download",
          "sha256": "7079075b41f533b8c61d2a4d073c4676e1f8b249ff94a393b0595db304e0dd87"
        }
      },
      "targets": [
        {
          "Library": {
            "crate_name": "anstyle",
            "crate_root": "src/lib.rs",
            "srcs": [
              "**/*.rs"
            ]
          }
        }
      ],
      "library_target_name": "anstyle",
      "common_attrs": {
        "compile_data_glob": [
          "**"
        ],
        "crate_features": {
          "common": [
            "default",
            "std"
          ],
          "selects": {}
        },
        "edition": "2021",
        "version": "1.0.4"
      },
      "license": "MIT OR Apache-2.0"
    },
    "anyhow 1.0.79": {
      "name": "anyhow",
      "version": "1.0.79",
      "repository": {
        "Http": {
          "url": "https://crates.io/api/v1/crates/anyhow/1.0.79/download",
          "sha256": "080e9890a082662b09c1ad45f567faeeb47f22b5fb23895fbe1e651e718e25ca"
        }
      },
      "targets": [
        {
          "Library": {
            "crate_name": "anyhow",
            "crate_root": "src/lib.rs",
            "srcs": [
              "**/*.rs"
            ]
          }
        },
        {
          "BuildScript": {
            "crate_name": "build_script_build",
            "crate_root": "build.rs",
            "srcs": [
              "**/*.rs"
            ]
          }
        }
      ],
      "library_target_name": "anyhow",
      "common_attrs": {
        "compile_data_glob": [
          "**"
        ],
        "crate_features": {
          "common": [
            "default",
            "std"
          ],
          "selects": {}
        },
        "deps": {
          "common": [
            {
              "id": "anyhow 1.0.79",
              "target": "build_script_build"
            }
          ],
          "selects": {}
        },
        "edition": "2018",
        "version": "1.0.79"
      },
      "build_script_attrs": {
        "data_glob": [
          "**"
        ]
      },
      "license": "MIT OR Apache-2.0"
    },
    "arc-swap 1.6.0": {
      "name": "arc-swap",
      "version": "1.6.0",
      "repository": {
        "Http": {
          "url": "https://crates.io/api/v1/crates/arc-swap/1.6.0/download",
          "sha256": "bddcadddf5e9015d310179a59bb28c4d4b9920ad0f11e8e14dbadf654890c9a6"
        }
      },
      "targets": [
        {
          "Library": {
            "crate_name": "arc_swap",
            "crate_root": "src/lib.rs",
            "srcs": [
              "**/*.rs"
            ]
          }
        }
      ],
      "library_target_name": "arc_swap",
      "common_attrs": {
        "compile_data_glob": [
          "**"
        ],
        "edition": "2018",
        "version": "1.6.0"
      },
      "license": "MIT OR Apache-2.0"
    },
    "arrayref 0.3.7": {
      "name": "arrayref",
      "version": "0.3.7",
      "repository": {
        "Http": {
          "url": "https://crates.io/api/v1/crates/arrayref/0.3.7/download",
          "sha256": "6b4930d2cb77ce62f89ee5d5289b4ac049559b1c45539271f5ed4fdc7db34545"
        }
      },
      "targets": [
        {
          "Library": {
            "crate_name": "arrayref",
            "crate_root": "src/lib.rs",
            "srcs": [
              "**/*.rs"
            ]
          }
        }
      ],
      "library_target_name": "arrayref",
      "common_attrs": {
        "compile_data_glob": [
          "**"
        ],
        "edition": "2015",
        "version": "0.3.7"
      },
      "license": "BSD-2-Clause"
    },
    "arrayvec 0.7.4": {
      "name": "arrayvec",
      "version": "0.7.4",
      "repository": {
        "Http": {
          "url": "https://crates.io/api/v1/crates/arrayvec/0.7.4/download",
          "sha256": "96d30a06541fbafbc7f82ed10c06164cfbd2c401138f6addd8404629c4b16711"
        }
      },
      "targets": [
        {
          "Library": {
            "crate_name": "arrayvec",
            "crate_root": "src/lib.rs",
            "srcs": [
              "**/*.rs"
            ]
          }
        }
      ],
      "library_target_name": "arrayvec",
      "common_attrs": {
        "compile_data_glob": [
          "**"
        ],
        "edition": "2018",
        "version": "0.7.4"
      },
      "license": "MIT OR Apache-2.0"
    },
    "async-stream 0.3.5": {
      "name": "async-stream",
      "version": "0.3.5",
      "repository": {
        "Http": {
          "url": "https://crates.io/api/v1/crates/async-stream/0.3.5/download",
          "sha256": "cd56dd203fef61ac097dd65721a419ddccb106b2d2b70ba60a6b529f03961a51"
        }
      },
      "targets": [
        {
          "Library": {
            "crate_name": "async_stream",
            "crate_root": "src/lib.rs",
            "srcs": [
              "**/*.rs"
            ]
          }
        }
      ],
      "library_target_name": "async_stream",
      "common_attrs": {
        "compile_data_glob": [
          "**"
        ],
        "deps": {
          "common": [
            {
              "id": "futures-core 0.3.30",
              "target": "futures_core"
            },
            {
              "id": "pin-project-lite 0.2.13",
              "target": "pin_project_lite"
            }
          ],
          "selects": {}
        },
        "edition": "2018",
        "proc_macro_deps": {
          "common": [
            {
              "id": "async-stream-impl 0.3.5",
              "target": "async_stream_impl"
            }
          ],
          "selects": {}
        },
        "version": "0.3.5"
      },
      "license": "MIT"
    },
    "async-stream-impl 0.3.5": {
      "name": "async-stream-impl",
      "version": "0.3.5",
      "repository": {
        "Http": {
          "url": "https://crates.io/api/v1/crates/async-stream-impl/0.3.5/download",
          "sha256": "16e62a023e7c117e27523144c5d2459f4397fcc3cab0085af8e2224f643a0193"
        }
      },
      "targets": [
        {
          "ProcMacro": {
            "crate_name": "async_stream_impl",
            "crate_root": "src/lib.rs",
            "srcs": [
              "**/*.rs"
            ]
          }
        }
      ],
      "library_target_name": "async_stream_impl",
      "common_attrs": {
        "compile_data_glob": [
          "**"
        ],
        "deps": {
          "common": [
            {
              "id": "proc-macro2 1.0.74",
              "target": "proc_macro2"
            },
            {
              "id": "quote 1.0.35",
              "target": "quote"
            },
            {
              "id": "syn 2.0.46",
              "target": "syn"
            }
          ],
          "selects": {}
        },
        "edition": "2018",
        "version": "0.3.5"
      },
      "license": "MIT"
    },
    "async-trait 0.1.77": {
      "name": "async-trait",
      "version": "0.1.77",
      "repository": {
        "Http": {
          "url": "https://crates.io/api/v1/crates/async-trait/0.1.77/download",
          "sha256": "c980ee35e870bd1a4d2c8294d4c04d0499e67bca1e4b5cefcc693c2fa00caea9"
        }
      },
      "targets": [
        {
          "ProcMacro": {
            "crate_name": "async_trait",
            "crate_root": "src/lib.rs",
            "srcs": [
              "**/*.rs"
            ]
          }
        },
        {
          "BuildScript": {
            "crate_name": "build_script_build",
            "crate_root": "build.rs",
            "srcs": [
              "**/*.rs"
            ]
          }
        }
      ],
      "library_target_name": "async_trait",
      "common_attrs": {
        "compile_data_glob": [
          "**"
        ],
        "deps": {
          "common": [
            {
              "id": "async-trait 0.1.77",
              "target": "build_script_build"
            },
            {
              "id": "proc-macro2 1.0.74",
              "target": "proc_macro2"
            },
            {
              "id": "quote 1.0.35",
              "target": "quote"
            },
            {
              "id": "syn 2.0.46",
              "target": "syn"
            }
          ],
          "selects": {}
        },
        "edition": "2021",
        "version": "0.1.77"
      },
      "build_script_attrs": {
        "data_glob": [
          "**"
        ]
      },
      "license": "MIT OR Apache-2.0"
    },
    "autha 3.0.0": {
      "name": "autha",
      "version": "3.0.0",
      "repository": null,
      "targets": [
        {
          "BuildScript": {
            "crate_name": "build_script_build",
            "crate_root": "build.rs",
            "srcs": [
              "**/*.rs"
            ]
          }
        }
      ],
      "library_target_name": null,
      "common_attrs": {
        "compile_data_glob": [
          "**"
        ],
        "deps": {
          "common": [
            {
              "id": "anyhow 1.0.79",
              "target": "anyhow"
            },
            {
              "id": "autha 3.0.0",
              "target": "build_script_build"
            },
            {
              "id": "chrono 0.4.31",
              "target": "chrono"
            },
            {
              "id": "fern 0.6.2",
              "target": "fern"
            },
            {
              "id": "hex 0.4.3",
              "target": "hex"
            },
            {
              "id": "isolang 2.4.0",
              "target": "isolang"
            },
            {
              "id": "jsonwebtoken 9.2.0",
              "target": "jsonwebtoken"
            },
            {
              "id": "lazy_static 1.4.0",
              "target": "lazy_static"
            },
            {
              "id": "log 0.4.20",
              "target": "log"
            },
            {
              "id": "prost 0.12.3",
              "target": "prost"
            },
            {
              "id": "prost-types 0.12.3",
              "target": "prost_types"
            },
            {
              "id": "regex 1.10.2",
              "target": "regex"
            },
            {
              "id": "reqwest 0.11.23",
              "target": "reqwest"
            },
            {
              "id": "serde 1.0.194",
              "target": "serde"
            },
            {
              "id": "serde_json 1.0.111",
              "target": "serde_json"
            },
            {
              "id": "serde_yaml 0.9.30",
              "target": "serde_yaml"
            },
            {
              "id": "tokio 1.35.1",
              "target": "tokio"
            },
            {
              "id": "tonic 0.10.2",
              "target": "tonic"
            },
            {
              "id": "totp-lite 2.0.1",
              "target": "totp_lite"
            },
            {
              "id": "uuid 1.6.1",
              "target": "uuid"
            },
            {
              "id": "warp 0.3.6",
              "target": "warp"
            }
          ],
          "selects": {}
        },
        "edition": "2021",
        "version": "3.0.0"
      },
      "build_script_attrs": {
        "data_glob": [
          "**"
        ],
        "deps": {
          "common": [
            {
              "id": "tonic-build 0.10.2",
              "target": "tonic_build"
            }
          ],
          "selects": {}
        }
      },
      "license": null
    },
    "autocfg 1.1.0": {
      "name": "autocfg",
      "version": "1.1.0",
      "repository": {
        "Http": {
          "url": "https://crates.io/api/v1/crates/autocfg/1.1.0/download",
          "sha256": "d468802bab17cbc0cc575e9b053f41e72aa36bfa6b7f55e3529ffa43161b97fa"
        }
      },
      "targets": [
        {
          "Library": {
            "crate_name": "autocfg",
            "crate_root": "src/lib.rs",
            "srcs": [
              "**/*.rs"
            ]
          }
        }
      ],
      "library_target_name": "autocfg",
      "common_attrs": {
        "compile_data_glob": [
          "**"
        ],
        "edition": "2015",
        "version": "1.1.0"
      },
      "license": "Apache-2.0 OR MIT"
    },
    "axum 0.6.20": {
      "name": "axum",
      "version": "0.6.20",
      "repository": {
        "Http": {
          "url": "https://crates.io/api/v1/crates/axum/0.6.20/download",
          "sha256": "3b829e4e32b91e643de6eafe82b1d90675f5874230191a4ffbc1b336dec4d6bf"
        }
      },
      "targets": [
        {
          "Library": {
            "crate_name": "axum",
            "crate_root": "src/lib.rs",
            "srcs": [
              "**/*.rs"
            ]
          }
        },
        {
          "BuildScript": {
            "crate_name": "build_script_build",
            "crate_root": "build.rs",
            "srcs": [
              "**/*.rs"
            ]
          }
        }
      ],
      "library_target_name": "axum",
      "common_attrs": {
        "compile_data_glob": [
          "**"
        ],
        "deps": {
          "common": [
            {
              "id": "axum 0.6.20",
              "target": "build_script_build"
            },
            {
              "id": "axum-core 0.3.4",
              "target": "axum_core"
            },
            {
              "id": "bitflags 1.3.2",
              "target": "bitflags"
            },
            {
              "id": "bytes 1.5.0",
              "target": "bytes"
            },
            {
              "id": "futures-util 0.3.30",
              "target": "futures_util"
            },
            {
              "id": "http 0.2.11",
              "target": "http"
            },
            {
              "id": "http-body 0.4.6",
              "target": "http_body"
            },
            {
              "id": "hyper 0.14.28",
              "target": "hyper"
            },
            {
              "id": "itoa 1.0.10",
              "target": "itoa"
            },
            {
              "id": "matchit 0.7.3",
              "target": "matchit"
            },
            {
              "id": "memchr 2.7.1",
              "target": "memchr"
            },
            {
              "id": "mime 0.3.17",
              "target": "mime"
            },
            {
              "id": "percent-encoding 2.3.1",
              "target": "percent_encoding"
            },
            {
              "id": "pin-project-lite 0.2.13",
              "target": "pin_project_lite"
            },
            {
              "id": "serde 1.0.194",
              "target": "serde"
            },
            {
              "id": "sync_wrapper 0.1.2",
              "target": "sync_wrapper"
            },
            {
              "id": "tower 0.4.13",
              "target": "tower"
            },
            {
              "id": "tower-layer 0.3.2",
              "target": "tower_layer"
            },
            {
              "id": "tower-service 0.3.2",
              "target": "tower_service"
            }
          ],
          "selects": {}
        },
        "edition": "2021",
        "proc_macro_deps": {
          "common": [
            {
              "id": "async-trait 0.1.77",
              "target": "async_trait"
            }
          ],
          "selects": {}
        },
        "version": "0.6.20"
      },
      "build_script_attrs": {
        "data_glob": [
          "**"
        ],
        "proc_macro_deps": {
          "common": [
            {
              "id": "rustversion 1.0.14",
              "target": "rustversion"
            }
          ],
          "selects": {}
        }
      },
      "license": "MIT"
    },
    "axum-core 0.3.4": {
      "name": "axum-core",
      "version": "0.3.4",
      "repository": {
        "Http": {
          "url": "https://crates.io/api/v1/crates/axum-core/0.3.4/download",
          "sha256": "759fa577a247914fd3f7f76d62972792636412fbfd634cd452f6a385a74d2d2c"
        }
      },
      "targets": [
        {
          "Library": {
            "crate_name": "axum_core",
            "crate_root": "src/lib.rs",
            "srcs": [
              "**/*.rs"
            ]
          }
        },
        {
          "BuildScript": {
            "crate_name": "build_script_build",
            "crate_root": "build.rs",
            "srcs": [
              "**/*.rs"
            ]
          }
        }
      ],
      "library_target_name": "axum_core",
      "common_attrs": {
        "compile_data_glob": [
          "**"
        ],
        "deps": {
          "common": [
            {
              "id": "axum-core 0.3.4",
              "target": "build_script_build"
            },
            {
              "id": "bytes 1.5.0",
              "target": "bytes"
            },
            {
              "id": "futures-util 0.3.30",
              "target": "futures_util"
            },
            {
              "id": "http 0.2.11",
              "target": "http"
            },
            {
              "id": "http-body 0.4.6",
              "target": "http_body"
            },
            {
              "id": "mime 0.3.17",
              "target": "mime"
            },
            {
              "id": "tower-layer 0.3.2",
              "target": "tower_layer"
            },
            {
              "id": "tower-service 0.3.2",
              "target": "tower_service"
            }
          ],
          "selects": {}
        },
        "edition": "2021",
        "proc_macro_deps": {
          "common": [
            {
              "id": "async-trait 0.1.77",
              "target": "async_trait"
            }
          ],
          "selects": {}
        },
        "version": "0.3.4"
      },
      "build_script_attrs": {
        "data_glob": [
          "**"
        ],
        "proc_macro_deps": {
          "common": [
            {
              "id": "rustversion 1.0.14",
              "target": "rustversion"
            }
          ],
          "selects": {}
        }
      },
      "license": "MIT"
    },
    "backtrace 0.3.69": {
      "name": "backtrace",
      "version": "0.3.69",
      "repository": {
        "Http": {
          "url": "https://crates.io/api/v1/crates/backtrace/0.3.69/download",
          "sha256": "2089b7e3f35b9dd2d0ed921ead4f6d318c27680d4a5bd167b3ee120edb105837"
        }
      },
      "targets": [
        {
          "Library": {
            "crate_name": "backtrace",
            "crate_root": "src/lib.rs",
            "srcs": [
              "**/*.rs"
            ]
          }
        },
        {
          "BuildScript": {
            "crate_name": "build_script_build",
            "crate_root": "build.rs",
            "srcs": [
              "**/*.rs"
            ]
          }
        }
      ],
      "library_target_name": "backtrace",
      "common_attrs": {
        "compile_data_glob": [
          "**"
        ],
        "deps": {
          "common": [
            {
              "id": "backtrace 0.3.69",
              "target": "build_script_build"
            },
            {
              "id": "cfg-if 1.0.0",
              "target": "cfg_if"
            },
            {
              "id": "rustc-demangle 0.1.23",
              "target": "rustc_demangle"
            }
          ],
          "selects": {
            "cfg(not(all(windows, target_env = \"msvc\", not(target_vendor = \"uwp\"))))": [
              {
                "id": "addr2line 0.21.0",
                "target": "addr2line"
              },
              {
                "id": "libc 0.2.151",
                "target": "libc"
              },
              {
                "id": "miniz_oxide 0.7.1",
                "target": "miniz_oxide"
              },
              {
                "id": "object 0.32.2",
                "target": "object"
              }
            ]
          }
        },
        "edition": "2018",
        "version": "0.3.69"
      },
      "build_script_attrs": {
        "data_glob": [
          "**"
        ],
        "deps": {
          "common": [
            {
              "id": "cc 1.0.83",
              "target": "cc"
            }
          ],
          "selects": {}
        }
      },
      "license": "MIT OR Apache-2.0"
    },
    "base64 0.21.5": {
      "name": "base64",
      "version": "0.21.5",
      "repository": {
        "Http": {
          "url": "https://crates.io/api/v1/crates/base64/0.21.5/download",
          "sha256": "35636a1494ede3b646cc98f74f8e62c773a38a659ebc777a2cf26b9b74171df9"
        }
      },
      "targets": [
        {
          "Library": {
            "crate_name": "base64",
            "crate_root": "src/lib.rs",
            "srcs": [
              "**/*.rs"
            ]
          }
        }
      ],
      "library_target_name": "base64",
      "common_attrs": {
        "compile_data_glob": [
          "**"
        ],
        "crate_features": {
          "common": [
            "alloc",
            "default",
            "std"
          ],
          "selects": {}
        },
        "edition": "2018",
        "version": "0.21.5"
      },
      "license": "MIT OR Apache-2.0"
    },
    "bigdecimal 0.2.2": {
      "name": "bigdecimal",
      "version": "0.2.2",
      "repository": {
        "Http": {
          "url": "https://crates.io/api/v1/crates/bigdecimal/0.2.2/download",
          "sha256": "d1e50562e37200edf7c6c43e54a08e64a5553bfb59d9c297d5572512aa517256"
        }
      },
      "targets": [
        {
          "Library": {
            "crate_name": "bigdecimal",
            "crate_root": "src/lib.rs",
            "srcs": [
              "**/*.rs"
            ]
          }
        }
      ],
      "library_target_name": "bigdecimal",
      "common_attrs": {
        "compile_data_glob": [
          "**"
        ],
        "deps": {
          "common": [
            {
              "id": "num-bigint 0.3.3",
              "target": "num_bigint"
            },
            {
              "id": "num-integer 0.1.45",
              "target": "num_integer"
            },
            {
              "id": "num-traits 0.2.17",
              "target": "num_traits"
            }
          ],
          "selects": {}
        },
        "edition": "2015",
        "version": "0.2.2"
      },
      "license": "MIT/Apache-2.0"
    },
    "bit_field 0.10.2": {
      "name": "bit_field",
      "version": "0.10.2",
      "repository": {
        "Http": {
          "url": "https://crates.io/api/v1/crates/bit_field/0.10.2/download",
          "sha256": "dc827186963e592360843fb5ba4b973e145841266c1357f7180c43526f2e5b61"
        }
      },
      "targets": [
        {
          "Library": {
            "crate_name": "bit_field",
            "crate_root": "src/lib.rs",
            "srcs": [
              "**/*.rs"
            ]
          }
        }
      ],
      "library_target_name": "bit_field",
      "common_attrs": {
        "compile_data_glob": [
          "**"
        ],
        "edition": "2015",
        "version": "0.10.2"
      },
      "license": "Apache-2.0/MIT"
    },
    "bitflags 1.3.2": {
      "name": "bitflags",
      "version": "1.3.2",
      "repository": {
        "Http": {
          "url": "https://crates.io/api/v1/crates/bitflags/1.3.2/download",
          "sha256": "bef38d45163c2f1dde094a7dfd33ccf595c92905c8f8f4fdc18d06fb1037718a"
        }
      },
      "targets": [
        {
          "Library": {
            "crate_name": "bitflags",
            "crate_root": "src/lib.rs",
            "srcs": [
              "**/*.rs"
            ]
          }
        }
      ],
      "library_target_name": "bitflags",
      "common_attrs": {
        "compile_data_glob": [
          "**"
        ],
        "crate_features": {
          "common": [
            "default"
          ],
          "selects": {}
        },
        "edition": "2018",
        "version": "1.3.2"
      },
      "license": "MIT/Apache-2.0"
    },
    "bitflags 2.4.1": {
      "name": "bitflags",
      "version": "2.4.1",
      "repository": {
        "Http": {
          "url": "https://crates.io/api/v1/crates/bitflags/2.4.1/download",
          "sha256": "327762f6e5a765692301e5bb513e0d9fef63be86bbc14528052b1cd3e6f03e07"
        }
      },
      "targets": [
        {
          "Library": {
            "crate_name": "bitflags",
            "crate_root": "src/lib.rs",
            "srcs": [
              "**/*.rs"
            ]
          }
        }
      ],
      "library_target_name": "bitflags",
      "common_attrs": {
        "compile_data_glob": [
          "**"
        ],
        "crate_features": {
          "common": [
            "std"
          ],
          "selects": {}
        },
        "edition": "2021",
        "version": "2.4.1"
      },
      "license": "MIT OR Apache-2.0"
    },
    "blake2b_simd 1.0.2": {
      "name": "blake2b_simd",
      "version": "1.0.2",
      "repository": {
        "Http": {
          "url": "https://crates.io/api/v1/crates/blake2b_simd/1.0.2/download",
          "sha256": "23285ad32269793932e830392f2fe2f83e26488fd3ec778883a93c8323735780"
        }
      },
      "targets": [
        {
          "Library": {
            "crate_name": "blake2b_simd",
            "crate_root": "src/lib.rs",
            "srcs": [
              "**/*.rs"
            ]
          }
        }
      ],
      "library_target_name": "blake2b_simd",
      "common_attrs": {
        "compile_data_glob": [
          "**"
        ],
        "crate_features": {
          "common": [
            "default",
            "std"
          ],
          "selects": {}
        },
        "deps": {
          "common": [
            {
              "id": "arrayref 0.3.7",
              "target": "arrayref"
            },
            {
              "id": "arrayvec 0.7.4",
              "target": "arrayvec"
            },
            {
              "id": "constant_time_eq 0.3.0",
              "target": "constant_time_eq"
            }
          ],
          "selects": {}
        },
        "edition": "2018",
        "version": "1.0.2"
      },
      "license": "MIT"
    },
    "block-buffer 0.10.4": {
      "name": "block-buffer",
      "version": "0.10.4",
      "repository": {
        "Http": {
          "url": "https://crates.io/api/v1/crates/block-buffer/0.10.4/download",
          "sha256": "3078c7629b62d3f0439517fa394996acacc5cbc91c5a20d8c658e77abd503a71"
        }
      },
      "targets": [
        {
          "Library": {
            "crate_name": "block_buffer",
            "crate_root": "src/lib.rs",
            "srcs": [
              "**/*.rs"
            ]
          }
        }
      ],
      "library_target_name": "block_buffer",
      "common_attrs": {
        "compile_data_glob": [
          "**"
        ],
        "deps": {
          "common": [
            {
              "id": "generic-array 0.14.7",
              "target": "generic_array"
            }
          ],
          "selects": {}
        },
        "edition": "2018",
        "version": "0.10.4"
      },
      "license": "MIT OR Apache-2.0"
    },
    "bumpalo 3.14.0": {
      "name": "bumpalo",
      "version": "3.14.0",
      "repository": {
        "Http": {
          "url": "https://crates.io/api/v1/crates/bumpalo/3.14.0/download",
          "sha256": "7f30e7476521f6f8af1a1c4c0b8cc94f0bee37d91763d0ca2665f299b6cd8aec"
        }
      },
      "targets": [
        {
          "Library": {
            "crate_name": "bumpalo",
            "crate_root": "src/lib.rs",
            "srcs": [
              "**/*.rs"
            ]
          }
        }
      ],
      "library_target_name": "bumpalo",
      "common_attrs": {
        "compile_data_glob": [
          "**"
        ],
        "crate_features": {
          "common": [
            "default"
          ],
          "selects": {}
        },
        "edition": "2021",
        "version": "3.14.0"
      },
      "license": "MIT OR Apache-2.0"
    },
    "bytemuck 1.14.0": {
      "name": "bytemuck",
      "version": "1.14.0",
      "repository": {
        "Http": {
          "url": "https://crates.io/api/v1/crates/bytemuck/1.14.0/download",
          "sha256": "374d28ec25809ee0e23827c2ab573d729e293f281dfe393500e7ad618baa61c6"
        }
      },
      "targets": [
        {
          "Library": {
            "crate_name": "bytemuck",
            "crate_root": "src/lib.rs",
            "srcs": [
              "**/*.rs"
            ]
          }
        }
      ],
      "library_target_name": "bytemuck",
      "common_attrs": {
        "compile_data_glob": [
          "**"
        ],
        "crate_features": {
          "common": [
            "extern_crate_alloc"
          ],
          "selects": {}
        },
        "edition": "2018",
        "version": "1.14.0"
      },
      "license": "Zlib OR Apache-2.0 OR MIT"
    },
    "byteorder 1.5.0": {
      "name": "byteorder",
      "version": "1.5.0",
      "repository": {
        "Http": {
          "url": "https://crates.io/api/v1/crates/byteorder/1.5.0/download",
          "sha256": "1fd0f2584146f6f2ef48085050886acf353beff7305ebd1ae69500e27c67f64b"
        }
      },
      "targets": [
        {
          "Library": {
            "crate_name": "byteorder",
            "crate_root": "src/lib.rs",
            "srcs": [
              "**/*.rs"
            ]
          }
        }
      ],
      "library_target_name": "byteorder",
      "common_attrs": {
        "compile_data_glob": [
          "**"
        ],
        "crate_features": {
          "common": [
            "default",
            "std"
          ],
          "selects": {}
        },
        "edition": "2021",
        "version": "1.5.0"
      },
      "license": "Unlicense OR MIT"
    },
    "bytes 1.5.0": {
      "name": "bytes",
      "version": "1.5.0",
      "repository": {
        "Http": {
          "url": "https://crates.io/api/v1/crates/bytes/1.5.0/download",
          "sha256": "a2bd12c1caf447e69cd4528f47f94d203fd2582878ecb9e9465484c4148a8223"
        }
      },
      "targets": [
        {
          "Library": {
            "crate_name": "bytes",
            "crate_root": "src/lib.rs",
            "srcs": [
              "**/*.rs"
            ]
          }
        }
      ],
      "library_target_name": "bytes",
      "common_attrs": {
        "compile_data_glob": [
          "**"
        ],
        "crate_features": {
          "common": [
            "default",
            "std"
          ],
          "selects": {}
        },
        "edition": "2018",
        "version": "1.5.0"
      },
      "license": "MIT"
    },
    "cast 0.3.0": {
      "name": "cast",
      "version": "0.3.0",
      "repository": {
        "Http": {
          "url": "https://crates.io/api/v1/crates/cast/0.3.0/download",
          "sha256": "37b2a672a2cb129a2e41c10b1224bb368f9f37a2b16b612598138befd7b37eb5"
        }
      },
      "targets": [
        {
          "Library": {
            "crate_name": "cast",
            "crate_root": "src/lib.rs",
            "srcs": [
              "**/*.rs"
            ]
          }
        }
      ],
      "library_target_name": "cast",
      "common_attrs": {
        "compile_data_glob": [
          "**"
        ],
        "edition": "2018",
        "version": "0.3.0"
      },
      "license": "MIT OR Apache-2.0"
    },
    "cbc 0.1.2": {
      "name": "cbc",
      "version": "0.1.2",
      "repository": {
        "Http": {
          "url": "https://crates.io/api/v1/crates/cbc/0.1.2/download",
          "sha256": "26b52a9543ae338f279b96b0b9fed9c8093744685043739079ce85cd58f289a6"
        }
      },
      "targets": [
        {
          "Library": {
            "crate_name": "cbc",
            "crate_root": "src/lib.rs",
            "srcs": [
              "**/*.rs"
            ]
          }
        }
      ],
      "library_target_name": "cbc",
      "common_attrs": {
        "compile_data_glob": [
          "**"
        ],
        "deps": {
          "common": [
            {
              "id": "cipher 0.4.4",
              "target": "cipher"
            }
          ],
          "selects": {}
        },
        "edition": "2021",
        "version": "0.1.2"
      },
      "license": "MIT OR Apache-2.0"
    },
    "cc 1.0.83": {
      "name": "cc",
      "version": "1.0.83",
      "repository": {
        "Http": {
          "url": "https://crates.io/api/v1/crates/cc/1.0.83/download",
          "sha256": "f1174fb0b6ec23863f8b971027804a42614e347eafb0a95bf0b12cdae21fc4d0"
        }
      },
      "targets": [
        {
          "Library": {
            "crate_name": "cc",
            "crate_root": "src/lib.rs",
            "srcs": [
              "**/*.rs"
            ]
          }
        }
      ],
      "library_target_name": "cc",
      "common_attrs": {
        "compile_data_glob": [
          "**"
        ],
        "crate_features": {
          "common": [
            "jobserver",
            "parallel"
          ],
          "selects": {}
        },
        "deps": {
          "common": [
            {
              "id": "jobserver 0.1.27",
              "target": "jobserver"
            }
          ],
          "selects": {
            "cfg(unix)": [
              {
                "id": "libc 0.2.151",
                "target": "libc"
              }
            ]
          }
        },
        "edition": "2018",
        "version": "1.0.83"
      },
      "license": "MIT OR Apache-2.0"
    },
    "cfg-if 1.0.0": {
      "name": "cfg-if",
      "version": "1.0.0",
      "repository": {
        "Http": {
          "url": "https://crates.io/api/v1/crates/cfg-if/1.0.0/download",
          "sha256": "baf1de4339761588bc0619e3cbc0120ee582ebb74b53b4efbf79117bd2da40fd"
        }
      },
      "targets": [
        {
          "Library": {
            "crate_name": "cfg_if",
            "crate_root": "src/lib.rs",
            "srcs": [
              "**/*.rs"
            ]
          }
        }
      ],
      "library_target_name": "cfg_if",
      "common_attrs": {
        "compile_data_glob": [
          "**"
        ],
        "edition": "2018",
        "version": "1.0.0"
      },
      "license": "MIT/Apache-2.0"
    },
    "chrono 0.4.31": {
      "name": "chrono",
      "version": "0.4.31",
      "repository": {
        "Http": {
          "url": "https://crates.io/api/v1/crates/chrono/0.4.31/download",
          "sha256": "7f2c685bad3eb3d45a01354cedb7d5faa66194d1d58ba6e267a8de788f79db38"
        }
      },
      "targets": [
        {
          "Library": {
            "crate_name": "chrono",
            "crate_root": "src/lib.rs",
            "srcs": [
              "**/*.rs"
            ]
          }
        }
      ],
      "library_target_name": "chrono",
      "common_attrs": {
        "compile_data_glob": [
          "**"
        ],
        "crate_features": {
          "common": [
            "android-tzdata",
            "clock",
            "default",
            "iana-time-zone",
            "js-sys",
            "oldtime",
            "std",
            "wasm-bindgen",
            "wasmbind",
            "winapi",
            "windows-targets"
          ],
          "selects": {}
        },
        "deps": {
          "common": [
            {
              "id": "num-traits 0.2.17",
              "target": "num_traits"
            }
          ],
          "selects": {
            "cfg(all(target_arch = \"wasm32\", not(any(target_os = \"emscripten\", target_os = \"wasi\"))))": [
              {
                "id": "js-sys 0.3.66",
                "target": "js_sys"
              },
              {
                "id": "wasm-bindgen 0.2.89",
                "target": "wasm_bindgen"
              }
            ],
            "cfg(target_os = \"android\")": [
              {
                "id": "android-tzdata 0.1.1",
                "target": "android_tzdata"
              }
            ],
            "cfg(unix)": [
              {
                "id": "iana-time-zone 0.1.59",
                "target": "iana_time_zone"
              }
            ],
            "cfg(windows)": [
              {
                "id": "windows-targets 0.48.5",
                "target": "windows_targets"
              }
            ]
          }
        },
        "edition": "2021",
        "version": "0.4.31"
      },
      "license": "MIT OR Apache-2.0"
    },
    "ciborium 0.2.1": {
      "name": "ciborium",
      "version": "0.2.1",
      "repository": {
        "Http": {
          "url": "https://crates.io/api/v1/crates/ciborium/0.2.1/download",
          "sha256": "effd91f6c78e5a4ace8a5d3c0b6bfaec9e2baaef55f3efc00e45fb2e477ee926"
        }
      },
      "targets": [
        {
          "Library": {
            "crate_name": "ciborium",
            "crate_root": "src/lib.rs",
            "srcs": [
              "**/*.rs"
            ]
          }
        }
      ],
      "library_target_name": "ciborium",
      "common_attrs": {
        "compile_data_glob": [
          "**"
        ],
        "crate_features": {
          "common": [
            "default",
            "std"
          ],
          "selects": {}
        },
        "deps": {
          "common": [
            {
              "id": "ciborium-io 0.2.1",
              "target": "ciborium_io"
            },
            {
              "id": "ciborium-ll 0.2.1",
              "target": "ciborium_ll"
            },
            {
              "id": "serde 1.0.194",
              "target": "serde"
            }
          ],
          "selects": {}
        },
        "edition": "2021",
        "version": "0.2.1"
      },
      "license": "Apache-2.0"
    },
    "ciborium-io 0.2.1": {
      "name": "ciborium-io",
      "version": "0.2.1",
      "repository": {
        "Http": {
          "url": "https://crates.io/api/v1/crates/ciborium-io/0.2.1/download",
          "sha256": "cdf919175532b369853f5d5e20b26b43112613fd6fe7aee757e35f7a44642656"
        }
      },
      "targets": [
        {
          "Library": {
            "crate_name": "ciborium_io",
            "crate_root": "src/lib.rs",
            "srcs": [
              "**/*.rs"
            ]
          }
        }
      ],
      "library_target_name": "ciborium_io",
      "common_attrs": {
        "compile_data_glob": [
          "**"
        ],
        "crate_features": {
          "common": [
            "alloc",
            "std"
          ],
          "selects": {}
        },
        "edition": "2021",
        "version": "0.2.1"
      },
      "license": "Apache-2.0"
    },
    "ciborium-ll 0.2.1": {
      "name": "ciborium-ll",
      "version": "0.2.1",
      "repository": {
        "Http": {
          "url": "https://crates.io/api/v1/crates/ciborium-ll/0.2.1/download",
          "sha256": "defaa24ecc093c77630e6c15e17c51f5e187bf35ee514f4e2d67baaa96dae22b"
        }
      },
      "targets": [
        {
          "Library": {
            "crate_name": "ciborium_ll",
            "crate_root": "src/lib.rs",
            "srcs": [
              "**/*.rs"
            ]
          }
        }
      ],
      "library_target_name": "ciborium_ll",
      "common_attrs": {
        "compile_data_glob": [
          "**"
        ],
        "deps": {
          "common": [
            {
              "id": "ciborium-io 0.2.1",
              "target": "ciborium_io"
            },
            {
              "id": "half 1.8.2",
              "target": "half"
            }
          ],
          "selects": {}
        },
        "edition": "2021",
        "version": "0.2.1"
      },
      "license": "Apache-2.0"
    },
    "cipher 0.4.4": {
      "name": "cipher",
      "version": "0.4.4",
      "repository": {
        "Http": {
          "url": "https://crates.io/api/v1/crates/cipher/0.4.4/download",
          "sha256": "773f3b9af64447d2ce9850330c473515014aa235e6a783b02db81ff39e4a3dad"
        }
      },
      "targets": [
        {
          "Library": {
            "crate_name": "cipher",
            "crate_root": "src/lib.rs",
            "srcs": [
              "**/*.rs"
            ]
          }
        }
      ],
      "library_target_name": "cipher",
      "common_attrs": {
        "compile_data_glob": [
          "**"
        ],
        "deps": {
          "common": [
            {
              "id": "crypto-common 0.1.6",
              "target": "crypto_common"
            },
            {
              "id": "inout 0.1.3",
              "target": "inout"
            }
          ],
          "selects": {}
        },
        "edition": "2021",
        "version": "0.4.4"
      },
      "license": "MIT OR Apache-2.0"
    },
    "clap 4.4.12": {
      "name": "clap",
      "version": "4.4.12",
      "repository": {
        "Http": {
          "url": "https://crates.io/api/v1/crates/clap/4.4.12/download",
          "sha256": "dcfab8ba68f3668e89f6ff60f5b205cea56aa7b769451a59f34b8682f51c056d"
        }
      },
      "targets": [
        {
          "Library": {
            "crate_name": "clap",
            "crate_root": "src/lib.rs",
            "srcs": [
              "**/*.rs"
            ]
          }
        }
      ],
      "library_target_name": "clap",
      "common_attrs": {
        "compile_data_glob": [
          "**"
        ],
        "crate_features": {
          "common": [
            "std"
          ],
          "selects": {}
        },
        "deps": {
          "common": [
            {
              "id": "clap_builder 4.4.12",
              "target": "clap_builder"
            }
          ],
          "selects": {}
        },
        "edition": "2021",
        "version": "4.4.12"
      },
      "license": "MIT OR Apache-2.0"
    },
    "clap_builder 4.4.12": {
      "name": "clap_builder",
      "version": "4.4.12",
      "repository": {
        "Http": {
          "url": "https://crates.io/api/v1/crates/clap_builder/4.4.12/download",
          "sha256": "fb7fb5e4e979aec3be7791562fcba452f94ad85e954da024396433e0e25a79e9"
        }
      },
      "targets": [
        {
          "Library": {
            "crate_name": "clap_builder",
            "crate_root": "src/lib.rs",
            "srcs": [
              "**/*.rs"
            ]
          }
        }
      ],
      "library_target_name": "clap_builder",
      "common_attrs": {
        "compile_data_glob": [
          "**"
        ],
        "crate_features": {
          "common": [
            "std"
          ],
          "selects": {}
        },
        "deps": {
          "common": [
            {
              "id": "anstyle 1.0.4",
              "target": "anstyle"
            },
            {
              "id": "clap_lex 0.6.0",
              "target": "clap_lex"
            }
          ],
          "selects": {}
        },
        "edition": "2021",
        "version": "4.4.12"
      },
      "license": "MIT OR Apache-2.0"
    },
    "clap_lex 0.6.0": {
      "name": "clap_lex",
      "version": "0.6.0",
      "repository": {
        "Http": {
          "url": "https://crates.io/api/v1/crates/clap_lex/0.6.0/download",
          "sha256": "702fc72eb24e5a1e48ce58027a675bc24edd52096d5397d4aea7c6dd9eca0bd1"
        }
      },
      "targets": [
        {
          "Library": {
            "crate_name": "clap_lex",
            "crate_root": "src/lib.rs",
            "srcs": [
              "**/*.rs"
            ]
          }
        }
      ],
      "library_target_name": "clap_lex",
      "common_attrs": {
        "compile_data_glob": [
          "**"
        ],
        "edition": "2021",
        "version": "0.6.0"
      },
      "license": "MIT OR Apache-2.0"
    },
    "cloudinary 0.4.0": {
      "name": "cloudinary",
      "version": "0.4.0",
      "repository": {
        "Http": {
          "url": "https://crates.io/api/v1/crates/cloudinary/0.4.0/download",
          "sha256": "3b2bf9354f9e6756343f66fef23bc44fbae5fd1f61af3fd4ae3fccb72977a2f0"
        }
      },
      "targets": [
        {
          "Library": {
            "crate_name": "cloudinary",
            "crate_root": "src/lib.rs",
            "srcs": [
              "**/*.rs"
            ]
          }
        }
      ],
      "library_target_name": "cloudinary",
      "common_attrs": {
        "compile_data_glob": [
          "**"
        ],
        "deps": {
          "common": [
            {
              "id": "anyhow 1.0.79",
              "target": "anyhow"
            },
            {
              "id": "chrono 0.4.31",
              "target": "chrono"
            },
            {
              "id": "itertools 0.12.0",
              "target": "itertools"
            },
            {
              "id": "mime 0.3.17",
              "target": "mime"
            },
            {
              "id": "reqwest 0.11.23",
              "target": "reqwest"
            },
            {
              "id": "serde 1.0.194",
              "target": "serde"
            },
            {
              "id": "serde_json 1.0.111",
              "target": "serde_json"
            },
            {
              "id": "sha1 0.10.6",
              "target": "sha1"
            },
            {
              "id": "tokio 1.35.1",
              "target": "tokio"
            },
            {
              "id": "tokio-util 0.7.10",
              "target": "tokio_util"
            },
            {
              "id": "url 2.5.0",
              "target": "url"
            }
          ],
          "selects": {}
        },
        "edition": "2021",
        "version": "0.4.0"
      },
      "license": "MIT OR Apache-2.0"
    },
    "color_quant 1.1.0": {
      "name": "color_quant",
      "version": "1.1.0",
      "repository": {
        "Http": {
          "url": "https://crates.io/api/v1/crates/color_quant/1.1.0/download",
          "sha256": "3d7b894f5411737b7867f4827955924d7c254fc9f4d91a6aad6b097804b1018b"
        }
      },
      "targets": [
        {
          "Library": {
            "crate_name": "color_quant",
            "crate_root": "src/lib.rs",
            "srcs": [
              "**/*.rs"
            ]
          }
        }
      ],
      "library_target_name": "color_quant",
      "common_attrs": {
        "compile_data_glob": [
          "**"
        ],
        "edition": "2015",
        "version": "1.1.0"
      },
      "license": "MIT"
    },
    "constant_time_eq 0.3.0": {
      "name": "constant_time_eq",
      "version": "0.3.0",
      "repository": {
        "Http": {
          "url": "https://crates.io/api/v1/crates/constant_time_eq/0.3.0/download",
          "sha256": "f7144d30dcf0fafbce74250a3963025d8d52177934239851c917d29f1df280c2"
        }
      },
      "targets": [
        {
          "Library": {
            "crate_name": "constant_time_eq",
            "crate_root": "src/lib.rs",
            "srcs": [
              "**/*.rs"
            ]
          }
        }
      ],
      "library_target_name": "constant_time_eq",
      "common_attrs": {
        "compile_data_glob": [
          "**"
        ],
        "edition": "2021",
        "version": "0.3.0"
      },
      "license": "CC0-1.0 OR MIT-0 OR Apache-2.0"
    },
    "core-foundation 0.9.4": {
      "name": "core-foundation",
      "version": "0.9.4",
      "repository": {
        "Http": {
          "url": "https://crates.io/api/v1/crates/core-foundation/0.9.4/download",
          "sha256": "91e195e091a93c46f7102ec7818a2aa394e1e1771c3ab4825963fa03e45afb8f"
        }
      },
      "targets": [
        {
          "Library": {
            "crate_name": "core_foundation",
            "crate_root": "src/lib.rs",
            "srcs": [
              "**/*.rs"
            ]
          }
        }
      ],
      "library_target_name": "core_foundation",
      "common_attrs": {
        "compile_data_glob": [
          "**"
        ],
        "crate_features": {
          "common": [
            "default",
            "link"
          ],
          "selects": {}
        },
        "deps": {
          "common": [
            {
              "id": "core-foundation-sys 0.8.6",
              "target": "core_foundation_sys"
            },
            {
              "id": "libc 0.2.151",
              "target": "libc"
            }
          ],
          "selects": {}
        },
        "edition": "2018",
        "version": "0.9.4"
      },
      "license": "MIT OR Apache-2.0"
    },
    "core-foundation-sys 0.8.6": {
      "name": "core-foundation-sys",
      "version": "0.8.6",
      "repository": {
        "Http": {
          "url": "https://crates.io/api/v1/crates/core-foundation-sys/0.8.6/download",
          "sha256": "06ea2b9bc92be3c2baa9334a323ebca2d6f074ff852cd1d7b11064035cd3868f"
        }
      },
      "targets": [
        {
          "Library": {
            "crate_name": "core_foundation_sys",
            "crate_root": "src/lib.rs",
            "srcs": [
              "**/*.rs"
            ]
          }
        }
      ],
      "library_target_name": "core_foundation_sys",
      "common_attrs": {
        "compile_data_glob": [
          "**"
        ],
        "crate_features": {
          "common": [
            "default",
            "link"
          ],
          "selects": {}
        },
        "edition": "2018",
        "version": "0.8.6"
      },
      "license": "MIT OR Apache-2.0"
    },
    "cpufeatures 0.2.11": {
      "name": "cpufeatures",
      "version": "0.2.11",
      "repository": {
        "Http": {
          "url": "https://crates.io/api/v1/crates/cpufeatures/0.2.11/download",
          "sha256": "ce420fe07aecd3e67c5f910618fe65e94158f6dcc0adf44e00d69ce2bdfe0fd0"
        }
      },
      "targets": [
        {
          "Library": {
            "crate_name": "cpufeatures",
            "crate_root": "src/lib.rs",
            "srcs": [
              "**/*.rs"
            ]
          }
        }
      ],
      "library_target_name": "cpufeatures",
      "common_attrs": {
        "compile_data_glob": [
          "**"
        ],
        "deps": {
          "common": [],
          "selects": {
            "aarch64-linux-android": [
              {
                "id": "libc 0.2.151",
                "target": "libc"
              }
            ],
            "cfg(all(target_arch = \"aarch64\", target_os = \"linux\"))": [
              {
                "id": "libc 0.2.151",
                "target": "libc"
              }
            ],
            "cfg(all(target_arch = \"aarch64\", target_vendor = \"apple\"))": [
              {
                "id": "libc 0.2.151",
                "target": "libc"
              }
            ],
            "cfg(all(target_arch = \"loongarch64\", target_os = \"linux\"))": [
              {
                "id": "libc 0.2.151",
                "target": "libc"
              }
            ]
          }
        },
        "edition": "2018",
        "version": "0.2.11"
      },
      "license": "MIT OR Apache-2.0"
    },
    "crc 3.0.1": {
      "name": "crc",
      "version": "3.0.1",
      "repository": {
        "Http": {
          "url": "https://crates.io/api/v1/crates/crc/3.0.1/download",
          "sha256": "86ec7a15cbe22e59248fc7eadb1907dab5ba09372595da4d73dd805ed4417dfe"
        }
      },
      "targets": [
        {
          "Library": {
            "crate_name": "crc",
            "crate_root": "src/lib.rs",
            "srcs": [
              "**/*.rs"
            ]
          }
        }
      ],
      "library_target_name": "crc",
      "common_attrs": {
        "compile_data_glob": [
          "**"
        ],
        "deps": {
          "common": [
            {
              "id": "crc-catalog 2.4.0",
              "target": "crc_catalog"
            }
          ],
          "selects": {}
        },
        "edition": "2018",
        "version": "3.0.1"
      },
      "license": "MIT OR Apache-2.0"
    },
    "crc-catalog 2.4.0": {
      "name": "crc-catalog",
      "version": "2.4.0",
      "repository": {
        "Http": {
          "url": "https://crates.io/api/v1/crates/crc-catalog/2.4.0/download",
          "sha256": "19d374276b40fb8bbdee95aef7c7fa6b5316ec764510eb64b8dd0e2ed0d7e7f5"
        }
      },
      "targets": [
        {
          "Library": {
            "crate_name": "crc_catalog",
            "crate_root": "src/lib.rs",
            "srcs": [
              "**/*.rs"
            ]
          }
        }
      ],
      "library_target_name": "crc_catalog",
      "common_attrs": {
        "compile_data_glob": [
          "**"
        ],
        "edition": "2018",
        "version": "2.4.0"
      },
      "license": "MIT OR Apache-2.0"
    },
    "crc32fast 1.3.2": {
      "name": "crc32fast",
      "version": "1.3.2",
      "repository": {
        "Http": {
          "url": "https://crates.io/api/v1/crates/crc32fast/1.3.2/download",
          "sha256": "b540bd8bc810d3885c6ea91e2018302f68baba2129ab3e88f32389ee9370880d"
        }
      },
      "targets": [
        {
          "Library": {
            "crate_name": "crc32fast",
            "crate_root": "src/lib.rs",
            "srcs": [
              "**/*.rs"
            ]
          }
        },
        {
          "BuildScript": {
            "crate_name": "build_script_build",
            "crate_root": "build.rs",
            "srcs": [
              "**/*.rs"
            ]
          }
        }
      ],
      "library_target_name": "crc32fast",
      "common_attrs": {
        "compile_data_glob": [
          "**"
        ],
        "crate_features": {
          "common": [
            "default",
            "std"
          ],
          "selects": {}
        },
        "deps": {
          "common": [
            {
              "id": "cfg-if 1.0.0",
              "target": "cfg_if"
            },
            {
              "id": "crc32fast 1.3.2",
              "target": "build_script_build"
            }
          ],
          "selects": {}
        },
        "edition": "2015",
        "version": "1.3.2"
      },
      "build_script_attrs": {
        "data_glob": [
          "**"
        ]
      },
      "license": "MIT OR Apache-2.0"
    },
    "criterion 0.5.1": {
      "name": "criterion",
      "version": "0.5.1",
      "repository": {
        "Http": {
          "url": "https://crates.io/api/v1/crates/criterion/0.5.1/download",
          "sha256": "f2b12d017a929603d80db1831cd3a24082f8137ce19c69e6447f54f5fc8d692f"
        }
      },
      "targets": [
        {
          "Library": {
            "crate_name": "criterion",
            "crate_root": "src/lib.rs",
            "srcs": [
              "**/*.rs"
            ]
          }
        }
      ],
      "library_target_name": "criterion",
      "common_attrs": {
        "compile_data_glob": [
          "**"
        ],
        "crate_features": {
          "common": [
            "cargo_bench_support",
            "default",
            "html_reports",
            "plotters",
            "rayon"
          ],
          "selects": {}
        },
        "deps": {
          "common": [
            {
              "id": "anes 0.1.6",
              "target": "anes"
            },
            {
              "id": "cast 0.3.0",
              "target": "cast"
            },
            {
              "id": "ciborium 0.2.1",
              "target": "ciborium"
            },
            {
              "id": "clap 4.4.12",
              "target": "clap"
            },
            {
              "id": "criterion-plot 0.5.0",
              "target": "criterion_plot"
            },
            {
              "id": "is-terminal 0.4.10",
              "target": "is_terminal"
            },
            {
              "id": "itertools 0.10.5",
              "target": "itertools"
            },
            {
              "id": "num-traits 0.2.17",
              "target": "num_traits"
            },
            {
              "id": "once_cell 1.19.0",
              "target": "once_cell"
            },
            {
              "id": "oorandom 11.1.3",
              "target": "oorandom"
            },
            {
              "id": "plotters 0.3.5",
              "target": "plotters"
            },
            {
              "id": "rayon 1.8.0",
              "target": "rayon"
            },
            {
              "id": "regex 1.10.2",
              "target": "regex"
            },
            {
              "id": "serde 1.0.194",
              "target": "serde"
            },
            {
              "id": "serde_json 1.0.111",
              "target": "serde_json"
            },
            {
              "id": "tinytemplate 1.2.1",
              "target": "tinytemplate"
            },
            {
              "id": "walkdir 2.4.0",
              "target": "walkdir"
            }
          ],
          "selects": {}
        },
        "edition": "2018",
        "proc_macro_deps": {
          "common": [
            {
              "id": "serde_derive 1.0.194",
              "target": "serde_derive"
            }
          ],
          "selects": {}
        },
        "version": "0.5.1"
      },
      "license": "Apache-2.0 OR MIT"
    },
    "criterion-plot 0.5.0": {
      "name": "criterion-plot",
      "version": "0.5.0",
      "repository": {
        "Http": {
          "url": "https://crates.io/api/v1/crates/criterion-plot/0.5.0/download",
          "sha256": "6b50826342786a51a89e2da3a28f1c32b06e387201bc2d19791f622c673706b1"
        }
      },
      "targets": [
        {
          "Library": {
            "crate_name": "criterion_plot",
            "crate_root": "src/lib.rs",
            "srcs": [
              "**/*.rs"
            ]
          }
        }
      ],
      "library_target_name": "criterion_plot",
      "common_attrs": {
        "compile_data_glob": [
          "**"
        ],
        "deps": {
          "common": [
            {
              "id": "cast 0.3.0",
              "target": "cast"
            },
            {
              "id": "itertools 0.10.5",
              "target": "itertools"
            }
          ],
          "selects": {}
        },
        "edition": "2018",
        "version": "0.5.0"
      },
      "license": "MIT/Apache-2.0"
    },
    "crossbeam-deque 0.8.4": {
      "name": "crossbeam-deque",
      "version": "0.8.4",
      "repository": {
        "Http": {
          "url": "https://crates.io/api/v1/crates/crossbeam-deque/0.8.4/download",
          "sha256": "fca89a0e215bab21874660c67903c5f143333cab1da83d041c7ded6053774751"
        }
      },
      "targets": [
        {
          "Library": {
            "crate_name": "crossbeam_deque",
            "crate_root": "src/lib.rs",
            "srcs": [
              "**/*.rs"
            ]
          }
        }
      ],
      "library_target_name": "crossbeam_deque",
      "common_attrs": {
        "compile_data_glob": [
          "**"
        ],
        "crate_features": {
          "common": [
            "crossbeam-epoch",
            "crossbeam-utils",
            "default",
            "std"
          ],
          "selects": {}
        },
        "deps": {
          "common": [
            {
              "id": "cfg-if 1.0.0",
              "target": "cfg_if"
            },
            {
              "id": "crossbeam-epoch 0.9.17",
              "target": "crossbeam_epoch"
            },
            {
              "id": "crossbeam-utils 0.8.18",
              "target": "crossbeam_utils"
            }
          ],
          "selects": {}
        },
        "edition": "2018",
        "version": "0.8.4"
      },
      "license": "MIT OR Apache-2.0"
    },
    "crossbeam-epoch 0.9.17": {
      "name": "crossbeam-epoch",
      "version": "0.9.17",
      "repository": {
        "Http": {
          "url": "https://crates.io/api/v1/crates/crossbeam-epoch/0.9.17/download",
          "sha256": "0e3681d554572a651dda4186cd47240627c3d0114d45a95f6ad27f2f22e7548d"
        }
      },
      "targets": [
        {
          "Library": {
            "crate_name": "crossbeam_epoch",
            "crate_root": "src/lib.rs",
            "srcs": [
              "**/*.rs"
            ]
          }
        }
      ],
      "library_target_name": "crossbeam_epoch",
      "common_attrs": {
        "compile_data_glob": [
          "**"
        ],
        "crate_features": {
          "common": [
            "alloc",
            "std"
          ],
          "selects": {}
        },
        "deps": {
          "common": [
            {
              "id": "cfg-if 1.0.0",
              "target": "cfg_if"
            },
            {
              "id": "crossbeam-utils 0.8.18",
              "target": "crossbeam_utils"
            }
          ],
          "selects": {}
        },
        "edition": "2021",
        "version": "0.9.17"
      },
      "license": "MIT OR Apache-2.0"
    },
    "crossbeam-utils 0.8.18": {
      "name": "crossbeam-utils",
      "version": "0.8.18",
      "repository": {
        "Http": {
          "url": "https://crates.io/api/v1/crates/crossbeam-utils/0.8.18/download",
          "sha256": "c3a430a770ebd84726f584a90ee7f020d28db52c6d02138900f22341f866d39c"
        }
      },
      "targets": [
        {
          "Library": {
            "crate_name": "crossbeam_utils",
            "crate_root": "src/lib.rs",
            "srcs": [
              "**/*.rs"
            ]
          }
        },
        {
          "BuildScript": {
            "crate_name": "build_script_build",
            "crate_root": "build.rs",
            "srcs": [
              "**/*.rs"
            ]
          }
        }
      ],
      "library_target_name": "crossbeam_utils",
      "common_attrs": {
        "compile_data_glob": [
          "**"
        ],
        "crate_features": {
          "common": [
            "default",
            "std"
          ],
          "selects": {}
        },
        "deps": {
          "common": [
            {
              "id": "cfg-if 1.0.0",
              "target": "cfg_if"
            },
            {
              "id": "crossbeam-utils 0.8.18",
              "target": "build_script_build"
            }
          ],
          "selects": {}
        },
        "edition": "2021",
        "version": "0.8.18"
      },
      "build_script_attrs": {
        "data_glob": [
          "**"
        ]
      },
      "license": "MIT OR Apache-2.0"
    },
    "crunchy 0.2.2": {
      "name": "crunchy",
      "version": "0.2.2",
      "repository": {
        "Http": {
          "url": "https://crates.io/api/v1/crates/crunchy/0.2.2/download",
          "sha256": "7a81dae078cea95a014a339291cec439d2f232ebe854a9d672b796c6afafa9b7"
        }
      },
      "targets": [
        {
          "Library": {
            "crate_name": "crunchy",
            "crate_root": "src/lib.rs",
            "srcs": [
              "**/*.rs"
            ]
          }
        },
        {
          "BuildScript": {
            "crate_name": "build_script_build",
            "crate_root": "build.rs",
            "srcs": [
              "**/*.rs"
            ]
          }
        }
      ],
      "library_target_name": "crunchy",
      "common_attrs": {
        "compile_data_glob": [
          "**"
        ],
        "deps": {
          "common": [
            {
              "id": "crunchy 0.2.2",
              "target": "build_script_build"
            }
          ],
          "selects": {}
        },
        "edition": "2015",
        "version": "0.2.2"
      },
      "build_script_attrs": {
        "data_glob": [
          "**"
        ]
      },
      "license": "MIT"
    },
    "crypto 0.1.0": {
      "name": "crypto",
      "version": "0.1.0",
      "repository": null,
      "targets": [
        {
          "Library": {
            "crate_name": "crypto",
            "crate_root": "src/lib.rs",
            "srcs": [
              "**/*.rs"
            ]
          }
        }
      ],
      "library_target_name": "crypto",
      "common_attrs": {
        "compile_data_glob": [
          "**"
        ],
        "deps": {
          "common": [
            {
              "id": "aes 0.8.3",
              "target": "aes"
            },
            {
              "id": "anyhow 1.0.79",
              "target": "anyhow"
            },
            {
              "id": "fpe 0.6.1",
              "target": "fpe"
            },
            {
              "id": "hex 0.4.3",
              "target": "hex"
            },
            {
              "id": "log 0.4.20",
              "target": "log"
            },
            {
              "id": "rand 0.8.5",
              "target": "rand"
            },
            {
              "id": "regex 1.10.2",
              "target": "regex"
            },
            {
              "id": "ring 0.17.7",
              "target": "ring"
            },
            {
              "id": "rust-argon2 2.0.0",
              "target": "argon2"
            }
          ],
          "selects": {}
        },
        "deps_dev": {
          "common": [
            {
              "id": "criterion 0.5.1",
              "target": "criterion"
            }
          ],
          "selects": {}
        },
        "edition": "2021",
        "version": "0.1.0"
      },
      "license": null
    },
    "crypto-common 0.1.6": {
      "name": "crypto-common",
      "version": "0.1.6",
      "repository": {
        "Http": {
          "url": "https://crates.io/api/v1/crates/crypto-common/0.1.6/download",
          "sha256": "1bfb12502f3fc46cca1bb51ac28df9d618d813cdc3d2f25b9fe775a34af26bb3"
        }
      },
      "targets": [
        {
          "Library": {
            "crate_name": "crypto_common",
            "crate_root": "src/lib.rs",
            "srcs": [
              "**/*.rs"
            ]
          }
        }
      ],
      "library_target_name": "crypto_common",
      "common_attrs": {
        "compile_data_glob": [
          "**"
        ],
        "crate_features": {
          "common": [
            "std"
          ],
          "selects": {}
        },
        "deps": {
          "common": [
            {
              "id": "generic-array 0.14.7",
              "target": "generic_array"
            },
            {
              "id": "typenum 1.17.0",
              "target": "typenum"
            }
          ],
          "selects": {}
        },
        "edition": "2018",
        "version": "0.1.6"
      },
      "license": "MIT OR Apache-2.0"
    },
    "darling 0.20.3": {
      "name": "darling",
      "version": "0.20.3",
      "repository": {
        "Http": {
          "url": "https://crates.io/api/v1/crates/darling/0.20.3/download",
          "sha256": "0209d94da627ab5605dcccf08bb18afa5009cfbef48d8a8b7d7bdbc79be25c5e"
        }
      },
      "targets": [
        {
          "Library": {
            "crate_name": "darling",
            "crate_root": "src/lib.rs",
            "srcs": [
              "**/*.rs"
            ]
          }
        }
      ],
      "library_target_name": "darling",
      "common_attrs": {
        "compile_data_glob": [
          "**"
        ],
        "crate_features": {
          "common": [
            "default",
            "suggestions"
          ],
          "selects": {}
        },
        "deps": {
          "common": [
            {
              "id": "darling_core 0.20.3",
              "target": "darling_core"
            }
          ],
          "selects": {}
        },
        "edition": "2018",
        "proc_macro_deps": {
          "common": [
            {
              "id": "darling_macro 0.20.3",
              "target": "darling_macro"
            }
          ],
          "selects": {}
        },
        "version": "0.20.3"
      },
      "license": "MIT"
    },
    "darling_core 0.20.3": {
      "name": "darling_core",
      "version": "0.20.3",
      "repository": {
        "Http": {
          "url": "https://crates.io/api/v1/crates/darling_core/0.20.3/download",
          "sha256": "177e3443818124b357d8e76f53be906d60937f0d3a90773a664fa63fa253e621"
        }
      },
      "targets": [
        {
          "Library": {
            "crate_name": "darling_core",
            "crate_root": "src/lib.rs",
            "srcs": [
              "**/*.rs"
            ]
          }
        }
      ],
      "library_target_name": "darling_core",
      "common_attrs": {
        "compile_data_glob": [
          "**"
        ],
        "crate_features": {
          "common": [
            "strsim",
            "suggestions"
          ],
          "selects": {}
        },
        "deps": {
          "common": [
            {
              "id": "fnv 1.0.7",
              "target": "fnv"
            },
            {
              "id": "ident_case 1.0.1",
              "target": "ident_case"
            },
            {
              "id": "proc-macro2 1.0.74",
              "target": "proc_macro2"
            },
            {
              "id": "quote 1.0.35",
              "target": "quote"
            },
            {
              "id": "strsim 0.10.0",
              "target": "strsim"
            },
            {
              "id": "syn 2.0.46",
              "target": "syn"
            }
          ],
          "selects": {}
        },
        "edition": "2018",
        "version": "0.20.3"
      },
      "license": "MIT"
    },
    "darling_macro 0.20.3": {
      "name": "darling_macro",
      "version": "0.20.3",
      "repository": {
        "Http": {
          "url": "https://crates.io/api/v1/crates/darling_macro/0.20.3/download",
          "sha256": "836a9bbc7ad63342d6d6e7b815ccab164bc77a2d95d84bc3117a8c0d5c98e2d5"
        }
      },
      "targets": [
        {
          "ProcMacro": {
            "crate_name": "darling_macro",
            "crate_root": "src/lib.rs",
            "srcs": [
              "**/*.rs"
            ]
          }
        }
      ],
      "library_target_name": "darling_macro",
      "common_attrs": {
        "compile_data_glob": [
          "**"
        ],
        "deps": {
          "common": [
            {
              "id": "darling_core 0.20.3",
              "target": "darling_core"
            },
            {
              "id": "quote 1.0.35",
              "target": "quote"
            },
            {
              "id": "syn 2.0.46",
              "target": "syn"
            }
          ],
          "selects": {}
        },
        "edition": "2018",
        "version": "0.20.3"
      },
      "license": "MIT"
    },
    "dashmap 5.5.3": {
      "name": "dashmap",
      "version": "5.5.3",
      "repository": {
        "Http": {
          "url": "https://crates.io/api/v1/crates/dashmap/5.5.3/download",
          "sha256": "978747c1d849a7d2ee5e8adc0159961c48fb7e5db2f06af6723b80123bb53856"
        }
      },
      "targets": [
        {
          "Library": {
            "crate_name": "dashmap",
            "crate_root": "src/lib.rs",
            "srcs": [
              "**/*.rs"
            ]
          }
        }
      ],
      "library_target_name": "dashmap",
      "common_attrs": {
        "compile_data_glob": [
          "**"
        ],
        "deps": {
          "common": [
            {
              "id": "cfg-if 1.0.0",
              "target": "cfg_if"
            },
            {
              "id": "hashbrown 0.14.3",
              "target": "hashbrown"
            },
            {
              "id": "lock_api 0.4.11",
              "target": "lock_api"
            },
            {
              "id": "once_cell 1.19.0",
              "target": "once_cell"
            },
            {
              "id": "parking_lot_core 0.9.9",
              "target": "parking_lot_core"
            }
          ],
          "selects": {}
        },
        "edition": "2018",
        "version": "5.5.3"
      },
      "license": "MIT"
    },
    "data-encoding 2.5.0": {
      "name": "data-encoding",
      "version": "2.5.0",
      "repository": {
        "Http": {
          "url": "https://crates.io/api/v1/crates/data-encoding/2.5.0/download",
          "sha256": "7e962a19be5cfc3f3bf6dd8f61eb50107f356ad6270fbb3ed41476571db78be5"
        }
      },
      "targets": [
        {
          "Library": {
            "crate_name": "data_encoding",
            "crate_root": "src/lib.rs",
            "srcs": [
              "**/*.rs"
            ]
          }
        }
      ],
      "library_target_name": "data_encoding",
      "common_attrs": {
        "compile_data_glob": [
          "**"
        ],
        "crate_features": {
          "common": [
            "alloc",
            "default",
            "std"
          ],
          "selects": {}
        },
        "edition": "2018",
        "version": "2.5.0"
      },
      "license": "MIT"
    },
    "db 0.1.0": {
      "name": "db",
      "version": "0.1.0",
      "repository": null,
      "targets": [
        {
          "Library": {
            "crate_name": "db",
            "crate_root": "src/lib.rs",
            "srcs": [
              "**/*.rs"
            ]
          }
        }
      ],
      "library_target_name": "db",
      "common_attrs": {
        "compile_data_glob": [
          "**"
        ],
        "deps": {
          "common": [
            {
              "id": "anyhow 1.0.79",
              "target": "anyhow"
            },
            {
              "id": "kafka 0.10.0",
              "target": "kafka"
            },
            {
              "id": "log 0.4.20",
              "target": "log"
            },
            {
              "id": "memcache 0.17.1",
              "target": "memcache"
            },
            {
              "id": "r2d2 0.8.10",
              "target": "r2d2"
            },
            {
              "id": "scylla 0.11.1",
              "target": "scylla"
            },
            {
              "id": "serde 1.0.194",
              "target": "serde"
            }
          ],
          "selects": {}
        },
        "edition": "2021",
        "proc_macro_deps": {
          "common": [
            {
              "id": "async-trait 0.1.77",
              "target": "async_trait"
            }
          ],
          "selects": {}
        },
        "version": "0.1.0"
      },
      "license": null
    },
    "deranged 0.3.11": {
      "name": "deranged",
      "version": "0.3.11",
      "repository": {
        "Http": {
          "url": "https://crates.io/api/v1/crates/deranged/0.3.11/download",
          "sha256": "b42b6fa04a440b495c8b04d0e71b707c585f83cb9cb28cf8cd0d976c315e31b4"
        }
      },
      "targets": [
        {
          "Library": {
            "crate_name": "deranged",
            "crate_root": "src/lib.rs",
            "srcs": [
              "**/*.rs"
            ]
          }
        }
      ],
      "library_target_name": "deranged",
      "common_attrs": {
        "compile_data_glob": [
          "**"
        ],
        "crate_features": {
          "common": [
            "alloc",
            "powerfmt",
            "std"
          ],
          "selects": {}
        },
        "deps": {
          "common": [
            {
              "id": "powerfmt 0.2.0",
              "target": "powerfmt"
            }
          ],
          "selects": {}
        },
        "edition": "2021",
        "version": "0.3.11"
      },
      "license": "MIT OR Apache-2.0"
    },
    "digest 0.10.7": {
      "name": "digest",
      "version": "0.10.7",
      "repository": {
        "Http": {
          "url": "https://crates.io/api/v1/crates/digest/0.10.7/download",
          "sha256": "9ed9a281f7bc9b7576e61468ba615a66a5c8cfdff42420a70aa82701a3b1e292"
        }
      },
      "targets": [
        {
          "Library": {
            "crate_name": "digest",
            "crate_root": "src/lib.rs",
            "srcs": [
              "**/*.rs"
            ]
          }
        }
      ],
      "library_target_name": "digest",
      "common_attrs": {
        "compile_data_glob": [
          "**"
        ],
        "crate_features": {
          "common": [
            "alloc",
            "block-buffer",
            "core-api",
            "default",
            "mac",
            "std",
            "subtle"
          ],
          "selects": {}
        },
        "deps": {
          "common": [
            {
              "id": "block-buffer 0.10.4",
              "target": "block_buffer"
            },
            {
              "id": "crypto-common 0.1.6",
              "target": "crypto_common"
            },
            {
              "id": "subtle 2.5.0",
              "target": "subtle"
            }
          ],
          "selects": {}
        },
        "edition": "2018",
        "version": "0.10.7"
      },
      "license": "MIT OR Apache-2.0"
    },
    "either 1.9.0": {
      "name": "either",
      "version": "1.9.0",
      "repository": {
        "Http": {
          "url": "https://crates.io/api/v1/crates/either/1.9.0/download",
          "sha256": "a26ae43d7bcc3b814de94796a5e736d4029efb0ee900c12e2d54c993ad1a1e07"
        }
      },
      "targets": [
        {
          "Library": {
            "crate_name": "either",
            "crate_root": "src/lib.rs",
            "srcs": [
              "**/*.rs"
            ]
          }
        }
      ],
      "library_target_name": "either",
      "common_attrs": {
        "compile_data_glob": [
          "**"
        ],
        "crate_features": {
          "common": [
            "default",
            "use_std"
          ],
          "selects": {}
        },
        "edition": "2018",
        "version": "1.9.0"
      },
      "license": "MIT OR Apache-2.0"
    },
    "encoding_rs 0.8.33": {
      "name": "encoding_rs",
      "version": "0.8.33",
      "repository": {
        "Http": {
          "url": "https://crates.io/api/v1/crates/encoding_rs/0.8.33/download",
          "sha256": "7268b386296a025e474d5140678f75d6de9493ae55a5d709eeb9dd08149945e1"
        }
      },
      "targets": [
        {
          "Library": {
            "crate_name": "encoding_rs",
            "crate_root": "src/lib.rs",
            "srcs": [
              "**/*.rs"
            ]
          }
        }
      ],
      "library_target_name": "encoding_rs",
      "common_attrs": {
        "compile_data_glob": [
          "**"
        ],
        "crate_features": {
          "common": [
            "alloc",
            "default"
          ],
          "selects": {}
        },
        "deps": {
          "common": [
            {
              "id": "cfg-if 1.0.0",
              "target": "cfg_if"
            }
          ],
          "selects": {}
        },
        "edition": "2018",
        "version": "0.8.33"
      },
      "license": "(Apache-2.0 OR MIT) AND BSD-3-Clause"
    },
    "enum_dispatch 0.3.12": {
      "name": "enum_dispatch",
      "version": "0.3.12",
      "repository": {
        "Http": {
          "url": "https://crates.io/api/v1/crates/enum_dispatch/0.3.12/download",
          "sha256": "8f33313078bb8d4d05a2733a94ac4c2d8a0df9a2b84424ebf4f33bfc224a890e"
        }
      },
      "targets": [
        {
          "ProcMacro": {
            "crate_name": "enum_dispatch",
            "crate_root": "src/lib.rs",
            "srcs": [
              "**/*.rs"
            ]
          }
        }
      ],
      "library_target_name": "enum_dispatch",
      "common_attrs": {
        "compile_data_glob": [
          "**"
        ],
        "deps": {
          "common": [
            {
              "id": "once_cell 1.19.0",
              "target": "once_cell"
            },
            {
              "id": "proc-macro2 1.0.74",
              "target": "proc_macro2"
            },
            {
              "id": "quote 1.0.35",
              "target": "quote"
            },
            {
              "id": "syn 2.0.46",
              "target": "syn"
            }
          ],
          "selects": {}
        },
        "edition": "2018",
        "version": "0.3.12"
      },
      "license": "MIT OR Apache-2.0"
    },
    "equivalent 1.0.1": {
      "name": "equivalent",
      "version": "1.0.1",
      "repository": {
        "Http": {
          "url": "https://crates.io/api/v1/crates/equivalent/1.0.1/download",
          "sha256": "5443807d6dff69373d433ab9ef5378ad8df50ca6298caf15de6e52e24aaf54d5"
        }
      },
      "targets": [
        {
          "Library": {
            "crate_name": "equivalent",
            "crate_root": "src/lib.rs",
            "srcs": [
              "**/*.rs"
            ]
          }
        }
      ],
      "library_target_name": "equivalent",
      "common_attrs": {
        "compile_data_glob": [
          "**"
        ],
        "edition": "2015",
        "version": "1.0.1"
      },
      "license": "Apache-2.0 OR MIT"
    },
    "errno 0.3.8": {
      "name": "errno",
      "version": "0.3.8",
      "repository": {
        "Http": {
          "url": "https://crates.io/api/v1/crates/errno/0.3.8/download",
          "sha256": "a258e46cdc063eb8519c00b9fc845fc47bcfca4130e2f08e88665ceda8474245"
        }
      },
      "targets": [
        {
          "Library": {
            "crate_name": "errno",
            "crate_root": "src/lib.rs",
            "srcs": [
              "**/*.rs"
            ]
          }
        }
      ],
      "library_target_name": "errno",
      "common_attrs": {
        "compile_data_glob": [
          "**"
        ],
        "crate_features": {
          "common": [
            "std"
          ],
          "selects": {}
        },
        "deps": {
          "common": [],
          "selects": {
            "cfg(target_os = \"hermit\")": [
              {
                "id": "libc 0.2.151",
                "target": "libc"
              }
            ],
            "cfg(target_os = \"wasi\")": [
              {
                "id": "libc 0.2.151",
                "target": "libc"
              }
            ],
            "cfg(unix)": [
              {
                "id": "libc 0.2.151",
                "target": "libc"
              }
            ],
            "cfg(windows)": [
              {
                "id": "windows-sys 0.52.0",
                "target": "windows_sys"
              }
            ]
          }
        },
        "edition": "2018",
        "version": "0.3.8"
      },
      "license": "MIT OR Apache-2.0"
    },
    "exr 1.71.0": {
      "name": "exr",
      "version": "1.71.0",
      "repository": {
        "Http": {
          "url": "https://crates.io/api/v1/crates/exr/1.71.0/download",
          "sha256": "832a761f35ab3e6664babfbdc6cef35a4860e816ec3916dcfd0882954e98a8a8"
        }
      },
      "targets": [
        {
          "Library": {
            "crate_name": "exr",
            "crate_root": "src/lib.rs",
            "srcs": [
              "**/*.rs"
            ]
          }
        }
      ],
      "library_target_name": "exr",
      "common_attrs": {
        "compile_data_glob": [
          "**"
        ],
        "deps": {
          "common": [
            {
              "id": "bit_field 0.10.2",
              "target": "bit_field"
            },
            {
              "id": "flume 0.11.0",
              "target": "flume"
            },
            {
              "id": "half 2.2.1",
              "target": "half"
            },
            {
              "id": "lebe 0.5.2",
              "target": "lebe"
            },
            {
              "id": "miniz_oxide 0.7.1",
              "target": "miniz_oxide"
            },
            {
              "id": "rayon-core 1.12.0",
              "target": "rayon_core"
            },
            {
              "id": "smallvec 1.11.2",
              "target": "smallvec"
            },
            {
              "id": "zune-inflate 0.2.54",
              "target": "zune_inflate"
            }
          ],
          "selects": {}
        },
        "edition": "2018",
        "version": "1.71.0"
      },
      "license": "BSD-3-Clause"
    },
    "fast_image_resize 2.7.3": {
      "name": "fast_image_resize",
      "version": "2.7.3",
      "repository": {
        "Http": {
          "url": "https://crates.io/api/v1/crates/fast_image_resize/2.7.3/download",
          "sha256": "cc789a40040e11bbe4ba31ca319406805a12fe3f8d71314bbc4bd076602ad55a"
        }
      },
      "targets": [
        {
          "Library": {
            "crate_name": "fast_image_resize",
            "crate_root": "src/lib.rs",
            "srcs": [
              "**/*.rs"
            ]
          }
        }
      ],
      "library_target_name": "fast_image_resize",
      "common_attrs": {
        "compile_data_glob": [
          "**"
        ],
        "deps": {
          "common": [
            {
              "id": "num-traits 0.2.17",
              "target": "num_traits"
            },
            {
              "id": "thiserror 1.0.56",
              "target": "thiserror"
            }
          ],
          "selects": {}
        },
        "edition": "2021",
        "version": "2.7.3"
      },
      "license": "MIT OR Apache-2.0"
    },
    "fastrand 2.0.1": {
      "name": "fastrand",
      "version": "2.0.1",
      "repository": {
        "Http": {
          "url": "https://crates.io/api/v1/crates/fastrand/2.0.1/download",
          "sha256": "25cbce373ec4653f1a01a31e8a5e5ec0c622dc27ff9c4e6606eefef5cbbed4a5"
        }
      },
      "targets": [
        {
          "Library": {
            "crate_name": "fastrand",
            "crate_root": "src/lib.rs",
            "srcs": [
              "**/*.rs"
            ]
          }
        }
      ],
      "library_target_name": "fastrand",
      "common_attrs": {
        "compile_data_glob": [
          "**"
        ],
        "crate_features": {
          "common": [
            "alloc",
            "default",
            "std"
          ],
          "selects": {}
        },
        "edition": "2018",
        "version": "2.0.1"
      },
      "license": "Apache-2.0 OR MIT"
    },
    "fdeflate 0.3.3": {
      "name": "fdeflate",
      "version": "0.3.3",
      "repository": {
        "Http": {
          "url": "https://crates.io/api/v1/crates/fdeflate/0.3.3/download",
          "sha256": "209098dd6dfc4445aa6111f0e98653ac323eaa4dfd212c9ca3931bf9955c31bd"
        }
      },
      "targets": [
        {
          "Library": {
            "crate_name": "fdeflate",
            "crate_root": "src/lib.rs",
            "srcs": [
              "**/*.rs"
            ]
          }
        }
      ],
      "library_target_name": "fdeflate",
      "common_attrs": {
        "compile_data_glob": [
          "**"
        ],
        "deps": {
          "common": [
            {
              "id": "simd-adler32 0.3.7",
              "target": "simd_adler32"
            }
          ],
          "selects": {}
        },
        "edition": "2021",
        "version": "0.3.3"
      },
      "license": "MIT OR Apache-2.0"
    },
    "fern 0.6.2": {
      "name": "fern",
      "version": "0.6.2",
      "repository": {
        "Http": {
          "url": "https://crates.io/api/v1/crates/fern/0.6.2/download",
          "sha256": "d9f0c14694cbd524c8720dd69b0e3179344f04ebb5f90f2e4a440c6ea3b2f1ee"
        }
      },
      "targets": [
        {
          "Library": {
            "crate_name": "fern",
            "crate_root": "src/lib.rs",
            "srcs": [
              "**/*.rs"
            ]
          }
        }
      ],
      "library_target_name": "fern",
      "common_attrs": {
        "compile_data_glob": [
          "**"
        ],
        "deps": {
          "common": [
            {
              "id": "log 0.4.20",
              "target": "log"
            }
          ],
          "selects": {}
        },
        "edition": "2018",
        "version": "0.6.2"
      },
      "license": "MIT"
    },
    "fixedbitset 0.4.2": {
      "name": "fixedbitset",
      "version": "0.4.2",
      "repository": {
        "Http": {
          "url": "https://crates.io/api/v1/crates/fixedbitset/0.4.2/download",
          "sha256": "0ce7134b9999ecaf8bcd65542e436736ef32ddca1b3e06094cb6ec5755203b80"
        }
      },
      "targets": [
        {
          "Library": {
            "crate_name": "fixedbitset",
            "crate_root": "src/lib.rs",
            "srcs": [
              "**/*.rs"
            ]
          }
        }
      ],
      "library_target_name": "fixedbitset",
      "common_attrs": {
        "compile_data_glob": [
          "**"
        ],
        "edition": "2015",
        "version": "0.4.2"
      },
      "license": "MIT/Apache-2.0"
    },
    "flate2 1.0.28": {
      "name": "flate2",
      "version": "1.0.28",
      "repository": {
        "Http": {
          "url": "https://crates.io/api/v1/crates/flate2/1.0.28/download",
          "sha256": "46303f565772937ffe1d394a4fac6f411c6013172fadde9dcdb1e147a086940e"
        }
      },
      "targets": [
        {
          "Library": {
            "crate_name": "flate2",
            "crate_root": "src/lib.rs",
            "srcs": [
              "**/*.rs"
            ]
          }
        }
      ],
      "library_target_name": "flate2",
      "common_attrs": {
        "compile_data_glob": [
          "**"
        ],
        "crate_features": {
          "common": [
            "any_impl",
            "default",
            "miniz_oxide",
            "rust_backend"
          ],
          "selects": {}
        },
        "deps": {
          "common": [
            {
              "id": "crc32fast 1.3.2",
              "target": "crc32fast"
            },
            {
              "id": "miniz_oxide 0.7.1",
              "target": "miniz_oxide"
            }
          ],
          "selects": {}
        },
        "edition": "2018",
        "version": "1.0.28"
      },
      "license": "MIT OR Apache-2.0"
    },
    "flume 0.11.0": {
      "name": "flume",
      "version": "0.11.0",
      "repository": {
        "Http": {
          "url": "https://crates.io/api/v1/crates/flume/0.11.0/download",
          "sha256": "55ac459de2512911e4b674ce33cf20befaba382d05b62b008afc1c8b57cbf181"
        }
      },
      "targets": [
        {
          "Library": {
            "crate_name": "flume",
            "crate_root": "src/lib.rs",
            "srcs": [
              "**/*.rs"
            ]
          }
        }
      ],
      "library_target_name": "flume",
      "common_attrs": {
        "compile_data_glob": [
          "**"
        ],
        "deps": {
          "common": [
            {
              "id": "spin 0.9.8",
              "target": "spin",
              "alias": "spin1"
            }
          ],
          "selects": {}
        },
        "edition": "2018",
        "version": "0.11.0"
      },
      "license": "Apache-2.0/MIT"
    },
    "fnv 1.0.7": {
      "name": "fnv",
      "version": "1.0.7",
      "repository": {
        "Http": {
          "url": "https://crates.io/api/v1/crates/fnv/1.0.7/download",
          "sha256": "3f9eec918d3f24069decb9af1554cad7c880e2da24a9afd88aca000531ab82c1"
        }
      },
      "targets": [
        {
          "Library": {
            "crate_name": "fnv",
            "crate_root": "lib.rs",
            "srcs": [
              "**/*.rs"
            ]
          }
        }
      ],
      "library_target_name": "fnv",
      "common_attrs": {
        "compile_data_glob": [
          "**"
        ],
        "crate_features": {
          "common": [
            "default",
            "std"
          ],
          "selects": {}
        },
        "edition": "2015",
        "version": "1.0.7"
      },
      "license": "Apache-2.0 / MIT"
    },
    "foreign-types 0.3.2": {
      "name": "foreign-types",
      "version": "0.3.2",
      "repository": {
        "Http": {
          "url": "https://crates.io/api/v1/crates/foreign-types/0.3.2/download",
          "sha256": "f6f339eb8adc052cd2ca78910fda869aefa38d22d5cb648e6485e4d3fc06f3b1"
        }
      },
      "targets": [
        {
          "Library": {
            "crate_name": "foreign_types",
            "crate_root": "src/lib.rs",
            "srcs": [
              "**/*.rs"
            ]
          }
        }
      ],
      "library_target_name": "foreign_types",
      "common_attrs": {
        "compile_data_glob": [
          "**"
        ],
        "deps": {
          "common": [
            {
              "id": "foreign-types-shared 0.1.1",
              "target": "foreign_types_shared"
            }
          ],
          "selects": {}
        },
        "edition": "2015",
        "version": "0.3.2"
      },
      "license": "MIT/Apache-2.0"
    },
    "foreign-types-shared 0.1.1": {
      "name": "foreign-types-shared",
      "version": "0.1.1",
      "repository": {
        "Http": {
          "url": "https://crates.io/api/v1/crates/foreign-types-shared/0.1.1/download",
          "sha256": "00b0228411908ca8685dba7fc2cdd70ec9990a6e753e89b6ac91a84c40fbaf4b"
        }
      },
      "targets": [
        {
          "Library": {
            "crate_name": "foreign_types_shared",
            "crate_root": "src/lib.rs",
            "srcs": [
              "**/*.rs"
            ]
          }
        }
      ],
      "library_target_name": "foreign_types_shared",
      "common_attrs": {
        "compile_data_glob": [
          "**"
        ],
        "edition": "2015",
        "version": "0.1.1"
      },
      "license": "MIT/Apache-2.0"
    },
    "form_urlencoded 1.2.1": {
      "name": "form_urlencoded",
      "version": "1.2.1",
      "repository": {
        "Http": {
          "url": "https://crates.io/api/v1/crates/form_urlencoded/1.2.1/download",
          "sha256": "e13624c2627564efccf4934284bdd98cbaa14e79b0b5a141218e507b3a823456"
        }
      },
      "targets": [
        {
          "Library": {
            "crate_name": "form_urlencoded",
            "crate_root": "src/lib.rs",
            "srcs": [
              "**/*.rs"
            ]
          }
        }
      ],
      "library_target_name": "form_urlencoded",
      "common_attrs": {
        "compile_data_glob": [
          "**"
        ],
        "crate_features": {
          "common": [
            "alloc",
            "default",
            "std"
          ],
          "selects": {}
        },
        "deps": {
          "common": [
            {
              "id": "percent-encoding 2.3.1",
              "target": "percent_encoding"
            }
          ],
          "selects": {}
        },
        "edition": "2018",
        "version": "1.2.1"
      },
      "license": "MIT OR Apache-2.0"
    },
    "fpe 0.6.1": {
      "name": "fpe",
      "version": "0.6.1",
      "repository": {
        "Http": {
          "url": "https://crates.io/api/v1/crates/fpe/0.6.1/download",
          "sha256": "26c4b37de5ae15812a764c958297cfc50f5c010438f60c6ce75d11b802abd404"
        }
      },
      "targets": [
        {
          "Library": {
            "crate_name": "fpe",
            "crate_root": "src/lib.rs",
            "srcs": [
              "**/*.rs"
            ]
          }
        }
      ],
      "library_target_name": "fpe",
      "common_attrs": {
        "compile_data_glob": [
          "**"
        ],
        "crate_features": {
          "common": [
            "alloc",
            "default",
            "num-bigint",
            "num-integer",
            "num-traits",
            "std"
          ],
          "selects": {}
        },
        "deps": {
          "common": [
            {
              "id": "cbc 0.1.2",
              "target": "cbc"
            },
            {
              "id": "cipher 0.4.4",
              "target": "cipher"
            },
            {
              "id": "libm 0.2.8",
              "target": "libm"
            },
            {
              "id": "num-bigint 0.4.4",
              "target": "num_bigint"
            },
            {
              "id": "num-integer 0.1.45",
              "target": "num_integer"
            },
            {
              "id": "num-traits 0.2.17",
              "target": "num_traits"
            }
          ],
          "selects": {}
        },
        "edition": "2021",
        "version": "0.6.1"
      },
      "license": "MIT/Apache-2.0"
    },
    "futures 0.3.30": {
      "name": "futures",
      "version": "0.3.30",
      "repository": {
        "Http": {
          "url": "https://crates.io/api/v1/crates/futures/0.3.30/download",
          "sha256": "645c6916888f6cb6350d2550b80fb63e734897a8498abe35cfb732b6487804b0"
        }
      },
      "targets": [
        {
          "Library": {
            "crate_name": "futures",
            "crate_root": "src/lib.rs",
            "srcs": [
              "**/*.rs"
            ]
          }
        }
      ],
      "library_target_name": "futures",
      "common_attrs": {
        "compile_data_glob": [
          "**"
        ],
        "crate_features": {
          "common": [
            "alloc",
            "async-await",
            "default",
            "executor",
            "futures-executor",
            "std"
          ],
          "selects": {}
        },
        "deps": {
          "common": [
            {
              "id": "futures-channel 0.3.30",
              "target": "futures_channel"
            },
            {
              "id": "futures-core 0.3.30",
              "target": "futures_core"
            },
            {
              "id": "futures-executor 0.3.30",
              "target": "futures_executor"
            },
            {
              "id": "futures-io 0.3.30",
              "target": "futures_io"
            },
            {
              "id": "futures-sink 0.3.30",
              "target": "futures_sink"
            },
            {
              "id": "futures-task 0.3.30",
              "target": "futures_task"
            },
            {
              "id": "futures-util 0.3.30",
              "target": "futures_util"
            }
          ],
          "selects": {}
        },
        "edition": "2018",
        "version": "0.3.30"
      },
      "license": "MIT OR Apache-2.0"
    },
    "futures-channel 0.3.30": {
      "name": "futures-channel",
      "version": "0.3.30",
      "repository": {
        "Http": {
          "url": "https://crates.io/api/v1/crates/futures-channel/0.3.30/download",
          "sha256": "eac8f7d7865dcb88bd4373ab671c8cf4508703796caa2b1985a9ca867b3fcb78"
        }
      },
      "targets": [
        {
          "Library": {
            "crate_name": "futures_channel",
            "crate_root": "src/lib.rs",
            "srcs": [
              "**/*.rs"
            ]
          }
        }
      ],
      "library_target_name": "futures_channel",
      "common_attrs": {
        "compile_data_glob": [
          "**"
        ],
        "crate_features": {
          "common": [
            "alloc",
            "default",
            "futures-sink",
            "sink",
            "std"
          ],
          "selects": {}
        },
        "deps": {
          "common": [
            {
              "id": "futures-core 0.3.30",
              "target": "futures_core"
            },
            {
              "id": "futures-sink 0.3.30",
              "target": "futures_sink"
            }
          ],
          "selects": {}
        },
        "edition": "2018",
        "version": "0.3.30"
      },
      "license": "MIT OR Apache-2.0"
    },
    "futures-core 0.3.30": {
      "name": "futures-core",
      "version": "0.3.30",
      "repository": {
        "Http": {
          "url": "https://crates.io/api/v1/crates/futures-core/0.3.30/download",
          "sha256": "dfc6580bb841c5a68e9ef15c77ccc837b40a7504914d52e47b8b0e9bbda25a1d"
        }
      },
      "targets": [
        {
          "Library": {
            "crate_name": "futures_core",
            "crate_root": "src/lib.rs",
            "srcs": [
              "**/*.rs"
            ]
          }
        }
      ],
      "library_target_name": "futures_core",
      "common_attrs": {
        "compile_data_glob": [
          "**"
        ],
        "crate_features": {
          "common": [
            "alloc",
            "default",
            "std"
          ],
          "selects": {}
        },
        "edition": "2018",
        "version": "0.3.30"
      },
      "license": "MIT OR Apache-2.0"
    },
    "futures-executor 0.3.30": {
      "name": "futures-executor",
      "version": "0.3.30",
      "repository": {
        "Http": {
          "url": "https://crates.io/api/v1/crates/futures-executor/0.3.30/download",
          "sha256": "a576fc72ae164fca6b9db127eaa9a9dda0d61316034f33a0a0d4eda41f02b01d"
        }
      },
      "targets": [
        {
          "Library": {
            "crate_name": "futures_executor",
            "crate_root": "src/lib.rs",
            "srcs": [
              "**/*.rs"
            ]
          }
        }
      ],
      "library_target_name": "futures_executor",
      "common_attrs": {
        "compile_data_glob": [
          "**"
        ],
        "crate_features": {
          "common": [
            "std"
          ],
          "selects": {}
        },
        "deps": {
          "common": [
            {
              "id": "futures-core 0.3.30",
              "target": "futures_core"
            },
            {
              "id": "futures-task 0.3.30",
              "target": "futures_task"
            },
            {
              "id": "futures-util 0.3.30",
              "target": "futures_util"
            }
          ],
          "selects": {}
        },
        "edition": "2018",
        "version": "0.3.30"
      },
      "license": "MIT OR Apache-2.0"
    },
    "futures-io 0.3.30": {
      "name": "futures-io",
      "version": "0.3.30",
      "repository": {
        "Http": {
          "url": "https://crates.io/api/v1/crates/futures-io/0.3.30/download",
          "sha256": "a44623e20b9681a318efdd71c299b6b222ed6f231972bfe2f224ebad6311f0c1"
        }
      },
      "targets": [
        {
          "Library": {
            "crate_name": "futures_io",
            "crate_root": "src/lib.rs",
            "srcs": [
              "**/*.rs"
            ]
          }
        }
      ],
      "library_target_name": "futures_io",
      "common_attrs": {
        "compile_data_glob": [
          "**"
        ],
        "crate_features": {
          "common": [
            "std"
          ],
          "selects": {}
        },
        "edition": "2018",
        "version": "0.3.30"
      },
      "license": "MIT OR Apache-2.0"
    },
    "futures-macro 0.3.30": {
      "name": "futures-macro",
      "version": "0.3.30",
      "repository": {
        "Http": {
          "url": "https://crates.io/api/v1/crates/futures-macro/0.3.30/download",
          "sha256": "87750cf4b7a4c0625b1529e4c543c2182106e4dedc60a2a6455e00d212c489ac"
        }
      },
      "targets": [
        {
          "ProcMacro": {
            "crate_name": "futures_macro",
            "crate_root": "src/lib.rs",
            "srcs": [
              "**/*.rs"
            ]
          }
        }
      ],
      "library_target_name": "futures_macro",
      "common_attrs": {
        "compile_data_glob": [
          "**"
        ],
        "deps": {
          "common": [
            {
              "id": "proc-macro2 1.0.74",
              "target": "proc_macro2"
            },
            {
              "id": "quote 1.0.35",
              "target": "quote"
            },
            {
              "id": "syn 2.0.46",
              "target": "syn"
            }
          ],
          "selects": {}
        },
        "edition": "2018",
        "version": "0.3.30"
      },
      "license": "MIT OR Apache-2.0"
    },
    "futures-sink 0.3.30": {
      "name": "futures-sink",
      "version": "0.3.30",
      "repository": {
        "Http": {
          "url": "https://crates.io/api/v1/crates/futures-sink/0.3.30/download",
          "sha256": "9fb8e00e87438d937621c1c6269e53f536c14d3fbd6a042bb24879e57d474fb5"
        }
      },
      "targets": [
        {
          "Library": {
            "crate_name": "futures_sink",
            "crate_root": "src/lib.rs",
            "srcs": [
              "**/*.rs"
            ]
          }
        }
      ],
      "library_target_name": "futures_sink",
      "common_attrs": {
        "compile_data_glob": [
          "**"
        ],
        "crate_features": {
          "common": [
            "alloc",
            "default",
            "std"
          ],
          "selects": {}
        },
        "edition": "2018",
        "version": "0.3.30"
      },
      "license": "MIT OR Apache-2.0"
    },
    "futures-task 0.3.30": {
      "name": "futures-task",
      "version": "0.3.30",
      "repository": {
        "Http": {
          "url": "https://crates.io/api/v1/crates/futures-task/0.3.30/download",
          "sha256": "38d84fa142264698cdce1a9f9172cf383a0c82de1bddcf3092901442c4097004"
        }
      },
      "targets": [
        {
          "Library": {
            "crate_name": "futures_task",
            "crate_root": "src/lib.rs",
            "srcs": [
              "**/*.rs"
            ]
          }
        }
      ],
      "library_target_name": "futures_task",
      "common_attrs": {
        "compile_data_glob": [
          "**"
        ],
        "crate_features": {
          "common": [
            "alloc",
            "std"
          ],
          "selects": {}
        },
        "edition": "2018",
        "version": "0.3.30"
      },
      "license": "MIT OR Apache-2.0"
    },
    "futures-util 0.3.30": {
      "name": "futures-util",
      "version": "0.3.30",
      "repository": {
        "Http": {
          "url": "https://crates.io/api/v1/crates/futures-util/0.3.30/download",
          "sha256": "3d6401deb83407ab3da39eba7e33987a73c3df0c82b4bb5813ee871c19c41d48"
        }
      },
      "targets": [
        {
          "Library": {
            "crate_name": "futures_util",
            "crate_root": "src/lib.rs",
            "srcs": [
              "**/*.rs"
            ]
          }
        }
      ],
      "library_target_name": "futures_util",
      "common_attrs": {
        "compile_data_glob": [
          "**"
        ],
        "crate_features": {
          "common": [
            "alloc",
            "async-await",
            "async-await-macro",
            "channel",
            "futures-channel",
            "futures-io",
            "futures-macro",
            "futures-sink",
            "io",
            "memchr",
            "sink",
            "slab",
            "std"
          ],
          "selects": {
            "wasm32-unknown-unknown": [
              "default"
            ],
            "wasm32-wasi": [
              "default"
            ]
          }
        },
        "deps": {
          "common": [
            {
              "id": "futures-channel 0.3.30",
              "target": "futures_channel"
            },
            {
              "id": "futures-core 0.3.30",
              "target": "futures_core"
            },
            {
              "id": "futures-io 0.3.30",
              "target": "futures_io"
            },
            {
              "id": "futures-sink 0.3.30",
              "target": "futures_sink"
            },
            {
              "id": "futures-task 0.3.30",
              "target": "futures_task"
            },
            {
              "id": "memchr 2.7.1",
              "target": "memchr"
            },
            {
              "id": "pin-project-lite 0.2.13",
              "target": "pin_project_lite"
            },
            {
              "id": "pin-utils 0.1.0",
              "target": "pin_utils"
            },
            {
              "id": "slab 0.4.9",
              "target": "slab"
            }
          ],
          "selects": {}
        },
        "edition": "2018",
        "proc_macro_deps": {
          "common": [
            {
              "id": "futures-macro 0.3.30",
              "target": "futures_macro"
            }
          ],
          "selects": {}
        },
        "version": "0.3.30"
      },
      "license": "MIT OR Apache-2.0"
    },
    "generic-array 0.14.7": {
      "name": "generic-array",
      "version": "0.14.7",
      "repository": {
        "Http": {
          "url": "https://crates.io/api/v1/crates/generic-array/0.14.7/download",
          "sha256": "85649ca51fd72272d7821adaf274ad91c288277713d9c18820d8499a7ff69e9a"
        }
      },
      "targets": [
        {
          "Library": {
            "crate_name": "generic_array",
            "crate_root": "src/lib.rs",
            "srcs": [
              "**/*.rs"
            ]
          }
        },
        {
          "BuildScript": {
            "crate_name": "build_script_build",
            "crate_root": "build.rs",
            "srcs": [
              "**/*.rs"
            ]
          }
        }
      ],
      "library_target_name": "generic_array",
      "common_attrs": {
        "compile_data_glob": [
          "**"
        ],
        "crate_features": {
          "common": [
            "more_lengths"
          ],
          "selects": {}
        },
        "deps": {
          "common": [
            {
              "id": "generic-array 0.14.7",
              "target": "build_script_build"
            },
            {
              "id": "typenum 1.17.0",
              "target": "typenum"
            }
          ],
          "selects": {}
        },
        "edition": "2015",
        "version": "0.14.7"
      },
      "build_script_attrs": {
        "data_glob": [
          "**"
        ],
        "deps": {
          "common": [
            {
              "id": "version_check 0.9.4",
              "target": "version_check"
            }
          ],
          "selects": {}
        }
      },
      "license": "MIT"
    },
    "getrandom 0.2.11": {
      "name": "getrandom",
      "version": "0.2.11",
      "repository": {
        "Http": {
          "url": "https://crates.io/api/v1/crates/getrandom/0.2.11/download",
          "sha256": "fe9006bed769170c11f845cf00c7c1e9092aeb3f268e007c3e760ac68008070f"
        }
      },
      "targets": [
        {
          "Library": {
            "crate_name": "getrandom",
            "crate_root": "src/lib.rs",
            "srcs": [
              "**/*.rs"
            ]
          }
        }
      ],
      "library_target_name": "getrandom",
      "common_attrs": {
        "compile_data_glob": [
          "**"
        ],
        "crate_features": {
          "common": [
            "std"
          ],
          "selects": {
            "wasm32-unknown-unknown": [
              "js",
              "js-sys",
              "wasm-bindgen"
            ],
            "wasm32-wasi": [
              "js",
              "js-sys",
              "wasm-bindgen"
            ]
          }
        },
        "deps": {
          "common": [
            {
              "id": "cfg-if 1.0.0",
              "target": "cfg_if"
            }
          ],
          "selects": {
            "cfg(all(any(target_arch = \"wasm32\", target_arch = \"wasm64\"), target_os = \"unknown\"))": [
              {
                "id": "js-sys 0.3.66",
                "target": "js_sys"
              },
              {
                "id": "wasm-bindgen 0.2.89",
                "target": "wasm_bindgen"
              }
            ],
            "cfg(target_os = \"wasi\")": [
              {
                "id": "wasi 0.11.0+wasi-snapshot-preview1",
                "target": "wasi"
              }
            ],
            "cfg(unix)": [
              {
                "id": "libc 0.2.151",
                "target": "libc"
              }
            ]
          }
        },
        "edition": "2018",
        "version": "0.2.11"
      },
      "license": "MIT OR Apache-2.0"
    },
    "gif 0.12.0": {
      "name": "gif",
      "version": "0.12.0",
      "repository": {
        "Http": {
          "url": "https://crates.io/api/v1/crates/gif/0.12.0/download",
          "sha256": "80792593675e051cf94a4b111980da2ba60d4a83e43e0048c5693baab3977045"
        }
      },
      "targets": [
        {
          "Library": {
            "crate_name": "gif",
            "crate_root": "src/lib.rs",
            "srcs": [
              "**/*.rs"
            ]
          }
        }
      ],
      "library_target_name": "gif",
      "common_attrs": {
        "compile_data_glob": [
          "**"
        ],
        "crate_features": {
          "common": [
            "color_quant",
            "default",
            "raii_no_panic",
            "std"
          ],
          "selects": {}
        },
        "deps": {
          "common": [
            {
              "id": "color_quant 1.1.0",
              "target": "color_quant"
            },
            {
              "id": "weezl 0.1.7",
              "target": "weezl"
            }
          ],
          "selects": {}
        },
        "edition": "2018",
        "version": "0.12.0"
      },
      "license": "MIT/Apache-2.0"
    },
    "gimli 0.28.1": {
      "name": "gimli",
      "version": "0.28.1",
      "repository": {
        "Http": {
          "url": "https://crates.io/api/v1/crates/gimli/0.28.1/download",
          "sha256": "4271d37baee1b8c7e4b708028c57d816cf9d2434acb33a549475f78c181f6253"
        }
      },
      "targets": [
        {
          "Library": {
            "crate_name": "gimli",
            "crate_root": "src/lib.rs",
            "srcs": [
              "**/*.rs"
            ]
          }
        }
      ],
      "library_target_name": "gimli",
      "common_attrs": {
        "compile_data_glob": [
          "**"
        ],
        "edition": "2018",
        "version": "0.28.1"
      },
      "license": "MIT OR Apache-2.0"
    },
    "glob 0.3.1": {
      "name": "glob",
      "version": "0.3.1",
      "repository": {
        "Http": {
          "url": "https://crates.io/api/v1/crates/glob/0.3.1/download",
          "sha256": "d2fabcfbdc87f4758337ca535fb41a6d701b65693ce38287d856d1674551ec9b"
        }
      },
      "targets": [
        {
          "Library": {
            "crate_name": "glob",
            "crate_root": "src/lib.rs",
            "srcs": [
              "**/*.rs"
            ]
          }
        }
      ],
      "library_target_name": "glob",
      "common_attrs": {
        "compile_data_glob": [
          "**"
        ],
        "edition": "2015",
        "version": "0.3.1"
      },
      "license": "MIT OR Apache-2.0"
    },
    "h2 0.3.22": {
      "name": "h2",
      "version": "0.3.22",
      "repository": {
        "Http": {
          "url": "https://crates.io/api/v1/crates/h2/0.3.22/download",
          "sha256": "4d6250322ef6e60f93f9a2162799302cd6f68f79f6e5d85c8c16f14d1d958178"
        }
      },
      "targets": [
        {
          "Library": {
            "crate_name": "h2",
            "crate_root": "src/lib.rs",
            "srcs": [
              "**/*.rs"
            ]
          }
        }
      ],
      "library_target_name": "h2",
      "common_attrs": {
        "compile_data_glob": [
          "**"
        ],
        "deps": {
          "common": [
            {
              "id": "bytes 1.5.0",
              "target": "bytes"
            },
            {
              "id": "fnv 1.0.7",
              "target": "fnv"
            },
            {
              "id": "futures-core 0.3.30",
              "target": "futures_core"
            },
            {
              "id": "futures-sink 0.3.30",
              "target": "futures_sink"
            },
            {
              "id": "futures-util 0.3.30",
              "target": "futures_util"
            },
            {
              "id": "http 0.2.11",
              "target": "http"
            },
            {
              "id": "indexmap 2.1.0",
              "target": "indexmap"
            },
            {
              "id": "slab 0.4.9",
              "target": "slab"
            },
            {
              "id": "tokio 1.35.1",
              "target": "tokio"
            },
            {
              "id": "tokio-util 0.7.10",
              "target": "tokio_util"
            },
            {
              "id": "tracing 0.1.40",
              "target": "tracing"
            }
          ],
          "selects": {}
        },
        "edition": "2018",
        "version": "0.3.22"
      },
      "license": "MIT"
    },
    "half 1.8.2": {
      "name": "half",
      "version": "1.8.2",
      "repository": {
        "Http": {
          "url": "https://crates.io/api/v1/crates/half/1.8.2/download",
          "sha256": "eabb4a44450da02c90444cf74558da904edde8fb4e9035a9a6a4e15445af0bd7"
        }
      },
      "targets": [
        {
          "Library": {
            "crate_name": "half",
            "crate_root": "src/lib.rs",
            "srcs": [
              "**/*.rs"
            ]
          }
        }
      ],
      "library_target_name": "half",
      "common_attrs": {
        "compile_data_glob": [
          "**"
        ],
        "edition": "2018",
        "version": "1.8.2"
      },
      "license": "MIT OR Apache-2.0"
    },
    "half 2.2.1": {
      "name": "half",
      "version": "2.2.1",
      "repository": {
        "Http": {
          "url": "https://crates.io/api/v1/crates/half/2.2.1/download",
          "sha256": "02b4af3693f1b705df946e9fe5631932443781d0aabb423b62fcd4d73f6d2fd0"
        }
      },
      "targets": [
        {
          "Library": {
            "crate_name": "half",
            "crate_root": "src/lib.rs",
            "srcs": [
              "**/*.rs"
            ]
          }
        }
      ],
      "library_target_name": "half",
      "common_attrs": {
        "compile_data_glob": [
          "**"
        ],
        "crate_features": {
          "common": [
            "alloc",
            "default",
            "std"
          ],
          "selects": {}
        },
        "deps": {
          "common": [],
          "selects": {
            "cfg(target_arch = \"spirv\")": [
              {
                "id": "crunchy 0.2.2",
                "target": "crunchy"
              }
            ]
          }
        },
        "edition": "2021",
        "version": "2.2.1"
      },
      "license": "MIT OR Apache-2.0"
    },
    "hashbrown 0.12.3": {
      "name": "hashbrown",
      "version": "0.12.3",
      "repository": {
        "Http": {
          "url": "https://crates.io/api/v1/crates/hashbrown/0.12.3/download",
          "sha256": "8a9ee70c43aaf417c914396645a0fa852624801b24ebb7ae78fe8272889ac888"
        }
      },
      "targets": [
        {
          "Library": {
            "crate_name": "hashbrown",
            "crate_root": "src/lib.rs",
            "srcs": [
              "**/*.rs"
            ]
          }
        }
      ],
      "library_target_name": "hashbrown",
      "common_attrs": {
        "compile_data_glob": [
          "**"
        ],
        "crate_features": {
          "common": [
            "raw"
          ],
          "selects": {}
        },
        "edition": "2021",
        "version": "0.12.3"
      },
      "license": "MIT OR Apache-2.0"
    },
    "hashbrown 0.14.3": {
      "name": "hashbrown",
      "version": "0.14.3",
      "repository": {
        "Http": {
          "url": "https://crates.io/api/v1/crates/hashbrown/0.14.3/download",
          "sha256": "290f1a1d9242c78d09ce40a5e87e7554ee637af1351968159f4952f028f75604"
        }
      },
      "targets": [
        {
          "Library": {
            "crate_name": "hashbrown",
            "crate_root": "src/lib.rs",
            "srcs": [
              "**/*.rs"
            ]
          }
        }
      ],
      "library_target_name": "hashbrown",
      "common_attrs": {
        "compile_data_glob": [
          "**"
        ],
        "crate_features": {
          "common": [
            "raw"
          ],
          "selects": {}
        },
        "edition": "2021",
        "version": "0.14.3"
      },
      "license": "MIT OR Apache-2.0"
    },
    "headers 0.3.9": {
      "name": "headers",
      "version": "0.3.9",
      "repository": {
        "Http": {
          "url": "https://crates.io/api/v1/crates/headers/0.3.9/download",
          "sha256": "06683b93020a07e3dbcf5f8c0f6d40080d725bea7936fc01ad345c01b97dc270"
        }
      },
      "targets": [
        {
          "Library": {
            "crate_name": "headers",
            "crate_root": "src/lib.rs",
            "srcs": [
              "**/*.rs"
            ]
          }
        }
      ],
      "library_target_name": "headers",
      "common_attrs": {
        "compile_data_glob": [
          "**"
        ],
        "deps": {
          "common": [
            {
              "id": "base64 0.21.5",
              "target": "base64"
            },
            {
              "id": "bytes 1.5.0",
              "target": "bytes"
            },
            {
              "id": "headers-core 0.2.0",
              "target": "headers_core"
            },
            {
              "id": "http 0.2.11",
              "target": "http"
            },
            {
              "id": "httpdate 1.0.3",
              "target": "httpdate"
            },
            {
              "id": "mime 0.3.17",
              "target": "mime"
            },
            {
              "id": "sha1 0.10.6",
              "target": "sha1"
            }
          ],
          "selects": {}
        },
        "edition": "2015",
        "version": "0.3.9"
      },
      "license": "MIT"
    },
    "headers-core 0.2.0": {
      "name": "headers-core",
      "version": "0.2.0",
      "repository": {
        "Http": {
          "url": "https://crates.io/api/v1/crates/headers-core/0.2.0/download",
          "sha256": "e7f66481bfee273957b1f20485a4ff3362987f85b2c236580d81b4eb7a326429"
        }
      },
      "targets": [
        {
          "Library": {
            "crate_name": "headers_core",
            "crate_root": "src/lib.rs",
            "srcs": [
              "**/*.rs"
            ]
          }
        }
      ],
      "library_target_name": "headers_core",
      "common_attrs": {
        "compile_data_glob": [
          "**"
        ],
        "deps": {
          "common": [
            {
              "id": "http 0.2.11",
              "target": "http"
            }
          ],
          "selects": {}
        },
        "edition": "2015",
        "version": "0.2.0"
      },
      "license": "MIT"
    },
    "heck 0.3.3": {
      "name": "heck",
      "version": "0.3.3",
      "repository": {
        "Http": {
          "url": "https://crates.io/api/v1/crates/heck/0.3.3/download",
          "sha256": "6d621efb26863f0e9924c6ac577e8275e5e6b77455db64ffa6c65c904e9e132c"
        }
      },
      "targets": [
        {
          "Library": {
            "crate_name": "heck",
            "crate_root": "src/lib.rs",
            "srcs": [
              "**/*.rs"
            ]
          }
        }
      ],
      "library_target_name": "heck",
      "common_attrs": {
        "compile_data_glob": [
          "**"
        ],
        "deps": {
          "common": [
            {
              "id": "unicode-segmentation 1.10.1",
              "target": "unicode_segmentation"
            }
          ],
          "selects": {}
        },
        "edition": "2018",
        "version": "0.3.3"
      },
      "license": "MIT OR Apache-2.0"
    },
    "heck 0.4.1": {
      "name": "heck",
      "version": "0.4.1",
      "repository": {
        "Http": {
          "url": "https://crates.io/api/v1/crates/heck/0.4.1/download",
          "sha256": "95505c38b4572b2d910cecb0281560f54b440a19336cbbcb27bf6ce6adc6f5a8"
        }
      },
      "targets": [
        {
          "Library": {
            "crate_name": "heck",
            "crate_root": "src/lib.rs",
            "srcs": [
              "**/*.rs"
            ]
          }
        }
      ],
      "library_target_name": "heck",
      "common_attrs": {
        "compile_data_glob": [
          "**"
        ],
        "crate_features": {
          "common": [
            "default"
          ],
          "selects": {}
        },
        "edition": "2018",
        "version": "0.4.1"
      },
      "license": "MIT OR Apache-2.0"
    },
    "hermit-abi 0.3.3": {
      "name": "hermit-abi",
      "version": "0.3.3",
      "repository": {
        "Http": {
          "url": "https://crates.io/api/v1/crates/hermit-abi/0.3.3/download",
          "sha256": "d77f7ec81a6d05a3abb01ab6eb7590f6083d08449fe5a1c8b1e620283546ccb7"
        }
      },
      "targets": [
        {
          "Library": {
            "crate_name": "hermit_abi",
            "crate_root": "src/lib.rs",
            "srcs": [
              "**/*.rs"
            ]
          }
        }
      ],
      "library_target_name": "hermit_abi",
      "common_attrs": {
        "compile_data_glob": [
          "**"
        ],
        "edition": "2021",
        "version": "0.3.3"
      },
      "license": "MIT OR Apache-2.0"
    },
    "hex 0.4.3": {
      "name": "hex",
      "version": "0.4.3",
      "repository": {
        "Http": {
          "url": "https://crates.io/api/v1/crates/hex/0.4.3/download",
          "sha256": "7f24254aa9a54b5c858eaee2f5bccdb46aaf0e486a595ed5fd8f86ba55232a70"
        }
      },
      "targets": [
        {
          "Library": {
            "crate_name": "hex",
            "crate_root": "src/lib.rs",
            "srcs": [
              "**/*.rs"
            ]
          }
        }
      ],
      "library_target_name": "hex",
      "common_attrs": {
        "compile_data_glob": [
          "**"
        ],
        "crate_features": {
          "common": [
            "alloc",
            "default",
            "std"
          ],
          "selects": {}
        },
        "edition": "2018",
        "version": "0.4.3"
      },
      "license": "MIT OR Apache-2.0"
    },
    "histogram 0.6.9": {
      "name": "histogram",
      "version": "0.6.9",
      "repository": {
        "Http": {
          "url": "https://crates.io/api/v1/crates/histogram/0.6.9/download",
          "sha256": "12cb882ccb290b8646e554b157ab0b71e64e8d5bef775cd66b6531e52d302669"
        }
      },
      "targets": [
        {
          "Library": {
            "crate_name": "histogram",
            "crate_root": "src/lib.rs",
            "srcs": [
              "**/*.rs"
            ]
          }
        }
      ],
      "library_target_name": "histogram",
      "common_attrs": {
        "compile_data_glob": [
          "**"
        ],
        "edition": "2015",
        "version": "0.6.9"
      },
      "license": "MIT/Apache-2.0"
    },
    "hmac 0.12.1": {
      "name": "hmac",
      "version": "0.12.1",
      "repository": {
        "Http": {
          "url": "https://crates.io/api/v1/crates/hmac/0.12.1/download",
          "sha256": "6c49c37c09c17a53d937dfbb742eb3a961d65a994e6bcdcf37e7399d0cc8ab5e"
        }
      },
      "targets": [
        {
          "Library": {
            "crate_name": "hmac",
            "crate_root": "src/lib.rs",
            "srcs": [
              "**/*.rs"
            ]
          }
        }
      ],
      "library_target_name": "hmac",
      "common_attrs": {
        "compile_data_glob": [
          "**"
        ],
        "deps": {
          "common": [
            {
              "id": "digest 0.10.7",
              "target": "digest"
            }
          ],
          "selects": {}
        },
        "edition": "2018",
        "version": "0.12.1"
      },
      "license": "MIT OR Apache-2.0"
    },
    "home 0.5.9": {
      "name": "home",
      "version": "0.5.9",
      "repository": {
        "Http": {
          "url": "https://crates.io/api/v1/crates/home/0.5.9/download",
          "sha256": "e3d1354bf6b7235cb4a0576c2619fd4ed18183f689b12b006a0ee7329eeff9a5"
        }
      },
      "targets": [
        {
          "Library": {
            "crate_name": "home",
            "crate_root": "src/lib.rs",
            "srcs": [
              "**/*.rs"
            ]
          }
        }
      ],
      "library_target_name": "home",
      "common_attrs": {
        "compile_data_glob": [
          "**"
        ],
        "deps": {
          "common": [],
          "selects": {
            "cfg(windows)": [
              {
                "id": "windows-sys 0.52.0",
                "target": "windows_sys"
              }
            ]
          }
        },
        "edition": "2021",
        "version": "0.5.9"
      },
      "license": "MIT OR Apache-2.0"
    },
    "http 0.2.11": {
      "name": "http",
      "version": "0.2.11",
      "repository": {
        "Http": {
          "url": "https://crates.io/api/v1/crates/http/0.2.11/download",
          "sha256": "8947b1a6fad4393052c7ba1f4cd97bed3e953a95c79c92ad9b051a04611d9fbb"
        }
      },
      "targets": [
        {
          "Library": {
            "crate_name": "http",
            "crate_root": "src/lib.rs",
            "srcs": [
              "**/*.rs"
            ]
          }
        }
      ],
      "library_target_name": "http",
      "common_attrs": {
        "compile_data_glob": [
          "**"
        ],
        "deps": {
          "common": [
            {
              "id": "bytes 1.5.0",
              "target": "bytes"
            },
            {
              "id": "fnv 1.0.7",
              "target": "fnv"
            },
            {
              "id": "itoa 1.0.10",
              "target": "itoa"
            }
          ],
          "selects": {}
        },
        "edition": "2018",
        "version": "0.2.11"
      },
      "license": "MIT OR Apache-2.0"
    },
    "http-body 0.4.6": {
      "name": "http-body",
      "version": "0.4.6",
      "repository": {
        "Http": {
          "url": "https://crates.io/api/v1/crates/http-body/0.4.6/download",
          "sha256": "7ceab25649e9960c0311ea418d17bee82c0dcec1bd053b5f9a66e265a693bed2"
        }
      },
      "targets": [
        {
          "Library": {
            "crate_name": "http_body",
            "crate_root": "src/lib.rs",
            "srcs": [
              "**/*.rs"
            ]
          }
        }
      ],
      "library_target_name": "http_body",
      "common_attrs": {
        "compile_data_glob": [
          "**"
        ],
        "deps": {
          "common": [
            {
              "id": "bytes 1.5.0",
              "target": "bytes"
            },
            {
              "id": "http 0.2.11",
              "target": "http"
            },
            {
              "id": "pin-project-lite 0.2.13",
              "target": "pin_project_lite"
            }
          ],
          "selects": {}
        },
        "edition": "2018",
        "version": "0.4.6"
      },
      "license": "MIT"
    },
    "httparse 1.8.0": {
      "name": "httparse",
      "version": "1.8.0",
      "repository": {
        "Http": {
          "url": "https://crates.io/api/v1/crates/httparse/1.8.0/download",
          "sha256": "d897f394bad6a705d5f4104762e116a75639e470d80901eed05a860a95cb1904"
        }
      },
      "targets": [
        {
          "Library": {
            "crate_name": "httparse",
            "crate_root": "src/lib.rs",
            "srcs": [
              "**/*.rs"
            ]
          }
        },
        {
          "BuildScript": {
            "crate_name": "build_script_build",
            "crate_root": "build.rs",
            "srcs": [
              "**/*.rs"
            ]
          }
        }
      ],
      "library_target_name": "httparse",
      "common_attrs": {
        "compile_data_glob": [
          "**"
        ],
        "crate_features": {
          "common": [
            "default",
            "std"
          ],
          "selects": {}
        },
        "deps": {
          "common": [
            {
              "id": "httparse 1.8.0",
              "target": "build_script_build"
            }
          ],
          "selects": {}
        },
        "edition": "2018",
        "version": "1.8.0"
      },
      "build_script_attrs": {
        "data_glob": [
          "**"
        ]
      },
      "license": "MIT/Apache-2.0"
    },
    "httpdate 1.0.3": {
      "name": "httpdate",
      "version": "1.0.3",
      "repository": {
        "Http": {
          "url": "https://crates.io/api/v1/crates/httpdate/1.0.3/download",
          "sha256": "df3b46402a9d5adb4c86a0cf463f42e19994e3ee891101b1841f30a545cb49a9"
        }
      },
      "targets": [
        {
          "Library": {
            "crate_name": "httpdate",
            "crate_root": "src/lib.rs",
            "srcs": [
              "**/*.rs"
            ]
          }
        }
      ],
      "library_target_name": "httpdate",
      "common_attrs": {
        "compile_data_glob": [
          "**"
        ],
        "edition": "2021",
        "version": "1.0.3"
      },
      "license": "MIT OR Apache-2.0"
    },
    "hyper 0.14.28": {
      "name": "hyper",
      "version": "0.14.28",
      "repository": {
        "Http": {
          "url": "https://crates.io/api/v1/crates/hyper/0.14.28/download",
          "sha256": "bf96e135eb83a2a8ddf766e426a841d8ddd7449d5f00d34ea02b41d2f19eef80"
        }
      },
      "targets": [
        {
          "Library": {
            "crate_name": "hyper",
            "crate_root": "src/lib.rs",
            "srcs": [
              "**/*.rs"
            ]
          }
        }
      ],
      "library_target_name": "hyper",
      "common_attrs": {
        "compile_data_glob": [
          "**"
        ],
        "crate_features": {
          "common": [
            "client",
            "default",
            "full",
            "h2",
            "http1",
            "http2",
            "runtime",
            "server",
            "socket2",
            "stream",
            "tcp"
          ],
          "selects": {}
        },
        "deps": {
          "common": [
            {
              "id": "bytes 1.5.0",
              "target": "bytes"
            },
            {
              "id": "futures-channel 0.3.30",
              "target": "futures_channel"
            },
            {
              "id": "futures-core 0.3.30",
              "target": "futures_core"
            },
            {
              "id": "futures-util 0.3.30",
              "target": "futures_util"
            },
            {
              "id": "h2 0.3.22",
              "target": "h2"
            },
            {
              "id": "http 0.2.11",
              "target": "http"
            },
            {
              "id": "http-body 0.4.6",
              "target": "http_body"
            },
            {
              "id": "httparse 1.8.0",
              "target": "httparse"
            },
            {
              "id": "httpdate 1.0.3",
              "target": "httpdate"
            },
            {
              "id": "itoa 1.0.10",
              "target": "itoa"
            },
            {
              "id": "pin-project-lite 0.2.13",
              "target": "pin_project_lite"
            },
            {
              "id": "socket2 0.5.5",
              "target": "socket2"
            },
            {
              "id": "tokio 1.35.1",
              "target": "tokio"
            },
            {
              "id": "tower-service 0.3.2",
              "target": "tower_service"
            },
            {
              "id": "tracing 0.1.40",
              "target": "tracing"
            },
            {
              "id": "want 0.3.1",
              "target": "want"
            }
          ],
          "selects": {}
        },
        "edition": "2018",
        "version": "0.14.28"
      },
      "license": "MIT"
    },
    "hyper-timeout 0.4.1": {
      "name": "hyper-timeout",
      "version": "0.4.1",
      "repository": {
        "Http": {
          "url": "https://crates.io/api/v1/crates/hyper-timeout/0.4.1/download",
          "sha256": "bbb958482e8c7be4bc3cf272a766a2b0bf1a6755e7a6ae777f017a31d11b13b1"
        }
      },
      "targets": [
        {
          "Library": {
            "crate_name": "hyper_timeout",
            "crate_root": "src/lib.rs",
            "srcs": [
              "**/*.rs"
            ]
          }
        }
      ],
      "library_target_name": "hyper_timeout",
      "common_attrs": {
        "compile_data_glob": [
          "**"
        ],
        "deps": {
          "common": [
            {
              "id": "hyper 0.14.28",
              "target": "hyper"
            },
            {
              "id": "pin-project-lite 0.2.13",
              "target": "pin_project_lite"
            },
            {
              "id": "tokio 1.35.1",
              "target": "tokio"
            },
            {
              "id": "tokio-io-timeout 1.2.0",
              "target": "tokio_io_timeout"
            }
          ],
          "selects": {}
        },
        "edition": "2018",
        "version": "0.4.1"
      },
      "license": "MIT/Apache-2.0"
    },
    "hyper-tls 0.5.0": {
      "name": "hyper-tls",
      "version": "0.5.0",
      "repository": {
        "Http": {
          "url": "https://crates.io/api/v1/crates/hyper-tls/0.5.0/download",
          "sha256": "d6183ddfa99b85da61a140bea0efc93fdf56ceaa041b37d553518030827f9905"
        }
      },
      "targets": [
        {
          "Library": {
            "crate_name": "hyper_tls",
            "crate_root": "src/lib.rs",
            "srcs": [
              "**/*.rs"
            ]
          }
        }
      ],
      "library_target_name": "hyper_tls",
      "common_attrs": {
        "compile_data_glob": [
          "**"
        ],
        "deps": {
          "common": [
            {
              "id": "bytes 1.5.0",
              "target": "bytes"
            },
            {
              "id": "hyper 0.14.28",
              "target": "hyper"
            },
            {
              "id": "native-tls 0.2.11",
              "target": "native_tls"
            },
            {
              "id": "tokio 1.35.1",
              "target": "tokio"
            },
            {
              "id": "tokio-native-tls 0.3.1",
              "target": "tokio_native_tls"
            }
          ],
          "selects": {}
        },
        "edition": "2018",
        "version": "0.5.0"
      },
      "license": "MIT/Apache-2.0"
    },
    "iana-time-zone 0.1.59": {
      "name": "iana-time-zone",
      "version": "0.1.59",
      "repository": {
        "Http": {
          "url": "https://crates.io/api/v1/crates/iana-time-zone/0.1.59/download",
          "sha256": "b6a67363e2aa4443928ce15e57ebae94fd8949958fd1223c4cfc0cd473ad7539"
        }
      },
      "targets": [
        {
          "Library": {
            "crate_name": "iana_time_zone",
            "crate_root": "src/lib.rs",
            "srcs": [
              "**/*.rs"
            ]
          }
        }
      ],
      "library_target_name": "iana_time_zone",
      "common_attrs": {
        "compile_data_glob": [
          "**"
        ],
        "crate_features": {
          "common": [
            "fallback"
          ],
          "selects": {}
        },
        "deps": {
          "common": [],
          "selects": {
            "cfg(any(target_os = \"macos\", target_os = \"ios\"))": [
              {
                "id": "core-foundation-sys 0.8.6",
                "target": "core_foundation_sys"
              }
            ],
            "cfg(target_arch = \"wasm32\")": [
              {
                "id": "js-sys 0.3.66",
                "target": "js_sys"
              },
              {
                "id": "wasm-bindgen 0.2.89",
                "target": "wasm_bindgen"
              }
            ],
            "cfg(target_os = \"android\")": [
              {
                "id": "android_system_properties 0.1.5",
                "target": "android_system_properties"
              }
            ],
            "cfg(target_os = \"haiku\")": [
              {
                "id": "iana-time-zone-haiku 0.1.2",
                "target": "iana_time_zone_haiku"
              }
            ],
            "cfg(target_os = \"windows\")": [
              {
                "id": "windows-core 0.52.0",
                "target": "windows_core"
              }
            ]
          }
        },
        "edition": "2018",
        "version": "0.1.59"
      },
      "license": "MIT OR Apache-2.0"
    },
    "iana-time-zone-haiku 0.1.2": {
      "name": "iana-time-zone-haiku",
      "version": "0.1.2",
      "repository": {
        "Http": {
          "url": "https://crates.io/api/v1/crates/iana-time-zone-haiku/0.1.2/download",
          "sha256": "f31827a206f56af32e590ba56d5d2d085f558508192593743f16b2306495269f"
        }
      },
      "targets": [
        {
          "Library": {
            "crate_name": "iana_time_zone_haiku",
            "crate_root": "src/lib.rs",
            "srcs": [
              "**/*.rs"
            ]
          }
        },
        {
          "BuildScript": {
            "crate_name": "build_script_build",
            "crate_root": "build.rs",
            "srcs": [
              "**/*.rs"
            ]
          }
        }
      ],
      "library_target_name": "iana_time_zone_haiku",
      "common_attrs": {
        "compile_data_glob": [
          "**"
        ],
        "deps": {
          "common": [
            {
              "id": "iana-time-zone-haiku 0.1.2",
              "target": "build_script_build"
            }
          ],
          "selects": {}
        },
        "edition": "2018",
        "version": "0.1.2"
      },
      "build_script_attrs": {
        "data_glob": [
          "**"
        ],
        "deps": {
          "common": [
            {
              "id": "cc 1.0.83",
              "target": "cc"
            }
          ],
          "selects": {}
        }
      },
      "license": "MIT OR Apache-2.0"
    },
    "ident_case 1.0.1": {
      "name": "ident_case",
      "version": "1.0.1",
      "repository": {
        "Http": {
          "url": "https://crates.io/api/v1/crates/ident_case/1.0.1/download",
          "sha256": "b9e0384b61958566e926dc50660321d12159025e767c18e043daf26b70104c39"
        }
      },
      "targets": [
        {
          "Library": {
            "crate_name": "ident_case",
            "crate_root": "src/lib.rs",
            "srcs": [
              "**/*.rs"
            ]
          }
        }
      ],
      "library_target_name": "ident_case",
      "common_attrs": {
        "compile_data_glob": [
          "**"
        ],
        "edition": "2015",
        "version": "1.0.1"
      },
      "license": "MIT/Apache-2.0"
    },
    "idna 0.5.0": {
      "name": "idna",
      "version": "0.5.0",
      "repository": {
        "Http": {
          "url": "https://crates.io/api/v1/crates/idna/0.5.0/download",
          "sha256": "634d9b1461af396cad843f47fdba5597a4f9e6ddd4bfb6ff5d85028c25cb12f6"
        }
      },
      "targets": [
        {
          "Library": {
            "crate_name": "idna",
            "crate_root": "src/lib.rs",
            "srcs": [
              "**/*.rs"
            ]
          }
        }
      ],
      "library_target_name": "idna",
      "common_attrs": {
        "compile_data_glob": [
          "**"
        ],
        "crate_features": {
          "common": [
            "alloc",
            "default",
            "std"
          ],
          "selects": {}
        },
        "deps": {
          "common": [
            {
              "id": "unicode-bidi 0.3.14",
              "target": "unicode_bidi"
            },
            {
              "id": "unicode-normalization 0.1.22",
              "target": "unicode_normalization"
            }
          ],
          "selects": {}
        },
        "edition": "2018",
        "version": "0.5.0"
      },
      "license": "MIT OR Apache-2.0"
    },
    "image 0.24.7": {
      "name": "image",
      "version": "0.24.7",
      "repository": {
        "Http": {
          "url": "https://crates.io/api/v1/crates/image/0.24.7/download",
          "sha256": "6f3dfdbdd72063086ff443e297b61695500514b1e41095b6fb9a5ab48a70a711"
        }
      },
      "targets": [
        {
          "Library": {
            "crate_name": "image",
            "crate_root": "src/lib.rs",
            "srcs": [
              "**/*.rs"
            ]
          }
        }
      ],
      "library_target_name": "image",
      "common_attrs": {
        "compile_data_glob": [
          "**"
        ],
        "crate_features": {
          "common": [
            "bmp",
            "dds",
            "default",
            "dxt",
            "exr",
            "farbfeld",
            "gif",
            "hdr",
            "ico",
            "jpeg",
            "jpeg_rayon",
            "openexr",
            "png",
            "pnm",
            "qoi",
            "tga",
            "tiff",
            "webp"
          ],
          "selects": {}
        },
        "deps": {
          "common": [
            {
              "id": "bytemuck 1.14.0",
              "target": "bytemuck"
            },
            {
              "id": "byteorder 1.5.0",
              "target": "byteorder"
            },
            {
              "id": "color_quant 1.1.0",
              "target": "color_quant"
            },
            {
              "id": "exr 1.71.0",
              "target": "exr"
            },
            {
              "id": "gif 0.12.0",
              "target": "gif"
            },
            {
              "id": "jpeg-decoder 0.3.0",
              "target": "jpeg_decoder",
              "alias": "jpeg"
            },
            {
              "id": "num-rational 0.4.1",
              "target": "num_rational"
            },
            {
              "id": "num-traits 0.2.17",
              "target": "num_traits"
            },
            {
              "id": "png 0.17.10",
              "target": "png"
            },
            {
              "id": "qoi 0.4.1",
              "target": "qoi"
            },
            {
              "id": "tiff 0.9.0",
              "target": "tiff"
            }
          ],
          "selects": {}
        },
        "edition": "2018",
        "version": "0.24.7"
      },
      "license": "MIT"
    },
    "image_processor 0.1.0": {
      "name": "image_processor",
      "version": "0.1.0",
      "repository": null,
      "targets": [
        {
          "Library": {
            "crate_name": "image_processor",
            "crate_root": "src/lib.rs",
            "srcs": [
              "**/*.rs"
            ]
          }
        }
      ],
      "library_target_name": "image_processor",
      "common_attrs": {
        "compile_data_glob": [
          "**"
        ],
        "deps": {
          "common": [
            {
              "id": "anyhow 1.0.79",
              "target": "anyhow"
            },
            {
              "id": "cloudinary 0.4.0",
              "target": "cloudinary"
            },
            {
              "id": "fast_image_resize 2.7.3",
              "target": "fast_image_resize"
            },
            {
              "id": "image 0.24.7",
              "target": "image"
            },
            {
              "id": "kamadak-exif 0.5.5",
              "target": "exif"
            },
            {
              "id": "log 0.4.20",
              "target": "log"
            },
            {
              "id": "tempfile 3.9.0",
              "target": "tempfile"
            },
            {
              "id": "webp 0.2.6",
              "target": "webp"
            }
          ],
          "selects": {}
        },
        "deps_dev": {
          "common": [
            {
              "id": "criterion 0.5.1",
              "target": "criterion"
            }
          ],
          "selects": {}
        },
        "edition": "2021",
        "version": "0.1.0"
      },
      "license": null
    },
    "indexmap 1.9.3": {
      "name": "indexmap",
      "version": "1.9.3",
      "repository": {
        "Http": {
          "url": "https://crates.io/api/v1/crates/indexmap/1.9.3/download",
          "sha256": "bd070e393353796e801d209ad339e89596eb4c8d430d18ede6a1cced8fafbd99"
        }
      },
      "targets": [
        {
          "Library": {
            "crate_name": "indexmap",
            "crate_root": "src/lib.rs",
            "srcs": [
              "**/*.rs"
            ]
          }
        },
        {
          "BuildScript": {
            "crate_name": "build_script_build",
            "crate_root": "build.rs",
            "srcs": [
              "**/*.rs"
            ]
          }
        }
      ],
      "library_target_name": "indexmap",
      "common_attrs": {
        "compile_data_glob": [
          "**"
        ],
        "deps": {
          "common": [
            {
              "id": "hashbrown 0.12.3",
              "target": "hashbrown"
            },
            {
              "id": "indexmap 1.9.3",
              "target": "build_script_build"
            }
          ],
          "selects": {}
        },
        "edition": "2021",
        "version": "1.9.3"
      },
      "build_script_attrs": {
        "data_glob": [
          "**"
        ],
        "deps": {
          "common": [
            {
              "id": "autocfg 1.1.0",
              "target": "autocfg"
            }
          ],
          "selects": {}
        }
      },
      "license": "Apache-2.0 OR MIT"
    },
    "indexmap 2.1.0": {
      "name": "indexmap",
      "version": "2.1.0",
      "repository": {
        "Http": {
          "url": "https://crates.io/api/v1/crates/indexmap/2.1.0/download",
          "sha256": "d530e1a18b1cb4c484e6e34556a0d948706958449fca0cab753d649f2bce3d1f"
        }
      },
      "targets": [
        {
          "Library": {
            "crate_name": "indexmap",
            "crate_root": "src/lib.rs",
            "srcs": [
              "**/*.rs"
            ]
          }
        }
      ],
      "library_target_name": "indexmap",
      "common_attrs": {
        "compile_data_glob": [
          "**"
        ],
        "crate_features": {
          "common": [
            "default",
            "std"
          ],
          "selects": {}
        },
        "deps": {
          "common": [
            {
              "id": "equivalent 1.0.1",
              "target": "equivalent"
            },
            {
              "id": "hashbrown 0.14.3",
              "target": "hashbrown"
            }
          ],
          "selects": {}
        },
        "edition": "2021",
        "version": "2.1.0"
      },
      "license": "Apache-2.0 OR MIT"
    },
    "inout 0.1.3": {
      "name": "inout",
      "version": "0.1.3",
      "repository": {
        "Http": {
          "url": "https://crates.io/api/v1/crates/inout/0.1.3/download",
          "sha256": "a0c10553d664a4d0bcff9f4215d0aac67a639cc68ef660840afe309b807bc9f5"
        }
      },
      "targets": [
        {
          "Library": {
            "crate_name": "inout",
            "crate_root": "src/lib.rs",
            "srcs": [
              "**/*.rs"
            ]
          }
        }
      ],
      "library_target_name": "inout",
      "common_attrs": {
        "compile_data_glob": [
          "**"
        ],
        "deps": {
          "common": [
            {
              "id": "generic-array 0.14.7",
              "target": "generic_array"
            }
          ],
          "selects": {}
        },
        "edition": "2021",
        "version": "0.1.3"
      },
      "license": "MIT OR Apache-2.0"
    },
    "ipnet 2.9.0": {
      "name": "ipnet",
      "version": "2.9.0",
      "repository": {
        "Http": {
          "url": "https://crates.io/api/v1/crates/ipnet/2.9.0/download",
          "sha256": "8f518f335dce6725a761382244631d86cf0ccb2863413590b31338feb467f9c3"
        }
      },
      "targets": [
        {
          "Library": {
            "crate_name": "ipnet",
            "crate_root": "src/lib.rs",
            "srcs": [
              "**/*.rs"
            ]
          }
        }
      ],
      "library_target_name": "ipnet",
      "common_attrs": {
        "compile_data_glob": [
          "**"
        ],
        "crate_features": {
          "common": [
            "default",
            "std"
          ],
          "selects": {}
        },
        "edition": "2018",
        "version": "2.9.0"
      },
      "license": "MIT OR Apache-2.0"
    },
    "is-terminal 0.4.10": {
      "name": "is-terminal",
      "version": "0.4.10",
      "repository": {
        "Http": {
          "url": "https://crates.io/api/v1/crates/is-terminal/0.4.10/download",
          "sha256": "0bad00257d07be169d870ab665980b06cdb366d792ad690bf2e76876dc503455"
        }
      },
      "targets": [
        {
          "Library": {
            "crate_name": "is_terminal",
            "crate_root": "src/lib.rs",
            "srcs": [
              "**/*.rs"
            ]
          }
        }
      ],
      "library_target_name": "is_terminal",
      "common_attrs": {
        "compile_data_glob": [
          "**"
        ],
        "deps": {
          "common": [],
          "selects": {
            "cfg(not(any(windows, target_os = \"hermit\", target_os = \"unknown\")))": [
              {
                "id": "rustix 0.38.28",
                "target": "rustix"
              }
            ],
            "cfg(target_os = \"hermit\")": [
              {
                "id": "hermit-abi 0.3.3",
                "target": "hermit_abi"
              }
            ],
            "cfg(windows)": [
              {
                "id": "windows-sys 0.52.0",
                "target": "windows_sys"
              }
            ]
          }
        },
        "edition": "2018",
        "version": "0.4.10"
      },
      "license": "MIT"
    },
    "isolang 2.4.0": {
      "name": "isolang",
      "version": "2.4.0",
      "repository": {
        "Http": {
          "url": "https://crates.io/api/v1/crates/isolang/2.4.0/download",
          "sha256": "fe50d48c77760c55188549098b9a7f6e37ae980c586a24693d6b01c3b2010c3c"
        }
      },
      "targets": [
        {
          "Library": {
            "crate_name": "isolang",
            "crate_root": "src/lib.rs",
            "srcs": [
              "**/*.rs"
            ]
          }
        }
      ],
      "library_target_name": "isolang",
      "common_attrs": {
        "compile_data_glob": [
          "**"
        ],
        "crate_features": {
          "common": [
            "default",
            "english_names"
          ],
          "selects": {}
        },
        "deps": {
          "common": [
            {
              "id": "phf 0.11.2",
              "target": "phf"
            }
          ],
          "selects": {}
        },
        "edition": "2021",
        "version": "2.4.0"
      },
      "license": "Apache-2.0"
    },
    "itertools 0.10.5": {
      "name": "itertools",
      "version": "0.10.5",
      "repository": {
        "Http": {
          "url": "https://crates.io/api/v1/crates/itertools/0.10.5/download",
          "sha256": "b0fd2260e829bddf4cb6ea802289de2f86d6a7a690192fbe91b3f46e0f2c8473"
        }
      },
      "targets": [
        {
          "Library": {
            "crate_name": "itertools",
            "crate_root": "src/lib.rs",
            "srcs": [
              "**/*.rs"
            ]
          }
        }
      ],
      "library_target_name": "itertools",
      "common_attrs": {
        "compile_data_glob": [
          "**"
        ],
        "crate_features": {
          "common": [
            "default",
            "use_alloc",
            "use_std"
          ],
          "selects": {}
        },
        "deps": {
          "common": [
            {
              "id": "either 1.9.0",
              "target": "either"
            }
          ],
          "selects": {}
        },
        "edition": "2018",
        "version": "0.10.5"
      },
      "license": "MIT/Apache-2.0"
    },
    "itertools 0.11.0": {
      "name": "itertools",
      "version": "0.11.0",
      "repository": {
        "Http": {
          "url": "https://crates.io/api/v1/crates/itertools/0.11.0/download",
          "sha256": "b1c173a5686ce8bfa551b3563d0c2170bf24ca44da99c7ca4bfdab5418c3fe57"
        }
      },
      "targets": [
        {
          "Library": {
            "crate_name": "itertools",
            "crate_root": "src/lib.rs",
            "srcs": [
              "**/*.rs"
            ]
          }
        }
      ],
      "library_target_name": "itertools",
      "common_attrs": {
        "compile_data_glob": [
          "**"
        ],
        "crate_features": {
          "common": [
            "default",
            "use_alloc",
            "use_std"
          ],
          "selects": {}
        },
        "deps": {
          "common": [
            {
              "id": "either 1.9.0",
              "target": "either"
            }
          ],
          "selects": {}
        },
        "edition": "2018",
        "version": "0.11.0"
      },
      "license": "MIT OR Apache-2.0"
    },
    "itertools 0.12.0": {
      "name": "itertools",
      "version": "0.12.0",
      "repository": {
        "Http": {
          "url": "https://crates.io/api/v1/crates/itertools/0.12.0/download",
          "sha256": "25db6b064527c5d482d0423354fcd07a89a2dfe07b67892e62411946db7f07b0"
        }
      },
      "targets": [
        {
          "Library": {
            "crate_name": "itertools",
            "crate_root": "src/lib.rs",
            "srcs": [
              "**/*.rs"
            ]
          }
        }
      ],
      "library_target_name": "itertools",
      "common_attrs": {
        "compile_data_glob": [
          "**"
        ],
        "crate_features": {
          "common": [
            "default",
            "use_alloc",
            "use_std"
          ],
          "selects": {}
        },
        "deps": {
          "common": [
            {
              "id": "either 1.9.0",
              "target": "either"
            }
          ],
          "selects": {}
        },
        "edition": "2018",
        "version": "0.12.0"
      },
      "license": "MIT OR Apache-2.0"
    },
    "itoa 1.0.10": {
      "name": "itoa",
      "version": "1.0.10",
      "repository": {
        "Http": {
          "url": "https://crates.io/api/v1/crates/itoa/1.0.10/download",
          "sha256": "b1a46d1a171d865aa5f83f92695765caa047a9b4cbae2cbf37dbd613a793fd4c"
        }
      },
      "targets": [
        {
          "Library": {
            "crate_name": "itoa",
            "crate_root": "src/lib.rs",
            "srcs": [
              "**/*.rs"
            ]
          }
        }
      ],
      "library_target_name": "itoa",
      "common_attrs": {
        "compile_data_glob": [
          "**"
        ],
        "edition": "2018",
        "version": "1.0.10"
      },
      "license": "MIT OR Apache-2.0"
    },
    "jobserver 0.1.27": {
      "name": "jobserver",
      "version": "0.1.27",
      "repository": {
        "Http": {
          "url": "https://crates.io/api/v1/crates/jobserver/0.1.27/download",
          "sha256": "8c37f63953c4c63420ed5fd3d6d398c719489b9f872b9fa683262f8edd363c7d"
        }
      },
      "targets": [
        {
          "Library": {
            "crate_name": "jobserver",
            "crate_root": "src/lib.rs",
            "srcs": [
              "**/*.rs"
            ]
          }
        }
      ],
      "library_target_name": "jobserver",
      "common_attrs": {
        "compile_data_glob": [
          "**"
        ],
        "deps": {
          "common": [],
          "selects": {
            "cfg(unix)": [
              {
                "id": "libc 0.2.151",
                "target": "libc"
              }
            ]
          }
        },
        "edition": "2018",
        "version": "0.1.27"
      },
      "license": "MIT/Apache-2.0"
    },
    "jpeg-decoder 0.3.0": {
      "name": "jpeg-decoder",
      "version": "0.3.0",
      "repository": {
        "Http": {
          "url": "https://crates.io/api/v1/crates/jpeg-decoder/0.3.0/download",
          "sha256": "bc0000e42512c92e31c2252315bda326620a4e034105e900c98ec492fa077b3e"
        }
      },
      "targets": [
        {
          "Library": {
            "crate_name": "jpeg_decoder",
            "crate_root": "src/lib.rs",
            "srcs": [
              "**/*.rs"
            ]
          }
        }
      ],
      "library_target_name": "jpeg_decoder",
      "common_attrs": {
        "compile_data_glob": [
          "**"
        ],
        "crate_features": {
          "common": [
            "rayon"
          ],
          "selects": {}
        },
        "deps": {
          "common": [
            {
              "id": "rayon 1.8.0",
              "target": "rayon"
            }
          ],
          "selects": {}
        },
        "edition": "2018",
        "version": "0.3.0"
      },
      "license": "MIT / Apache-2.0"
    },
    "js-sys 0.3.66": {
      "name": "js-sys",
      "version": "0.3.66",
      "repository": {
        "Http": {
          "url": "https://crates.io/api/v1/crates/js-sys/0.3.66/download",
          "sha256": "cee9c64da59eae3b50095c18d3e74f8b73c0b86d2792824ff01bbce68ba229ca"
        }
      },
      "targets": [
        {
          "Library": {
            "crate_name": "js_sys",
            "crate_root": "src/lib.rs",
            "srcs": [
              "**/*.rs"
            ]
          }
        }
      ],
      "library_target_name": "js_sys",
      "common_attrs": {
        "compile_data_glob": [
          "**"
        ],
        "deps": {
          "common": [
            {
              "id": "wasm-bindgen 0.2.89",
              "target": "wasm_bindgen"
            }
          ],
          "selects": {}
        },
        "edition": "2018",
        "version": "0.3.66"
      },
      "license": "MIT OR Apache-2.0"
    },
    "jsonwebtoken 9.2.0": {
      "name": "jsonwebtoken",
      "version": "9.2.0",
      "repository": {
        "Http": {
          "url": "https://crates.io/api/v1/crates/jsonwebtoken/9.2.0/download",
          "sha256": "5c7ea04a7c5c055c175f189b6dc6ba036fd62306b58c66c9f6389036c503a3f4"
        }
      },
      "targets": [
        {
          "Library": {
            "crate_name": "jsonwebtoken",
            "crate_root": "src/lib.rs",
            "srcs": [
              "**/*.rs"
            ]
          }
        }
      ],
      "library_target_name": "jsonwebtoken",
      "common_attrs": {
        "compile_data_glob": [
          "**"
        ],
        "crate_features": {
          "common": [
            "default",
            "pem",
            "simple_asn1",
            "use_pem"
          ],
          "selects": {}
        },
        "deps": {
          "common": [
            {
              "id": "base64 0.21.5",
              "target": "base64"
            },
            {
              "id": "pem 3.0.3",
              "target": "pem"
            },
            {
              "id": "serde 1.0.194",
              "target": "serde"
            },
            {
              "id": "serde_json 1.0.111",
              "target": "serde_json"
            },
            {
              "id": "simple_asn1 0.6.2",
              "target": "simple_asn1"
            }
          ],
          "selects": {
            "cfg(not(target_arch = \"wasm32\"))": [
              {
                "id": "ring 0.17.7",
                "target": "ring"
              }
            ],
            "cfg(target_arch = \"wasm32\")": [
              {
                "id": "js-sys 0.3.66",
                "target": "js_sys"
              },
              {
                "id": "ring 0.17.7",
                "target": "ring"
              }
            ]
          }
        },
        "edition": "2021",
        "version": "9.2.0"
      },
      "license": "MIT"
    },
    "kafka 0.10.0": {
      "name": "kafka",
      "version": "0.10.0",
      "repository": {
        "Http": {
          "url": "https://crates.io/api/v1/crates/kafka/0.10.0/download",
          "sha256": "2054ba4edcb4dcda4209e138c7e88caf26d4a325b3db76fbdb6ca5eecc23e426"
        }
      },
      "targets": [
        {
          "Library": {
            "crate_name": "kafka",
            "crate_root": "src/lib.rs",
            "srcs": [
              "**/*.rs"
            ]
          }
        },
        {
          "BuildScript": {
            "crate_name": "build_script_build",
            "crate_root": "build.rs",
            "srcs": [
              "**/*.rs"
            ]
          }
        }
      ],
      "library_target_name": "kafka",
      "common_attrs": {
        "compile_data_glob": [
          "**"
        ],
        "crate_features": {
          "common": [
            "default",
            "flate2",
            "gzip",
            "openssl",
            "openssl-sys",
            "security",
            "snap",
            "snappy"
          ],
          "selects": {}
        },
        "deps": {
          "common": [
            {
              "id": "byteorder 1.5.0",
              "target": "byteorder"
            },
            {
              "id": "crc 3.0.1",
              "target": "crc"
            },
            {
              "id": "flate2 1.0.28",
              "target": "flate2"
            },
            {
              "id": "fnv 1.0.7",
              "target": "fnv"
            },
            {
              "id": "kafka 0.10.0",
              "target": "build_script_build"
            },
            {
              "id": "openssl 0.10.62",
              "target": "openssl"
            },
            {
              "id": "openssl-sys 0.9.98",
              "target": "openssl_sys"
            },
            {
              "id": "ref_slice 1.2.1",
              "target": "ref_slice"
            },
            {
              "id": "snap 1.1.1",
              "target": "snap"
            },
            {
              "id": "thiserror 1.0.56",
              "target": "thiserror"
            },
            {
              "id": "tracing 0.1.40",
              "target": "tracing"
            },
            {
              "id": "twox-hash 1.6.3",
              "target": "twox_hash"
            }
          ],
          "selects": {}
        },
        "edition": "2021",
        "version": "0.10.0"
      },
      "build_script_attrs": {
        "data_glob": [
          "**"
        ],
        "link_deps": {
          "common": [
            {
              "id": "openssl-sys 0.9.98",
              "target": "openssl_sys"
            }
          ],
          "selects": {}
        }
      },
      "license": "MIT OR Apache-2.0"
    },
    "kamadak-exif 0.5.5": {
      "name": "kamadak-exif",
      "version": "0.5.5",
      "repository": {
        "Http": {
          "url": "https://crates.io/api/v1/crates/kamadak-exif/0.5.5/download",
          "sha256": "ef4fc70d0ab7e5b6bafa30216a6b48705ea964cdfc29c050f2412295eba58077"
        }
      },
      "targets": [
        {
          "Library": {
            "crate_name": "exif",
            "crate_root": "src/lib.rs",
            "srcs": [
              "**/*.rs"
            ]
          }
        }
      ],
      "library_target_name": "exif",
      "common_attrs": {
        "compile_data_glob": [
          "**"
        ],
        "deps": {
          "common": [
            {
              "id": "mutate_once 0.1.1",
              "target": "mutate_once"
            }
          ],
          "selects": {}
        },
        "edition": "2018",
        "version": "0.5.5"
      },
      "license": "BSD-2-Clause"
    },
    "lazy_static 1.4.0": {
      "name": "lazy_static",
      "version": "1.4.0",
      "repository": {
        "Http": {
          "url": "https://crates.io/api/v1/crates/lazy_static/1.4.0/download",
          "sha256": "e2abad23fbc42b3700f2f279844dc832adb2b2eb069b2df918f455c4e18cc646"
        }
      },
      "targets": [
        {
          "Library": {
            "crate_name": "lazy_static",
            "crate_root": "src/lib.rs",
            "srcs": [
              "**/*.rs"
            ]
          }
        }
      ],
      "library_target_name": "lazy_static",
      "common_attrs": {
        "compile_data_glob": [
          "**"
        ],
        "edition": "2015",
        "version": "1.4.0"
      },
      "license": "MIT/Apache-2.0"
    },
    "lebe 0.5.2": {
      "name": "lebe",
      "version": "0.5.2",
      "repository": {
        "Http": {
          "url": "https://crates.io/api/v1/crates/lebe/0.5.2/download",
          "sha256": "03087c2bad5e1034e8cace5926dec053fb3790248370865f5117a7d0213354c8"
        }
      },
      "targets": [
        {
          "Library": {
            "crate_name": "lebe",
            "crate_root": "src/lib.rs",
            "srcs": [
              "**/*.rs"
            ]
          }
        }
      ],
      "library_target_name": "lebe",
      "common_attrs": {
        "compile_data_glob": [
          "**"
        ],
        "edition": "2018",
        "version": "0.5.2"
      },
      "license": "BSD-3-Clause"
    },
    "libc 0.2.151": {
      "name": "libc",
      "version": "0.2.151",
      "repository": {
        "Http": {
          "url": "https://crates.io/api/v1/crates/libc/0.2.151/download",
          "sha256": "302d7ab3130588088d277783b1e2d2e10c9e9e4a16dd9050e6ec93fb3e7048f4"
        }
      },
      "targets": [
        {
          "Library": {
            "crate_name": "libc",
            "crate_root": "src/lib.rs",
            "srcs": [
              "**/*.rs"
            ]
          }
        },
        {
          "BuildScript": {
            "crate_name": "build_script_build",
            "crate_root": "build.rs",
            "srcs": [
              "**/*.rs"
            ]
          }
        }
      ],
      "library_target_name": "libc",
      "common_attrs": {
        "compile_data_glob": [
          "**"
        ],
        "crate_features": {
          "common": [
            "default",
            "std"
          ],
          "selects": {
            "aarch64-apple-darwin": [
              "extra_traits"
            ],
            "aarch64-apple-ios": [
              "extra_traits"
            ],
            "aarch64-apple-ios-sim": [
              "extra_traits"
            ],
            "aarch64-fuchsia": [
              "extra_traits"
            ],
            "aarch64-linux-android": [
              "extra_traits"
            ],
            "armv7-linux-androideabi": [
              "extra_traits"
            ],
            "i686-apple-darwin": [
              "extra_traits"
            ],
            "i686-linux-android": [
              "extra_traits"
            ],
            "i686-unknown-freebsd": [
              "extra_traits"
            ],
            "powerpc-unknown-linux-gnu": [
              "extra_traits"
            ],
            "riscv32imc-unknown-none-elf": [
              "extra_traits"
            ],
            "riscv64gc-unknown-none-elf": [
              "extra_traits"
            ],
            "s390x-unknown-linux-gnu": [
              "extra_traits"
            ],
            "thumbv7em-none-eabi": [
              "extra_traits"
            ],
            "thumbv8m.main-none-eabi": [
              "extra_traits"
            ],
            "wasm32-wasi": [
              "extra_traits"
            ],
            "x86_64-apple-darwin": [
              "extra_traits"
            ],
            "x86_64-apple-ios": [
              "extra_traits"
            ],
            "x86_64-fuchsia": [
              "extra_traits"
            ],
            "x86_64-linux-android": [
              "extra_traits"
            ],
            "x86_64-unknown-freebsd": [
              "extra_traits"
            ],
            "x86_64-unknown-none": [
              "extra_traits"
            ]
          }
        },
        "deps": {
          "common": [
            {
              "id": "libc 0.2.151",
              "target": "build_script_build"
            }
          ],
          "selects": {}
        },
        "edition": "2015",
        "version": "0.2.151"
      },
      "build_script_attrs": {
        "data_glob": [
          "**"
        ]
      },
      "license": "MIT OR Apache-2.0"
    },
    "libm 0.2.8": {
      "name": "libm",
      "version": "0.2.8",
      "repository": {
        "Http": {
          "url": "https://crates.io/api/v1/crates/libm/0.2.8/download",
          "sha256": "4ec2a862134d2a7d32d7983ddcdd1c4923530833c9f2ea1a44fc5fa473989058"
        }
      },
      "targets": [
        {
          "Library": {
            "crate_name": "libm",
            "crate_root": "src/lib.rs",
            "srcs": [
              "**/*.rs"
            ]
          }
        },
        {
          "BuildScript": {
            "crate_name": "build_script_build",
            "crate_root": "build.rs",
            "srcs": [
              "**/*.rs"
            ]
          }
        }
      ],
      "library_target_name": "libm",
      "common_attrs": {
        "compile_data_glob": [
          "**"
        ],
        "crate_features": {
          "common": [
            "default"
          ],
          "selects": {}
        },
        "deps": {
          "common": [
            {
              "id": "libm 0.2.8",
              "target": "build_script_build"
            }
          ],
          "selects": {}
        },
        "edition": "2018",
        "version": "0.2.8"
      },
      "build_script_attrs": {
        "data_glob": [
          "**"
        ]
      },
      "license": "MIT OR Apache-2.0"
    },
    "libwebp-sys 0.9.4": {
      "name": "libwebp-sys",
      "version": "0.9.4",
      "repository": {
        "Http": {
          "url": "https://crates.io/api/v1/crates/libwebp-sys/0.9.4/download",
          "sha256": "3e0df0a0f9444d52aee6335cd724d21a2ee3285f646291799a72be518ec8ee3c"
        }
      },
      "targets": [
        {
          "Library": {
            "crate_name": "libwebp_sys",
            "crate_root": "src/lib.rs",
            "srcs": [
              "**/*.rs"
            ]
          }
        },
        {
          "BuildScript": {
            "crate_name": "build_script_build",
            "crate_root": "build.rs",
            "srcs": [
              "**/*.rs"
            ]
          }
        }
      ],
      "library_target_name": "libwebp_sys",
      "common_attrs": {
        "compile_data_glob": [
          "**"
        ],
        "crate_features": {
          "common": [
            "default",
            "neon",
            "parallel",
            "std"
          ],
          "selects": {}
        },
        "deps": {
          "common": [
            {
              "id": "libwebp-sys 0.9.4",
              "target": "build_script_build"
            }
          ],
          "selects": {}
        },
        "edition": "2015",
        "version": "0.9.4"
      },
      "build_script_attrs": {
        "data_glob": [
          "**"
        ],
        "deps": {
          "common": [
            {
              "id": "cc 1.0.83",
              "target": "cc"
            },
            {
              "id": "glob 0.3.1",
              "target": "glob"
            }
          ],
          "selects": {}
        }
      },
      "license": "MIT"
    },
    "linux-raw-sys 0.4.12": {
      "name": "linux-raw-sys",
      "version": "0.4.12",
      "repository": {
        "Http": {
          "url": "https://crates.io/api/v1/crates/linux-raw-sys/0.4.12/download",
          "sha256": "c4cd1a83af159aa67994778be9070f0ae1bd732942279cabb14f86f986a21456"
        }
      },
      "targets": [
        {
          "Library": {
            "crate_name": "linux_raw_sys",
            "crate_root": "src/lib.rs",
            "srcs": [
              "**/*.rs"
            ]
          }
        }
      ],
      "library_target_name": "linux_raw_sys",
      "common_attrs": {
        "compile_data_glob": [
          "**"
        ],
        "crate_features": {
          "common": [
            "elf",
            "errno",
            "general",
            "ioctl",
            "no_std"
          ],
          "selects": {}
        },
        "edition": "2021",
        "version": "0.4.12"
      },
      "license": "Apache-2.0 WITH LLVM-exception OR Apache-2.0 OR MIT"
    },
    "lock_api 0.4.11": {
      "name": "lock_api",
      "version": "0.4.11",
      "repository": {
        "Http": {
          "url": "https://crates.io/api/v1/crates/lock_api/0.4.11/download",
          "sha256": "3c168f8615b12bc01f9c17e2eb0cc07dcae1940121185446edc3744920e8ef45"
        }
      },
      "targets": [
        {
          "Library": {
            "crate_name": "lock_api",
            "crate_root": "src/lib.rs",
            "srcs": [
              "**/*.rs"
            ]
          }
        },
        {
          "BuildScript": {
            "crate_name": "build_script_build",
            "crate_root": "build.rs",
            "srcs": [
              "**/*.rs"
            ]
          }
        }
      ],
      "library_target_name": "lock_api",
      "common_attrs": {
        "compile_data_glob": [
          "**"
        ],
        "crate_features": {
          "common": [
            "atomic_usize",
            "default"
          ],
          "selects": {}
        },
        "deps": {
          "common": [
            {
              "id": "lock_api 0.4.11",
              "target": "build_script_build"
            },
            {
              "id": "scopeguard 1.2.0",
              "target": "scopeguard"
            }
          ],
          "selects": {}
        },
        "edition": "2018",
        "version": "0.4.11"
      },
      "build_script_attrs": {
        "data_glob": [
          "**"
        ],
        "deps": {
          "common": [
            {
              "id": "autocfg 1.1.0",
              "target": "autocfg"
            }
          ],
          "selects": {}
        }
      },
      "license": "MIT OR Apache-2.0"
    },
    "log 0.4.20": {
      "name": "log",
      "version": "0.4.20",
      "repository": {
        "Http": {
          "url": "https://crates.io/api/v1/crates/log/0.4.20/download",
          "sha256": "b5e6163cb8c49088c2c36f57875e58ccd8c87c7427f7fbd50ea6710b2f3f2e8f"
        }
      },
      "targets": [
        {
          "Library": {
            "crate_name": "log",
            "crate_root": "src/lib.rs",
            "srcs": [
              "**/*.rs"
            ]
          }
        }
      ],
      "library_target_name": "log",
      "common_attrs": {
        "compile_data_glob": [
          "**"
        ],
        "crate_features": {
          "common": [
            "std"
          ],
          "selects": {}
        },
        "edition": "2015",
        "version": "0.4.20"
      },
      "license": "MIT OR Apache-2.0"
    },
    "lz4_flex 0.11.1": {
      "name": "lz4_flex",
      "version": "0.11.1",
      "repository": {
        "Http": {
          "url": "https://crates.io/api/v1/crates/lz4_flex/0.11.1/download",
          "sha256": "3ea9b256699eda7b0387ffbc776dd625e28bde3918446381781245b7a50349d8"
        }
      },
      "targets": [
        {
          "Library": {
            "crate_name": "lz4_flex",
            "crate_root": "src/lib.rs",
            "srcs": [
              "**/*.rs"
            ]
          }
        }
      ],
      "library_target_name": "lz4_flex",
      "common_attrs": {
        "compile_data_glob": [
          "**"
        ],
        "crate_features": {
          "common": [
            "default",
            "frame",
            "safe-decode",
            "safe-encode",
            "std"
          ],
          "selects": {}
        },
        "deps": {
          "common": [
            {
              "id": "twox-hash 1.6.3",
              "target": "twox_hash"
            }
          ],
          "selects": {}
        },
        "edition": "2021",
        "version": "0.11.1"
      },
      "license": "MIT"
    },
    "matchit 0.7.3": {
      "name": "matchit",
      "version": "0.7.3",
      "repository": {
        "Http": {
          "url": "https://crates.io/api/v1/crates/matchit/0.7.3/download",
          "sha256": "0e7465ac9959cc2b1404e8e2367b43684a6d13790fe23056cc8c6c5a6b7bcb94"
        }
      },
      "targets": [
        {
          "Library": {
            "crate_name": "matchit",
            "crate_root": "src/lib.rs",
            "srcs": [
              "**/*.rs"
            ]
          }
        }
      ],
      "library_target_name": "matchit",
      "common_attrs": {
        "compile_data_glob": [
          "**"
        ],
        "crate_features": {
          "common": [
            "default"
          ],
          "selects": {}
        },
        "edition": "2021",
        "version": "0.7.3"
      },
      "license": "MIT AND BSD-3-Clause"
    },
    "memcache 0.17.1": {
      "name": "memcache",
      "version": "0.17.1",
      "repository": {
        "Http": {
          "url": "https://crates.io/api/v1/crates/memcache/0.17.1/download",
          "sha256": "fb8f14bdacf7b55e268ebe54ca98c2d419d90e5b9af1ef8481126386c63b95b8"
        }
      },
      "targets": [
        {
          "Library": {
            "crate_name": "memcache",
            "crate_root": "src/lib.rs",
            "srcs": [
              "**/*.rs"
            ]
          }
        }
      ],
      "library_target_name": "memcache",
      "common_attrs": {
        "compile_data_glob": [
          "**"
        ],
        "crate_features": {
          "common": [
            "default",
            "openssl",
            "tls"
          ],
          "selects": {}
        },
        "deps": {
          "common": [
            {
              "id": "byteorder 1.5.0",
              "target": "byteorder"
            },
            {
              "id": "openssl 0.10.62",
              "target": "openssl"
            },
            {
              "id": "r2d2 0.8.10",
              "target": "r2d2"
            },
            {
              "id": "rand 0.8.5",
              "target": "rand"
            },
            {
              "id": "url 2.5.0",
              "target": "url"
            }
          ],
          "selects": {}
        },
        "edition": "2018",
        "proc_macro_deps": {
          "common": [
            {
              "id": "enum_dispatch 0.3.12",
              "target": "enum_dispatch"
            }
          ],
          "selects": {}
        },
        "version": "0.17.1"
      },
      "license": "MIT"
    },
    "memchr 2.7.1": {
      "name": "memchr",
      "version": "2.7.1",
      "repository": {
        "Http": {
          "url": "https://crates.io/api/v1/crates/memchr/2.7.1/download",
          "sha256": "523dc4f511e55ab87b694dc30d0f820d60906ef06413f93d4d7a1385599cc149"
        }
      },
      "targets": [
        {
          "Library": {
            "crate_name": "memchr",
            "crate_root": "src/lib.rs",
            "srcs": [
              "**/*.rs"
            ]
          }
        }
      ],
      "library_target_name": "memchr",
      "common_attrs": {
        "compile_data_glob": [
          "**"
        ],
        "crate_features": {
          "common": [
            "alloc",
            "default",
            "std"
          ],
          "selects": {}
        },
        "edition": "2021",
        "version": "2.7.1"
      },
      "license": "Unlicense OR MIT"
    },
    "mime 0.3.17": {
      "name": "mime",
      "version": "0.3.17",
      "repository": {
        "Http": {
          "url": "https://crates.io/api/v1/crates/mime/0.3.17/download",
          "sha256": "6877bb514081ee2a7ff5ef9de3281f14a4dd4bceac4c09388074a6b5df8a139a"
        }
      },
      "targets": [
        {
          "Library": {
            "crate_name": "mime",
            "crate_root": "src/lib.rs",
            "srcs": [
              "**/*.rs"
            ]
          }
        }
      ],
      "library_target_name": "mime",
      "common_attrs": {
        "compile_data_glob": [
          "**"
        ],
        "edition": "2015",
        "version": "0.3.17"
      },
      "license": "MIT OR Apache-2.0"
    },
    "mime_guess 2.0.4": {
      "name": "mime_guess",
      "version": "2.0.4",
      "repository": {
        "Http": {
          "url": "https://crates.io/api/v1/crates/mime_guess/2.0.4/download",
          "sha256": "4192263c238a5f0d0c6bfd21f336a313a4ce1c450542449ca191bb657b4642ef"
        }
      },
      "targets": [
        {
          "Library": {
            "crate_name": "mime_guess",
            "crate_root": "src/lib.rs",
            "srcs": [
              "**/*.rs"
            ]
          }
        },
        {
          "BuildScript": {
            "crate_name": "build_script_build",
            "crate_root": "build.rs",
            "srcs": [
              "**/*.rs"
            ]
          }
        }
      ],
      "library_target_name": "mime_guess",
      "common_attrs": {
        "compile_data_glob": [
          "**"
        ],
        "crate_features": {
          "common": [
            "default",
            "rev-mappings"
          ],
          "selects": {}
        },
        "deps": {
          "common": [
            {
              "id": "mime 0.3.17",
              "target": "mime"
            },
            {
              "id": "mime_guess 2.0.4",
              "target": "build_script_build"
            },
            {
              "id": "unicase 2.7.0",
              "target": "unicase"
            }
          ],
          "selects": {}
        },
        "edition": "2015",
        "version": "2.0.4"
      },
      "build_script_attrs": {
        "data_glob": [
          "**"
        ],
        "deps": {
          "common": [
            {
              "id": "unicase 2.7.0",
              "target": "unicase"
            }
          ],
          "selects": {}
        }
      },
      "license": "MIT"
    },
    "miniz_oxide 0.7.1": {
      "name": "miniz_oxide",
      "version": "0.7.1",
      "repository": {
        "Http": {
          "url": "https://crates.io/api/v1/crates/miniz_oxide/0.7.1/download",
          "sha256": "e7810e0be55b428ada41041c41f32c9f1a42817901b4ccf45fa3d4b6561e74c7"
        }
      },
      "targets": [
        {
          "Library": {
            "crate_name": "miniz_oxide",
            "crate_root": "src/lib.rs",
            "srcs": [
              "**/*.rs"
            ]
          }
        }
      ],
      "library_target_name": "miniz_oxide",
      "common_attrs": {
        "compile_data_glob": [
          "**"
        ],
        "crate_features": {
          "common": [
            "default",
            "simd",
            "simd-adler32",
            "with-alloc"
          ],
          "selects": {}
        },
        "deps": {
          "common": [
            {
              "id": "adler 1.0.2",
              "target": "adler"
            },
            {
              "id": "simd-adler32 0.3.7",
              "target": "simd_adler32"
            }
          ],
          "selects": {}
        },
        "edition": "2018",
        "version": "0.7.1"
      },
      "license": "MIT OR Zlib OR Apache-2.0"
    },
    "mio 0.8.10": {
      "name": "mio",
      "version": "0.8.10",
      "repository": {
        "Http": {
          "url": "https://crates.io/api/v1/crates/mio/0.8.10/download",
          "sha256": "8f3d0b296e374a4e6f3c7b0a1f5a51d748a0d34c85e7dc48fc3fa9a87657fe09"
        }
      },
      "targets": [
        {
          "Library": {
            "crate_name": "mio",
            "crate_root": "src/lib.rs",
            "srcs": [
              "**/*.rs"
            ]
          }
        }
      ],
      "library_target_name": "mio",
      "common_attrs": {
        "compile_data_glob": [
          "**"
        ],
        "crate_features": {
          "common": [
            "net",
            "os-ext",
            "os-poll"
          ],
          "selects": {}
        },
        "deps": {
          "common": [],
          "selects": {
            "cfg(target_os = \"wasi\")": [
              {
                "id": "libc 0.2.151",
                "target": "libc"
              },
              {
                "id": "wasi 0.11.0+wasi-snapshot-preview1",
                "target": "wasi"
              }
            ],
            "cfg(unix)": [
              {
                "id": "libc 0.2.151",
                "target": "libc"
              }
            ],
            "cfg(windows)": [
              {
                "id": "windows-sys 0.48.0",
                "target": "windows_sys"
              }
            ]
          }
        },
        "edition": "2018",
        "version": "0.8.10"
      },
      "license": "MIT"
    },
    "multer 2.1.0": {
      "name": "multer",
      "version": "2.1.0",
      "repository": {
        "Http": {
          "url": "https://crates.io/api/v1/crates/multer/2.1.0/download",
          "sha256": "01acbdc23469fd8fe07ab135923371d5f5a422fbf9c522158677c8eb15bc51c2"
        }
      },
      "targets": [
        {
          "Library": {
            "crate_name": "multer",
            "crate_root": "src/lib.rs",
            "srcs": [
              "**/*.rs"
            ]
          }
        },
        {
          "BuildScript": {
            "crate_name": "build_script_build",
            "crate_root": "build.rs",
            "srcs": [
              "**/*.rs"
            ]
          }
        }
      ],
      "library_target_name": "multer",
      "common_attrs": {
        "compile_data_glob": [
          "**"
        ],
        "crate_features": {
          "common": [
            "default"
          ],
          "selects": {}
        },
        "deps": {
          "common": [
            {
              "id": "bytes 1.5.0",
              "target": "bytes"
            },
            {
              "id": "encoding_rs 0.8.33",
              "target": "encoding_rs"
            },
            {
              "id": "futures-util 0.3.30",
              "target": "futures_util"
            },
            {
              "id": "http 0.2.11",
              "target": "http"
            },
            {
              "id": "httparse 1.8.0",
              "target": "httparse"
            },
            {
              "id": "log 0.4.20",
              "target": "log"
            },
            {
              "id": "memchr 2.7.1",
              "target": "memchr"
            },
            {
              "id": "mime 0.3.17",
              "target": "mime"
            },
            {
              "id": "multer 2.1.0",
              "target": "build_script_build"
            },
            {
              "id": "spin 0.9.8",
              "target": "spin"
            }
          ],
          "selects": {}
        },
        "edition": "2018",
        "version": "2.1.0"
      },
      "build_script_attrs": {
        "data_glob": [
          "**"
        ],
        "deps": {
          "common": [
            {
              "id": "version_check 0.9.4",
              "target": "version_check"
            }
          ],
          "selects": {}
        }
      },
      "license": "MIT"
    },
    "multimap 0.8.3": {
      "name": "multimap",
      "version": "0.8.3",
      "repository": {
        "Http": {
          "url": "https://crates.io/api/v1/crates/multimap/0.8.3/download",
          "sha256": "e5ce46fe64a9d73be07dcbe690a38ce1b293be448fd8ce1e6c1b8062c9f72c6a"
        }
      },
      "targets": [
        {
          "Library": {
            "crate_name": "multimap",
            "crate_root": "src/lib.rs",
            "srcs": [
              "**/*.rs"
            ]
          }
        }
      ],
      "library_target_name": "multimap",
      "common_attrs": {
        "compile_data_glob": [
          "**"
        ],
        "edition": "2015",
        "version": "0.8.3"
      },
      "license": "MIT/Apache-2.0"
    },
    "mutate_once 0.1.1": {
      "name": "mutate_once",
      "version": "0.1.1",
      "repository": {
        "Http": {
          "url": "https://crates.io/api/v1/crates/mutate_once/0.1.1/download",
          "sha256": "16cf681a23b4d0a43fc35024c176437f9dcd818db34e0f42ab456a0ee5ad497b"
        }
      },
      "targets": [
        {
          "Library": {
            "crate_name": "mutate_once",
            "crate_root": "src/lib.rs",
            "srcs": [
              "**/*.rs"
            ]
          }
        }
      ],
      "library_target_name": "mutate_once",
      "common_attrs": {
        "compile_data_glob": [
          "**"
        ],
        "edition": "2018",
        "version": "0.1.1"
      },
      "license": "BSD-2-Clause"
    },
    "native-tls 0.2.11": {
      "name": "native-tls",
      "version": "0.2.11",
      "repository": {
        "Http": {
          "url": "https://crates.io/api/v1/crates/native-tls/0.2.11/download",
          "sha256": "07226173c32f2926027b63cce4bcd8076c3552846cbe7925f3aaffeac0a3b92e"
        }
      },
      "targets": [
        {
          "Library": {
            "crate_name": "native_tls",
            "crate_root": "src/lib.rs",
            "srcs": [
              "**/*.rs"
            ]
          }
        },
        {
          "BuildScript": {
            "crate_name": "build_script_build",
            "crate_root": "build.rs",
            "srcs": [
              "**/*.rs"
            ]
          }
        }
      ],
      "library_target_name": "native_tls",
      "common_attrs": {
        "compile_data_glob": [
          "**"
        ],
        "deps": {
          "common": [
            {
              "id": "native-tls 0.2.11",
              "target": "build_script_build"
            }
          ],
          "selects": {
            "cfg(any(target_os = \"macos\", target_os = \"ios\"))": [
              {
                "id": "lazy_static 1.4.0",
                "target": "lazy_static"
              },
              {
                "id": "libc 0.2.151",
                "target": "libc"
              },
              {
                "id": "security-framework 2.9.2",
                "target": "security_framework"
              },
              {
                "id": "security-framework-sys 2.9.1",
                "target": "security_framework_sys"
              },
              {
                "id": "tempfile 3.9.0",
                "target": "tempfile"
              }
            ],
            "cfg(not(any(target_os = \"windows\", target_os = \"macos\", target_os = \"ios\")))": [
              {
                "id": "log 0.4.20",
                "target": "log"
              },
              {
                "id": "openssl 0.10.62",
                "target": "openssl"
              },
              {
                "id": "openssl-probe 0.1.5",
                "target": "openssl_probe"
              },
              {
                "id": "openssl-sys 0.9.98",
                "target": "openssl_sys"
              }
            ],
            "cfg(target_os = \"windows\")": [
              {
                "id": "schannel 0.1.23",
                "target": "schannel"
              }
            ]
          }
        },
        "edition": "2015",
        "version": "0.2.11"
      },
      "build_script_attrs": {
        "data_glob": [
          "**"
        ],
        "link_deps": {
          "common": [],
          "selects": {
            "cfg(not(any(target_os = \"windows\", target_os = \"macos\", target_os = \"ios\")))": [
              {
                "id": "openssl-sys 0.9.98",
                "target": "openssl_sys"
              }
            ]
          }
        }
      },
      "license": "MIT/Apache-2.0"
    },
    "num-bigint 0.3.3": {
      "name": "num-bigint",
      "version": "0.3.3",
      "repository": {
        "Http": {
          "url": "https://crates.io/api/v1/crates/num-bigint/0.3.3/download",
          "sha256": "5f6f7833f2cbf2360a6cfd58cd41a53aa7a90bd4c202f5b1c7dd2ed73c57b2c3"
        }
      },
      "targets": [
        {
          "Library": {
            "crate_name": "num_bigint",
            "crate_root": "src/lib.rs",
            "srcs": [
              "**/*.rs"
            ]
          }
        },
        {
          "BuildScript": {
            "crate_name": "build_script_build",
            "crate_root": "build.rs",
            "srcs": [
              "**/*.rs"
            ]
          }
        }
      ],
      "library_target_name": "num_bigint",
      "common_attrs": {
        "compile_data_glob": [
          "**"
        ],
        "crate_features": {
          "common": [
            "default",
            "std"
          ],
          "selects": {}
        },
        "deps": {
          "common": [
            {
              "id": "num-bigint 0.3.3",
              "target": "build_script_build"
            },
            {
              "id": "num-integer 0.1.45",
              "target": "num_integer"
            },
            {
              "id": "num-traits 0.2.17",
              "target": "num_traits"
            }
          ],
          "selects": {}
        },
        "edition": "2018",
        "version": "0.3.3"
      },
      "build_script_attrs": {
        "data_glob": [
          "**"
        ],
        "deps": {
          "common": [
            {
              "id": "autocfg 1.1.0",
              "target": "autocfg"
            }
          ],
          "selects": {}
        }
      },
      "license": "MIT OR Apache-2.0"
    },
    "num-bigint 0.4.4": {
      "name": "num-bigint",
      "version": "0.4.4",
      "repository": {
        "Http": {
          "url": "https://crates.io/api/v1/crates/num-bigint/0.4.4/download",
          "sha256": "608e7659b5c3d7cba262d894801b9ec9d00de989e8a82bd4bef91d08da45cdc0"
        }
      },
      "targets": [
        {
          "Library": {
            "crate_name": "num_bigint",
            "crate_root": "src/lib.rs",
            "srcs": [
              "**/*.rs"
            ]
          }
        },
        {
          "BuildScript": {
            "crate_name": "build_script_build",
            "crate_root": "build.rs",
            "srcs": [
              "**/*.rs"
            ]
          }
        }
      ],
      "library_target_name": "num_bigint",
      "common_attrs": {
        "compile_data_glob": [
          "**"
        ],
        "deps": {
          "common": [
            {
              "id": "num-bigint 0.4.4",
              "target": "build_script_build"
            },
            {
              "id": "num-integer 0.1.45",
              "target": "num_integer"
            },
            {
              "id": "num-traits 0.2.17",
              "target": "num_traits"
            }
          ],
          "selects": {}
        },
        "edition": "2018",
        "version": "0.4.4"
      },
      "build_script_attrs": {
        "data_glob": [
          "**"
        ],
        "deps": {
          "common": [
            {
              "id": "autocfg 1.1.0",
              "target": "autocfg"
            }
          ],
          "selects": {}
        }
      },
      "license": "MIT OR Apache-2.0"
    },
    "num-integer 0.1.45": {
      "name": "num-integer",
      "version": "0.1.45",
      "repository": {
        "Http": {
          "url": "https://crates.io/api/v1/crates/num-integer/0.1.45/download",
          "sha256": "225d3389fb3509a24c93f5c29eb6bde2586b98d9f016636dff58d7c6f7569cd9"
        }
      },
      "targets": [
        {
          "Library": {
            "crate_name": "num_integer",
            "crate_root": "src/lib.rs",
            "srcs": [
              "**/*.rs"
            ]
          }
        },
        {
          "BuildScript": {
            "crate_name": "build_script_build",
            "crate_root": "build.rs",
            "srcs": [
              "**/*.rs"
            ]
          }
        }
      ],
      "library_target_name": "num_integer",
      "common_attrs": {
        "compile_data_glob": [
          "**"
        ],
        "crate_features": {
          "common": [
            "default",
            "i128",
            "std"
          ],
          "selects": {}
        },
        "deps": {
          "common": [
            {
              "id": "num-integer 0.1.45",
              "target": "build_script_build"
            },
            {
              "id": "num-traits 0.2.17",
              "target": "num_traits"
            }
          ],
          "selects": {}
        },
        "edition": "2015",
        "version": "0.1.45"
      },
      "build_script_attrs": {
        "data_glob": [
          "**"
        ],
        "deps": {
          "common": [
            {
              "id": "autocfg 1.1.0",
              "target": "autocfg"
            }
          ],
          "selects": {}
        }
      },
      "license": "MIT OR Apache-2.0"
    },
    "num-rational 0.4.1": {
      "name": "num-rational",
      "version": "0.4.1",
      "repository": {
        "Http": {
          "url": "https://crates.io/api/v1/crates/num-rational/0.4.1/download",
          "sha256": "0638a1c9d0a3c0914158145bc76cff373a75a627e6ecbfb71cbe6f453a5a19b0"
        }
      },
      "targets": [
        {
          "Library": {
            "crate_name": "num_rational",
            "crate_root": "src/lib.rs",
            "srcs": [
              "**/*.rs"
            ]
          }
        },
        {
          "BuildScript": {
            "crate_name": "build_script_build",
            "crate_root": "build.rs",
            "srcs": [
              "**/*.rs"
            ]
          }
        }
      ],
      "library_target_name": "num_rational",
      "common_attrs": {
        "compile_data_glob": [
          "**"
        ],
        "deps": {
          "common": [
            {
              "id": "num-integer 0.1.45",
              "target": "num_integer"
            },
            {
              "id": "num-rational 0.4.1",
              "target": "build_script_build"
            },
            {
              "id": "num-traits 0.2.17",
              "target": "num_traits"
            }
          ],
          "selects": {}
        },
        "edition": "2018",
        "version": "0.4.1"
      },
      "build_script_attrs": {
        "data_glob": [
          "**"
        ],
        "deps": {
          "common": [
            {
              "id": "autocfg 1.1.0",
              "target": "autocfg"
            }
          ],
          "selects": {}
        }
      },
      "license": "MIT OR Apache-2.0"
    },
    "num-traits 0.2.17": {
      "name": "num-traits",
      "version": "0.2.17",
      "repository": {
        "Http": {
          "url": "https://crates.io/api/v1/crates/num-traits/0.2.17/download",
          "sha256": "39e3200413f237f41ab11ad6d161bc7239c84dcb631773ccd7de3dfe4b5c267c"
        }
      },
      "targets": [
        {
          "Library": {
            "crate_name": "num_traits",
            "crate_root": "src/lib.rs",
            "srcs": [
              "**/*.rs"
            ]
          }
        },
        {
          "BuildScript": {
            "crate_name": "build_script_build",
            "crate_root": "build.rs",
            "srcs": [
              "**/*.rs"
            ]
          }
        }
      ],
      "library_target_name": "num_traits",
      "common_attrs": {
        "compile_data_glob": [
          "**"
        ],
        "crate_features": {
          "common": [
            "default",
            "i128",
            "std"
          ],
          "selects": {}
        },
        "deps": {
          "common": [
            {
              "id": "num-traits 0.2.17",
              "target": "build_script_build"
            }
          ],
          "selects": {}
        },
        "edition": "2018",
        "version": "0.2.17"
      },
      "build_script_attrs": {
        "data_glob": [
          "**"
        ],
        "deps": {
          "common": [
            {
              "id": "autocfg 1.1.0",
              "target": "autocfg"
            }
          ],
          "selects": {}
        }
      },
      "license": "MIT OR Apache-2.0"
    },
    "num_cpus 1.16.0": {
      "name": "num_cpus",
      "version": "1.16.0",
      "repository": {
        "Http": {
          "url": "https://crates.io/api/v1/crates/num_cpus/1.16.0/download",
          "sha256": "4161fcb6d602d4d2081af7c3a45852d875a03dd337a6bfdd6e06407b61342a43"
        }
      },
      "targets": [
        {
          "Library": {
            "crate_name": "num_cpus",
            "crate_root": "src/lib.rs",
            "srcs": [
              "**/*.rs"
            ]
          }
        }
      ],
      "library_target_name": "num_cpus",
      "common_attrs": {
        "compile_data_glob": [
          "**"
        ],
        "deps": {
          "common": [],
          "selects": {
            "cfg(not(windows))": [
              {
                "id": "libc 0.2.151",
                "target": "libc"
              }
            ],
            "cfg(target_os = \"hermit\")": [
              {
                "id": "hermit-abi 0.3.3",
                "target": "hermit_abi"
              }
            ]
          }
        },
        "edition": "2015",
        "version": "1.16.0"
      },
      "license": "MIT OR Apache-2.0"
    },
    "num_enum 0.6.1": {
      "name": "num_enum",
      "version": "0.6.1",
      "repository": {
        "Http": {
          "url": "https://crates.io/api/v1/crates/num_enum/0.6.1/download",
          "sha256": "7a015b430d3c108a207fd776d2e2196aaf8b1cf8cf93253e3a097ff3085076a1"
        }
      },
      "targets": [
        {
          "Library": {
            "crate_name": "num_enum",
            "crate_root": "src/lib.rs",
            "srcs": [
              "**/*.rs"
            ]
          }
        }
      ],
      "library_target_name": "num_enum",
      "common_attrs": {
        "compile_data_glob": [
          "**"
        ],
        "crate_features": {
          "common": [
            "default",
            "std"
          ],
          "selects": {}
        },
        "edition": "2021",
        "proc_macro_deps": {
          "common": [
            {
              "id": "num_enum_derive 0.6.1",
              "target": "num_enum_derive"
            }
          ],
          "selects": {}
        },
        "version": "0.6.1"
      },
      "license": "BSD-3-Clause OR MIT OR Apache-2.0"
    },
    "num_enum_derive 0.6.1": {
      "name": "num_enum_derive",
      "version": "0.6.1",
      "repository": {
        "Http": {
          "url": "https://crates.io/api/v1/crates/num_enum_derive/0.6.1/download",
          "sha256": "96667db765a921f7b295ffee8b60472b686a51d4f21c2ee4ffdb94c7013b65a6"
        }
      },
      "targets": [
        {
          "ProcMacro": {
            "crate_name": "num_enum_derive",
            "crate_root": "src/lib.rs",
            "srcs": [
              "**/*.rs"
            ]
          }
        }
      ],
      "library_target_name": "num_enum_derive",
      "common_attrs": {
        "compile_data_glob": [
          "**"
        ],
        "crate_features": {
          "common": [
            "proc-macro-crate",
            "std"
          ],
          "selects": {}
        },
        "deps": {
          "common": [
            {
              "id": "proc-macro-crate 1.3.1",
              "target": "proc_macro_crate"
            },
            {
              "id": "proc-macro2 1.0.74",
              "target": "proc_macro2"
            },
            {
              "id": "quote 1.0.35",
              "target": "quote"
            },
            {
              "id": "syn 2.0.46",
              "target": "syn"
            }
          ],
          "selects": {}
        },
        "edition": "2021",
        "version": "0.6.1"
      },
      "license": "BSD-3-Clause OR MIT OR Apache-2.0"
    },
    "object 0.32.2": {
      "name": "object",
      "version": "0.32.2",
      "repository": {
        "Http": {
          "url": "https://crates.io/api/v1/crates/object/0.32.2/download",
          "sha256": "a6a622008b6e321afc04970976f62ee297fdbaa6f95318ca343e3eebb9648441"
        }
      },
      "targets": [
        {
          "Library": {
            "crate_name": "object",
            "crate_root": "src/lib.rs",
            "srcs": [
              "**/*.rs"
            ]
          }
        }
      ],
      "library_target_name": "object",
      "common_attrs": {
        "compile_data_glob": [
          "**"
        ],
        "deps": {
          "common": [
            {
              "id": "memchr 2.7.1",
              "target": "memchr"
            }
          ],
          "selects": {}
        },
        "edition": "2018",
        "version": "0.32.2"
      },
      "license": "Apache-2.0 OR MIT"
    },
    "once_cell 1.19.0": {
      "name": "once_cell",
      "version": "1.19.0",
      "repository": {
        "Http": {
          "url": "https://crates.io/api/v1/crates/once_cell/1.19.0/download",
          "sha256": "3fdb12b2476b595f9358c5161aa467c2438859caa136dec86c26fdd2efe17b92"
        }
      },
      "targets": [
        {
          "Library": {
            "crate_name": "once_cell",
            "crate_root": "src/lib.rs",
            "srcs": [
              "**/*.rs"
            ]
          }
        }
      ],
      "library_target_name": "once_cell",
      "common_attrs": {
        "compile_data_glob": [
          "**"
        ],
        "crate_features": {
          "common": [
            "alloc",
            "default",
            "race",
            "std"
          ],
          "selects": {}
        },
        "edition": "2021",
        "version": "1.19.0"
      },
      "license": "MIT OR Apache-2.0"
    },
    "oorandom 11.1.3": {
      "name": "oorandom",
      "version": "11.1.3",
      "repository": {
        "Http": {
          "url": "https://crates.io/api/v1/crates/oorandom/11.1.3/download",
          "sha256": "0ab1bc2a289d34bd04a330323ac98a1b4bc82c9d9fcb1e66b63caa84da26b575"
        }
      },
      "targets": [
        {
          "Library": {
            "crate_name": "oorandom",
            "crate_root": "src/lib.rs",
            "srcs": [
              "**/*.rs"
            ]
          }
        }
      ],
      "library_target_name": "oorandom",
      "common_attrs": {
        "compile_data_glob": [
          "**"
        ],
        "edition": "2018",
        "version": "11.1.3"
      },
      "license": "MIT"
    },
    "openssl 0.10.62": {
      "name": "openssl",
      "version": "0.10.62",
      "repository": {
        "Http": {
          "url": "https://crates.io/api/v1/crates/openssl/0.10.62/download",
          "sha256": "8cde4d2d9200ad5909f8dac647e29482e07c3a35de8a13fce7c9c7747ad9f671"
        }
      },
      "targets": [
        {
          "Library": {
            "crate_name": "openssl",
            "crate_root": "src/lib.rs",
            "srcs": [
              "**/*.rs"
            ]
          }
        },
        {
          "BuildScript": {
            "crate_name": "build_script_build",
            "crate_root": "build.rs",
            "srcs": [
              "**/*.rs"
            ]
          }
        }
      ],
      "library_target_name": "openssl",
      "common_attrs": {
        "compile_data_glob": [
          "**"
        ],
        "crate_features": {
          "common": [
            "default"
          ],
          "selects": {}
        },
        "deps": {
          "common": [
            {
              "id": "bitflags 2.4.1",
              "target": "bitflags"
            },
            {
              "id": "cfg-if 1.0.0",
              "target": "cfg_if"
            },
            {
              "id": "foreign-types 0.3.2",
              "target": "foreign_types"
            },
            {
              "id": "libc 0.2.151",
              "target": "libc"
            },
            {
              "id": "once_cell 1.19.0",
              "target": "once_cell"
            },
            {
              "id": "openssl 0.10.62",
              "target": "build_script_build"
            },
            {
              "id": "openssl-sys 0.9.98",
              "target": "openssl_sys",
              "alias": "ffi"
            }
          ],
          "selects": {}
        },
        "edition": "2018",
        "proc_macro_deps": {
          "common": [
            {
              "id": "openssl-macros 0.1.1",
              "target": "openssl_macros"
            }
          ],
          "selects": {}
        },
        "version": "0.10.62"
      },
      "build_script_attrs": {
        "data_glob": [
          "**"
        ],
        "link_deps": {
          "common": [
            {
              "id": "openssl-sys 0.9.98",
              "target": "openssl_sys",
              "alias": "ffi"
            }
          ],
          "selects": {}
        }
      },
      "license": "Apache-2.0"
    },
    "openssl-macros 0.1.1": {
      "name": "openssl-macros",
      "version": "0.1.1",
      "repository": {
        "Http": {
          "url": "https://crates.io/api/v1/crates/openssl-macros/0.1.1/download",
          "sha256": "a948666b637a0f465e8564c73e89d4dde00d72d4d473cc972f390fc3dcee7d9c"
        }
      },
      "targets": [
        {
          "ProcMacro": {
            "crate_name": "openssl_macros",
            "crate_root": "src/lib.rs",
            "srcs": [
              "**/*.rs"
            ]
          }
        }
      ],
      "library_target_name": "openssl_macros",
      "common_attrs": {
        "compile_data_glob": [
          "**"
        ],
        "deps": {
          "common": [
            {
              "id": "proc-macro2 1.0.74",
              "target": "proc_macro2"
            },
            {
              "id": "quote 1.0.35",
              "target": "quote"
            },
            {
              "id": "syn 2.0.46",
              "target": "syn"
            }
          ],
          "selects": {}
        },
        "edition": "2018",
        "version": "0.1.1"
      },
      "license": "MIT/Apache-2.0"
    },
    "openssl-probe 0.1.5": {
      "name": "openssl-probe",
      "version": "0.1.5",
      "repository": {
        "Http": {
          "url": "https://crates.io/api/v1/crates/openssl-probe/0.1.5/download",
          "sha256": "ff011a302c396a5197692431fc1948019154afc178baf7d8e37367442a4601cf"
        }
      },
      "targets": [
        {
          "Library": {
            "crate_name": "openssl_probe",
            "crate_root": "src/lib.rs",
            "srcs": [
              "**/*.rs"
            ]
          }
        }
      ],
      "library_target_name": "openssl_probe",
      "common_attrs": {
        "compile_data_glob": [
          "**"
        ],
        "edition": "2015",
        "version": "0.1.5"
      },
      "license": "MIT/Apache-2.0"
    },
    "openssl-sys 0.9.98": {
      "name": "openssl-sys",
      "version": "0.9.98",
      "repository": {
        "Http": {
          "url": "https://crates.io/api/v1/crates/openssl-sys/0.9.98/download",
          "sha256": "c1665caf8ab2dc9aef43d1c0023bd904633a6a05cb30b0ad59bec2ae986e57a7"
        }
      },
      "targets": [
        {
          "Library": {
            "crate_name": "openssl_sys",
            "crate_root": "src/lib.rs",
            "srcs": [
              "**/*.rs"
            ]
          }
        },
        {
          "BuildScript": {
            "crate_name": "build_script_main",
            "crate_root": "build/main.rs",
            "srcs": [
              "**/*.rs"
            ]
          }
        }
      ],
      "library_target_name": "openssl_sys",
      "common_attrs": {
        "compile_data_glob": [
          "**"
        ],
        "deps": {
          "common": [
            {
              "id": "libc 0.2.151",
              "target": "libc"
            },
            {
              "id": "openssl-sys 0.9.98",
              "target": "build_script_main"
            }
          ],
          "selects": {}
        },
        "edition": "2018",
        "version": "0.9.98"
      },
      "build_script_attrs": {
        "data_glob": [
          "**"
        ],
        "deps": {
          "common": [
            {
              "id": "cc 1.0.83",
              "target": "cc"
            },
            {
              "id": "pkg-config 0.3.28",
              "target": "pkg_config"
            },
            {
              "id": "vcpkg 0.2.15",
              "target": "vcpkg"
            }
          ],
          "selects": {}
        },
        "links": "openssl"
      },
      "license": "MIT"
    },
    "parking_lot 0.12.1": {
      "name": "parking_lot",
      "version": "0.12.1",
      "repository": {
        "Http": {
          "url": "https://crates.io/api/v1/crates/parking_lot/0.12.1/download",
          "sha256": "3742b2c103b9f06bc9fff0a37ff4912935851bee6d36f3c02bcc755bcfec228f"
        }
      },
      "targets": [
        {
          "Library": {
            "crate_name": "parking_lot",
            "crate_root": "src/lib.rs",
            "srcs": [
              "**/*.rs"
            ]
          }
        }
      ],
      "library_target_name": "parking_lot",
      "common_attrs": {
        "compile_data_glob": [
          "**"
        ],
        "crate_features": {
          "common": [
            "default"
          ],
          "selects": {}
        },
        "deps": {
          "common": [
            {
              "id": "lock_api 0.4.11",
              "target": "lock_api"
            },
            {
              "id": "parking_lot_core 0.9.9",
              "target": "parking_lot_core"
            }
          ],
          "selects": {}
        },
        "edition": "2018",
        "version": "0.12.1"
      },
      "license": "MIT OR Apache-2.0"
    },
    "parking_lot_core 0.9.9": {
      "name": "parking_lot_core",
      "version": "0.9.9",
      "repository": {
        "Http": {
          "url": "https://crates.io/api/v1/crates/parking_lot_core/0.9.9/download",
          "sha256": "4c42a9226546d68acdd9c0a280d17ce19bfe27a46bf68784e4066115788d008e"
        }
      },
      "targets": [
        {
          "Library": {
            "crate_name": "parking_lot_core",
            "crate_root": "src/lib.rs",
            "srcs": [
              "**/*.rs"
            ]
          }
        },
        {
          "BuildScript": {
            "crate_name": "build_script_build",
            "crate_root": "build.rs",
            "srcs": [
              "**/*.rs"
            ]
          }
        }
      ],
      "library_target_name": "parking_lot_core",
      "common_attrs": {
        "compile_data_glob": [
          "**"
        ],
        "deps": {
          "common": [
            {
              "id": "cfg-if 1.0.0",
              "target": "cfg_if"
            },
            {
              "id": "parking_lot_core 0.9.9",
              "target": "build_script_build"
            },
            {
              "id": "smallvec 1.11.2",
              "target": "smallvec"
            }
          ],
          "selects": {
            "cfg(target_os = \"redox\")": [
              {
                "id": "redox_syscall 0.4.1",
                "target": "syscall"
              }
            ],
            "cfg(unix)": [
              {
                "id": "libc 0.2.151",
                "target": "libc"
              }
            ],
            "cfg(windows)": [
              {
                "id": "windows-targets 0.48.5",
                "target": "windows_targets"
              }
            ]
          }
        },
        "edition": "2018",
        "version": "0.9.9"
      },
      "build_script_attrs": {
        "data_glob": [
          "**"
        ]
      },
      "license": "MIT OR Apache-2.0"
    },
    "pem 3.0.3": {
      "name": "pem",
      "version": "3.0.3",
      "repository": {
        "Http": {
          "url": "https://crates.io/api/v1/crates/pem/3.0.3/download",
          "sha256": "1b8fcc794035347fb64beda2d3b462595dd2753e3f268d89c5aae77e8cf2c310"
        }
      },
      "targets": [
        {
          "Library": {
            "crate_name": "pem",
            "crate_root": "src/lib.rs",
            "srcs": [
              "**/*.rs"
            ]
          }
        }
      ],
      "library_target_name": "pem",
      "common_attrs": {
        "compile_data_glob": [
          "**"
        ],
        "crate_features": {
          "common": [
            "default",
            "std"
          ],
          "selects": {}
        },
        "deps": {
          "common": [
            {
              "id": "base64 0.21.5",
              "target": "base64"
            }
          ],
          "selects": {}
        },
        "edition": "2021",
        "version": "3.0.3"
      },
      "license": "MIT"
    },
    "percent-encoding 2.3.1": {
      "name": "percent-encoding",
      "version": "2.3.1",
      "repository": {
        "Http": {
          "url": "https://crates.io/api/v1/crates/percent-encoding/2.3.1/download",
          "sha256": "e3148f5046208a5d56bcfc03053e3ca6334e51da8dfb19b6cdc8b306fae3283e"
        }
      },
      "targets": [
        {
          "Library": {
            "crate_name": "percent_encoding",
            "crate_root": "src/lib.rs",
            "srcs": [
              "**/*.rs"
            ]
          }
        }
      ],
      "library_target_name": "percent_encoding",
      "common_attrs": {
        "compile_data_glob": [
          "**"
        ],
        "crate_features": {
          "common": [
            "alloc",
            "default",
            "std"
          ],
          "selects": {}
        },
        "edition": "2018",
        "version": "2.3.1"
      },
      "license": "MIT OR Apache-2.0"
    },
    "petgraph 0.6.4": {
      "name": "petgraph",
      "version": "0.6.4",
      "repository": {
        "Http": {
          "url": "https://crates.io/api/v1/crates/petgraph/0.6.4/download",
          "sha256": "e1d3afd2628e69da2be385eb6f2fd57c8ac7977ceeff6dc166ff1657b0e386a9"
        }
      },
      "targets": [
        {
          "Library": {
            "crate_name": "petgraph",
            "crate_root": "src/lib.rs",
            "srcs": [
              "**/*.rs"
            ]
          }
        }
      ],
      "library_target_name": "petgraph",
      "common_attrs": {
        "compile_data_glob": [
          "**"
        ],
        "deps": {
          "common": [
            {
              "id": "fixedbitset 0.4.2",
              "target": "fixedbitset"
            },
            {
              "id": "indexmap 2.1.0",
              "target": "indexmap"
            }
          ],
          "selects": {}
        },
        "edition": "2018",
        "version": "0.6.4"
      },
      "license": "MIT OR Apache-2.0"
    },
    "phf 0.11.2": {
      "name": "phf",
      "version": "0.11.2",
      "repository": {
        "Http": {
          "url": "https://crates.io/api/v1/crates/phf/0.11.2/download",
          "sha256": "ade2d8b8f33c7333b51bcf0428d37e217e9f32192ae4772156f65063b8ce03dc"
        }
      },
      "targets": [
        {
          "Library": {
            "crate_name": "phf",
            "crate_root": "src/lib.rs",
            "srcs": [
              "**/*.rs"
            ]
          }
        }
      ],
      "library_target_name": "phf",
      "common_attrs": {
        "compile_data_glob": [
          "**"
        ],
        "crate_features": {
          "common": [
            "default",
            "std"
          ],
          "selects": {}
        },
        "deps": {
          "common": [
            {
              "id": "phf_shared 0.11.2",
              "target": "phf_shared"
            }
          ],
          "selects": {}
        },
        "edition": "2021",
        "version": "0.11.2"
      },
      "license": "MIT"
    },
    "phf_shared 0.11.2": {
      "name": "phf_shared",
      "version": "0.11.2",
      "repository": {
        "Http": {
          "url": "https://crates.io/api/v1/crates/phf_shared/0.11.2/download",
          "sha256": "90fcb95eef784c2ac79119d1dd819e162b5da872ce6f3c3abe1e8ca1c082f72b"
        }
      },
      "targets": [
        {
          "Library": {
            "crate_name": "phf_shared",
            "crate_root": "src/lib.rs",
            "srcs": [
              "**/*.rs"
            ]
          }
        }
      ],
      "library_target_name": "phf_shared",
      "common_attrs": {
        "compile_data_glob": [
          "**"
        ],
        "crate_features": {
          "common": [
            "std"
          ],
          "selects": {}
        },
        "deps": {
          "common": [
            {
              "id": "siphasher 0.3.11",
              "target": "siphasher"
            }
          ],
          "selects": {}
        },
        "edition": "2021",
        "version": "0.11.2"
      },
      "license": "MIT"
    },
    "pin-project 1.1.3": {
      "name": "pin-project",
      "version": "1.1.3",
      "repository": {
        "Http": {
          "url": "https://crates.io/api/v1/crates/pin-project/1.1.3/download",
          "sha256": "fda4ed1c6c173e3fc7a83629421152e01d7b1f9b7f65fb301e490e8cfc656422"
        }
      },
      "targets": [
        {
          "Library": {
            "crate_name": "pin_project",
            "crate_root": "src/lib.rs",
            "srcs": [
              "**/*.rs"
            ]
          }
        }
      ],
      "library_target_name": "pin_project",
      "common_attrs": {
        "compile_data_glob": [
          "**"
        ],
        "edition": "2021",
        "proc_macro_deps": {
          "common": [
            {
              "id": "pin-project-internal 1.1.3",
              "target": "pin_project_internal"
            }
          ],
          "selects": {}
        },
        "version": "1.1.3"
      },
      "license": "Apache-2.0 OR MIT"
    },
    "pin-project-internal 1.1.3": {
      "name": "pin-project-internal",
      "version": "1.1.3",
      "repository": {
        "Http": {
          "url": "https://crates.io/api/v1/crates/pin-project-internal/1.1.3/download",
          "sha256": "4359fd9c9171ec6e8c62926d6faaf553a8dc3f64e1507e76da7911b4f6a04405"
        }
      },
      "targets": [
        {
          "ProcMacro": {
            "crate_name": "pin_project_internal",
            "crate_root": "src/lib.rs",
            "srcs": [
              "**/*.rs"
            ]
          }
        }
      ],
      "library_target_name": "pin_project_internal",
      "common_attrs": {
        "compile_data_glob": [
          "**"
        ],
        "deps": {
          "common": [
            {
              "id": "proc-macro2 1.0.74",
              "target": "proc_macro2"
            },
            {
              "id": "quote 1.0.35",
              "target": "quote"
            },
            {
              "id": "syn 2.0.46",
              "target": "syn"
            }
          ],
          "selects": {}
        },
        "edition": "2021",
        "version": "1.1.3"
      },
      "license": "Apache-2.0 OR MIT"
    },
    "pin-project-lite 0.2.13": {
      "name": "pin-project-lite",
      "version": "0.2.13",
      "repository": {
        "Http": {
          "url": "https://crates.io/api/v1/crates/pin-project-lite/0.2.13/download",
          "sha256": "8afb450f006bf6385ca15ef45d71d2288452bc3683ce2e2cacc0d18e4be60b58"
        }
      },
      "targets": [
        {
          "Library": {
            "crate_name": "pin_project_lite",
            "crate_root": "src/lib.rs",
            "srcs": [
              "**/*.rs"
            ]
          }
        }
      ],
      "library_target_name": "pin_project_lite",
      "common_attrs": {
        "compile_data_glob": [
          "**"
        ],
        "edition": "2018",
        "version": "0.2.13"
      },
      "license": "Apache-2.0 OR MIT"
    },
    "pin-utils 0.1.0": {
      "name": "pin-utils",
      "version": "0.1.0",
      "repository": {
        "Http": {
          "url": "https://crates.io/api/v1/crates/pin-utils/0.1.0/download",
          "sha256": "8b870d8c151b6f2fb93e84a13146138f05d02ed11c7e7c54f8826aaaf7c9f184"
        }
      },
      "targets": [
        {
          "Library": {
            "crate_name": "pin_utils",
            "crate_root": "src/lib.rs",
            "srcs": [
              "**/*.rs"
            ]
          }
        }
      ],
      "library_target_name": "pin_utils",
      "common_attrs": {
        "compile_data_glob": [
          "**"
        ],
        "edition": "2018",
        "version": "0.1.0"
      },
      "license": "MIT OR Apache-2.0"
    },
    "pkg-config 0.3.28": {
      "name": "pkg-config",
      "version": "0.3.28",
      "repository": {
        "Http": {
          "url": "https://crates.io/api/v1/crates/pkg-config/0.3.28/download",
          "sha256": "69d3587f8a9e599cc7ec2c00e331f71c4e69a5f9a4b8a6efd5b07466b9736f9a"
        }
      },
      "targets": [
        {
          "Library": {
            "crate_name": "pkg_config",
            "crate_root": "src/lib.rs",
            "srcs": [
              "**/*.rs"
            ]
          }
        }
      ],
      "library_target_name": "pkg_config",
      "common_attrs": {
        "compile_data_glob": [
          "**"
        ],
        "edition": "2015",
        "version": "0.3.28"
      },
      "license": "MIT OR Apache-2.0"
    },
    "plotters 0.3.5": {
      "name": "plotters",
      "version": "0.3.5",
      "repository": {
        "Http": {
          "url": "https://crates.io/api/v1/crates/plotters/0.3.5/download",
          "sha256": "d2c224ba00d7cadd4d5c660deaf2098e5e80e07846537c51f9cfa4be50c1fd45"
        }
      },
      "targets": [
        {
          "Library": {
            "crate_name": "plotters",
            "crate_root": "src/lib.rs",
            "srcs": [
              "**/*.rs"
            ]
          }
        }
      ],
      "library_target_name": "plotters",
      "common_attrs": {
        "compile_data_glob": [
          "**"
        ],
        "crate_features": {
          "common": [
            "area_series",
            "line_series",
            "plotters-svg",
            "svg_backend"
          ],
          "selects": {}
        },
        "deps": {
          "common": [
            {
              "id": "num-traits 0.2.17",
              "target": "num_traits"
            },
            {
              "id": "plotters-backend 0.3.5",
              "target": "plotters_backend"
            },
            {
              "id": "plotters-svg 0.3.5",
              "target": "plotters_svg"
            }
          ],
          "selects": {
            "cfg(all(target_arch = \"wasm32\", not(target_os = \"wasi\")))": [
              {
                "id": "wasm-bindgen 0.2.89",
                "target": "wasm_bindgen"
              },
              {
                "id": "web-sys 0.3.66",
                "target": "web_sys"
              }
            ]
          }
        },
        "edition": "2018",
        "version": "0.3.5"
      },
      "license": "MIT"
    },
    "plotters-backend 0.3.5": {
      "name": "plotters-backend",
      "version": "0.3.5",
      "repository": {
        "Http": {
          "url": "https://crates.io/api/v1/crates/plotters-backend/0.3.5/download",
          "sha256": "9e76628b4d3a7581389a35d5b6e2139607ad7c75b17aed325f210aa91f4a9609"
        }
      },
      "targets": [
        {
          "Library": {
            "crate_name": "plotters_backend",
            "crate_root": "src/lib.rs",
            "srcs": [
              "**/*.rs"
            ]
          }
        }
      ],
      "library_target_name": "plotters_backend",
      "common_attrs": {
        "compile_data_glob": [
          "**"
        ],
        "edition": "2018",
        "version": "0.3.5"
      },
      "license": "MIT"
    },
    "plotters-svg 0.3.5": {
      "name": "plotters-svg",
      "version": "0.3.5",
      "repository": {
        "Http": {
          "url": "https://crates.io/api/v1/crates/plotters-svg/0.3.5/download",
          "sha256": "38f6d39893cca0701371e3c27294f09797214b86f1fb951b89ade8ec04e2abab"
        }
      },
      "targets": [
        {
          "Library": {
            "crate_name": "plotters_svg",
            "crate_root": "src/lib.rs",
            "srcs": [
              "**/*.rs"
            ]
          }
        }
      ],
      "library_target_name": "plotters_svg",
      "common_attrs": {
        "compile_data_glob": [
          "**"
        ],
        "deps": {
          "common": [
            {
              "id": "plotters-backend 0.3.5",
              "target": "plotters_backend"
            }
          ],
          "selects": {}
        },
        "edition": "2018",
        "version": "0.3.5"
      },
      "license": "MIT"
    },
    "png 0.17.10": {
      "name": "png",
      "version": "0.17.10",
      "repository": {
        "Http": {
          "url": "https://crates.io/api/v1/crates/png/0.17.10/download",
          "sha256": "dd75bf2d8dd3702b9707cdbc56a5b9ef42cec752eb8b3bafc01234558442aa64"
        }
      },
      "targets": [
        {
          "Library": {
            "crate_name": "png",
            "crate_root": "src/lib.rs",
            "srcs": [
              "**/*.rs"
            ]
          }
        }
      ],
      "library_target_name": "png",
      "common_attrs": {
        "compile_data_glob": [
          "**"
        ],
        "deps": {
          "common": [
            {
              "id": "bitflags 1.3.2",
              "target": "bitflags"
            },
            {
              "id": "crc32fast 1.3.2",
              "target": "crc32fast"
            },
            {
              "id": "fdeflate 0.3.3",
              "target": "fdeflate"
            },
            {
              "id": "flate2 1.0.28",
              "target": "flate2"
            },
            {
              "id": "miniz_oxide 0.7.1",
              "target": "miniz_oxide"
            }
          ],
          "selects": {}
        },
        "edition": "2018",
        "version": "0.17.10"
      },
      "license": "MIT OR Apache-2.0"
    },
    "powerfmt 0.2.0": {
      "name": "powerfmt",
      "version": "0.2.0",
      "repository": {
        "Http": {
          "url": "https://crates.io/api/v1/crates/powerfmt/0.2.0/download",
          "sha256": "439ee305def115ba05938db6eb1644ff94165c5ab5e9420d1c1bcedbba909391"
        }
      },
      "targets": [
        {
          "Library": {
            "crate_name": "powerfmt",
            "crate_root": "src/lib.rs",
            "srcs": [
              "**/*.rs"
            ]
          }
        }
      ],
      "library_target_name": "powerfmt",
      "common_attrs": {
        "compile_data_glob": [
          "**"
        ],
        "edition": "2021",
        "version": "0.2.0"
      },
      "license": "MIT OR Apache-2.0"
    },
    "ppv-lite86 0.2.17": {
      "name": "ppv-lite86",
      "version": "0.2.17",
      "repository": {
        "Http": {
          "url": "https://crates.io/api/v1/crates/ppv-lite86/0.2.17/download",
          "sha256": "5b40af805b3121feab8a3c29f04d8ad262fa8e0561883e7653e024ae4479e6de"
        }
      },
      "targets": [
        {
          "Library": {
            "crate_name": "ppv_lite86",
            "crate_root": "src/lib.rs",
            "srcs": [
              "**/*.rs"
            ]
          }
        }
      ],
      "library_target_name": "ppv_lite86",
      "common_attrs": {
        "compile_data_glob": [
          "**"
        ],
        "crate_features": {
          "common": [
            "simd",
            "std"
          ],
          "selects": {}
        },
        "edition": "2018",
        "version": "0.2.17"
      },
      "license": "MIT/Apache-2.0"
    },
    "prettyplease 0.2.16": {
      "name": "prettyplease",
      "version": "0.2.16",
      "repository": {
        "Http": {
          "url": "https://crates.io/api/v1/crates/prettyplease/0.2.16/download",
          "sha256": "a41cf62165e97c7f814d2221421dbb9afcbcdb0a88068e5ea206e19951c2cbb5"
        }
      },
      "targets": [
        {
          "Library": {
            "crate_name": "prettyplease",
            "crate_root": "src/lib.rs",
            "srcs": [
              "**/*.rs"
            ]
          }
        },
        {
          "BuildScript": {
            "crate_name": "build_script_build",
            "crate_root": "build.rs",
            "srcs": [
              "**/*.rs"
            ]
          }
        }
      ],
      "library_target_name": "prettyplease",
      "common_attrs": {
        "compile_data_glob": [
          "**"
        ],
        "deps": {
          "common": [
            {
              "id": "prettyplease 0.2.16",
              "target": "build_script_build"
            },
            {
              "id": "proc-macro2 1.0.74",
              "target": "proc_macro2"
            },
            {
              "id": "syn 2.0.46",
              "target": "syn"
            }
          ],
          "selects": {}
        },
        "edition": "2021",
        "version": "0.2.16"
      },
      "build_script_attrs": {
        "data_glob": [
          "**"
        ],
        "links": "prettyplease02"
      },
      "license": "MIT OR Apache-2.0"
    },
    "proc-macro-crate 1.3.1": {
      "name": "proc-macro-crate",
      "version": "1.3.1",
      "repository": {
        "Http": {
          "url": "https://crates.io/api/v1/crates/proc-macro-crate/1.3.1/download",
          "sha256": "7f4c021e1093a56626774e81216a4ce732a735e5bad4868a03f3ed65ca0c3919"
        }
      },
      "targets": [
        {
          "Library": {
            "crate_name": "proc_macro_crate",
            "crate_root": "src/lib.rs",
            "srcs": [
              "**/*.rs"
            ]
          }
        }
      ],
      "library_target_name": "proc_macro_crate",
      "common_attrs": {
        "compile_data_glob": [
          "**"
        ],
        "deps": {
          "common": [
            {
              "id": "once_cell 1.19.0",
              "target": "once_cell"
            },
            {
              "id": "toml_edit 0.19.15",
              "target": "toml_edit"
            }
          ],
          "selects": {}
        },
        "edition": "2021",
        "version": "1.3.1"
      },
      "license": "MIT OR Apache-2.0"
    },
    "proc-macro2 1.0.74": {
      "name": "proc-macro2",
      "version": "1.0.74",
      "repository": {
        "Http": {
          "url": "https://crates.io/api/v1/crates/proc-macro2/1.0.74/download",
          "sha256": "2de98502f212cfcea8d0bb305bd0f49d7ebdd75b64ba0a68f937d888f4e0d6db"
        }
      },
      "targets": [
        {
          "Library": {
            "crate_name": "proc_macro2",
            "crate_root": "src/lib.rs",
            "srcs": [
              "**/*.rs"
            ]
          }
        },
        {
          "BuildScript": {
            "crate_name": "build_script_build",
            "crate_root": "build.rs",
            "srcs": [
              "**/*.rs"
            ]
          }
        }
      ],
      "library_target_name": "proc_macro2",
      "common_attrs": {
        "compile_data_glob": [
          "**"
        ],
        "crate_features": {
          "common": [
            "default",
            "proc-macro"
          ],
          "selects": {}
        },
        "deps": {
          "common": [
            {
              "id": "proc-macro2 1.0.74",
              "target": "build_script_build"
            },
            {
              "id": "unicode-ident 1.0.12",
              "target": "unicode_ident"
            }
          ],
          "selects": {}
        },
        "edition": "2021",
        "version": "1.0.74"
      },
      "build_script_attrs": {
        "data_glob": [
          "**"
        ]
      },
      "license": "MIT OR Apache-2.0"
    },
    "prost 0.12.3": {
      "name": "prost",
      "version": "0.12.3",
      "repository": {
        "Http": {
          "url": "https://crates.io/api/v1/crates/prost/0.12.3/download",
          "sha256": "146c289cda302b98a28d40c8b3b90498d6e526dd24ac2ecea73e4e491685b94a"
        }
      },
      "targets": [
        {
          "Library": {
            "crate_name": "prost",
            "crate_root": "src/lib.rs",
            "srcs": [
              "**/*.rs"
            ]
          }
        }
      ],
      "library_target_name": "prost",
      "common_attrs": {
        "compile_data_glob": [
          "**"
        ],
        "crate_features": {
          "common": [
            "default",
            "prost-derive",
            "std"
          ],
          "selects": {}
        },
        "deps": {
          "common": [
            {
              "id": "bytes 1.5.0",
              "target": "bytes"
            }
          ],
          "selects": {}
        },
        "edition": "2021",
        "proc_macro_deps": {
          "common": [
            {
              "id": "prost-derive 0.12.3",
              "target": "prost_derive"
            }
          ],
          "selects": {}
        },
        "version": "0.12.3"
      },
      "license": "Apache-2.0"
    },
    "prost-build 0.12.3": {
      "name": "prost-build",
      "version": "0.12.3",
      "repository": {
        "Http": {
          "url": "https://crates.io/api/v1/crates/prost-build/0.12.3/download",
          "sha256": "c55e02e35260070b6f716a2423c2ff1c3bb1642ddca6f99e1f26d06268a0e2d2"
        }
      },
      "targets": [
        {
          "Library": {
            "crate_name": "prost_build",
            "crate_root": "src/lib.rs",
            "srcs": [
              "**/*.rs"
            ]
          }
        }
      ],
      "library_target_name": "prost_build",
      "common_attrs": {
        "compile_data_glob": [
          "**"
        ],
        "crate_features": {
          "common": [
            "default",
            "format",
            "prettyplease",
            "syn"
          ],
          "selects": {}
        },
        "deps": {
          "common": [
            {
              "id": "bytes 1.5.0",
              "target": "bytes"
            },
            {
              "id": "heck 0.4.1",
              "target": "heck"
            },
            {
              "id": "itertools 0.11.0",
              "target": "itertools"
            },
            {
              "id": "log 0.4.20",
              "target": "log"
            },
            {
              "id": "multimap 0.8.3",
              "target": "multimap"
            },
            {
              "id": "once_cell 1.19.0",
              "target": "once_cell"
            },
            {
              "id": "petgraph 0.6.4",
              "target": "petgraph"
            },
            {
              "id": "prettyplease 0.2.16",
              "target": "prettyplease"
            },
            {
              "id": "prost 0.12.3",
              "target": "prost"
            },
            {
              "id": "prost-types 0.12.3",
              "target": "prost_types"
            },
            {
              "id": "regex 1.10.2",
              "target": "regex"
            },
            {
              "id": "syn 2.0.46",
              "target": "syn"
            },
            {
              "id": "tempfile 3.9.0",
              "target": "tempfile"
            },
            {
              "id": "which 4.4.2",
              "target": "which"
            }
          ],
          "selects": {}
        },
        "edition": "2021",
        "version": "0.12.3"
      },
      "license": "Apache-2.0"
    },
    "prost-derive 0.12.3": {
      "name": "prost-derive",
      "version": "0.12.3",
      "repository": {
        "Http": {
          "url": "https://crates.io/api/v1/crates/prost-derive/0.12.3/download",
          "sha256": "efb6c9a1dd1def8e2124d17e83a20af56f1570d6c2d2bd9e266ccb768df3840e"
        }
      },
      "targets": [
        {
          "ProcMacro": {
            "crate_name": "prost_derive",
            "crate_root": "src/lib.rs",
            "srcs": [
              "**/*.rs"
            ]
          }
        }
      ],
      "library_target_name": "prost_derive",
      "common_attrs": {
        "compile_data_glob": [
          "**"
        ],
        "deps": {
          "common": [
            {
              "id": "anyhow 1.0.79",
              "target": "anyhow"
            },
            {
              "id": "itertools 0.11.0",
              "target": "itertools"
            },
            {
              "id": "proc-macro2 1.0.74",
              "target": "proc_macro2"
            },
            {
              "id": "quote 1.0.35",
              "target": "quote"
            },
            {
              "id": "syn 2.0.46",
              "target": "syn"
            }
          ],
          "selects": {}
        },
        "edition": "2021",
        "version": "0.12.3"
      },
      "license": "Apache-2.0"
    },
    "prost-types 0.12.3": {
      "name": "prost-types",
      "version": "0.12.3",
      "repository": {
        "Http": {
          "url": "https://crates.io/api/v1/crates/prost-types/0.12.3/download",
          "sha256": "193898f59edcf43c26227dcd4c8427f00d99d61e95dcde58dabd49fa291d470e"
        }
      },
      "targets": [
        {
          "Library": {
            "crate_name": "prost_types",
            "crate_root": "src/lib.rs",
            "srcs": [
              "**/*.rs"
            ]
          }
        }
      ],
      "library_target_name": "prost_types",
      "common_attrs": {
        "compile_data_glob": [
          "**"
        ],
        "crate_features": {
          "common": [
            "default",
            "std"
          ],
          "selects": {}
        },
        "deps": {
          "common": [
            {
              "id": "prost 0.12.3",
              "target": "prost"
            }
          ],
          "selects": {}
        },
        "edition": "2021",
        "version": "0.12.3"
      },
      "license": "Apache-2.0"
    },
    "qoi 0.4.1": {
      "name": "qoi",
      "version": "0.4.1",
      "repository": {
        "Http": {
          "url": "https://crates.io/api/v1/crates/qoi/0.4.1/download",
          "sha256": "7f6d64c71eb498fe9eae14ce4ec935c555749aef511cca85b5568910d6e48001"
        }
      },
      "targets": [
        {
          "Library": {
            "crate_name": "qoi",
            "crate_root": "src/lib.rs",
            "srcs": [
              "**/*.rs"
            ]
          }
        }
      ],
      "library_target_name": "qoi",
      "common_attrs": {
        "compile_data_glob": [
          "**"
        ],
        "crate_features": {
          "common": [
            "default",
            "std"
          ],
          "selects": {}
        },
        "deps": {
          "common": [
            {
              "id": "bytemuck 1.14.0",
              "target": "bytemuck"
            }
          ],
          "selects": {}
        },
        "edition": "2021",
        "version": "0.4.1"
      },
      "license": "MIT/Apache-2.0"
    },
    "quote 1.0.35": {
      "name": "quote",
      "version": "1.0.35",
      "repository": {
        "Http": {
          "url": "https://crates.io/api/v1/crates/quote/1.0.35/download",
          "sha256": "291ec9ab5efd934aaf503a6466c5d5251535d108ee747472c3977cc5acc868ef"
        }
      },
      "targets": [
        {
          "Library": {
            "crate_name": "quote",
            "crate_root": "src/lib.rs",
            "srcs": [
              "**/*.rs"
            ]
          }
        }
      ],
      "library_target_name": "quote",
      "common_attrs": {
        "compile_data_glob": [
          "**"
        ],
        "crate_features": {
          "common": [
            "default",
            "proc-macro"
          ],
          "selects": {}
        },
        "deps": {
          "common": [
            {
              "id": "proc-macro2 1.0.74",
              "target": "proc_macro2"
            }
          ],
          "selects": {}
        },
        "edition": "2018",
        "version": "1.0.35"
      },
      "license": "MIT OR Apache-2.0"
    },
    "r2d2 0.8.10": {
      "name": "r2d2",
      "version": "0.8.10",
      "repository": {
        "Http": {
          "url": "https://crates.io/api/v1/crates/r2d2/0.8.10/download",
          "sha256": "51de85fb3fb6524929c8a2eb85e6b6d363de4e8c48f9e2c2eac4944abc181c93"
        }
      },
      "targets": [
        {
          "Library": {
            "crate_name": "r2d2",
            "crate_root": "src/lib.rs",
            "srcs": [
              "**/*.rs"
            ]
          }
        }
      ],
      "library_target_name": "r2d2",
      "common_attrs": {
        "compile_data_glob": [
          "**"
        ],
        "deps": {
          "common": [
            {
              "id": "log 0.4.20",
              "target": "log"
            },
            {
              "id": "parking_lot 0.12.1",
              "target": "parking_lot"
            },
            {
              "id": "scheduled-thread-pool 0.2.7",
              "target": "scheduled_thread_pool"
            }
          ],
          "selects": {}
        },
        "edition": "2018",
        "version": "0.8.10"
      },
      "license": "MIT/Apache-2.0"
    },
    "rand 0.8.5": {
      "name": "rand",
      "version": "0.8.5",
      "repository": {
        "Http": {
          "url": "https://crates.io/api/v1/crates/rand/0.8.5/download",
          "sha256": "34af8d1a0e25924bc5b7c43c079c942339d8f0a8b57c39049bef581b46327404"
        }
      },
      "targets": [
        {
          "Library": {
            "crate_name": "rand",
            "crate_root": "src/lib.rs",
            "srcs": [
              "**/*.rs"
            ]
          }
        }
      ],
      "library_target_name": "rand",
      "common_attrs": {
        "compile_data_glob": [
          "**"
        ],
        "crate_features": {
          "common": [
            "alloc",
            "default",
            "getrandom",
            "libc",
            "rand_chacha",
            "small_rng",
            "std",
            "std_rng"
          ],
          "selects": {}
        },
        "deps": {
          "common": [
            {
              "id": "rand_chacha 0.3.1",
              "target": "rand_chacha"
            },
            {
              "id": "rand_core 0.6.4",
              "target": "rand_core"
            }
          ],
          "selects": {
            "cfg(unix)": [
              {
                "id": "libc 0.2.151",
                "target": "libc"
              }
            ]
          }
        },
        "edition": "2018",
        "version": "0.8.5"
      },
      "license": "MIT OR Apache-2.0"
    },
    "rand_chacha 0.3.1": {
      "name": "rand_chacha",
      "version": "0.3.1",
      "repository": {
        "Http": {
          "url": "https://crates.io/api/v1/crates/rand_chacha/0.3.1/download",
          "sha256": "e6c10a63a0fa32252be49d21e7709d4d4baf8d231c2dbce1eaa8141b9b127d88"
        }
      },
      "targets": [
        {
          "Library": {
            "crate_name": "rand_chacha",
            "crate_root": "src/lib.rs",
            "srcs": [
              "**/*.rs"
            ]
          }
        }
      ],
      "library_target_name": "rand_chacha",
      "common_attrs": {
        "compile_data_glob": [
          "**"
        ],
        "crate_features": {
          "common": [
            "std"
          ],
          "selects": {}
        },
        "deps": {
          "common": [
            {
              "id": "ppv-lite86 0.2.17",
              "target": "ppv_lite86"
            },
            {
              "id": "rand_core 0.6.4",
              "target": "rand_core"
            }
          ],
          "selects": {}
        },
        "edition": "2018",
        "version": "0.3.1"
      },
      "license": "MIT OR Apache-2.0"
    },
    "rand_core 0.6.4": {
      "name": "rand_core",
      "version": "0.6.4",
      "repository": {
        "Http": {
          "url": "https://crates.io/api/v1/crates/rand_core/0.6.4/download",
          "sha256": "ec0be4795e2f6a28069bec0b5ff3e2ac9bafc99e6a9a7dc3547996c5c816922c"
        }
      },
      "targets": [
        {
          "Library": {
            "crate_name": "rand_core",
            "crate_root": "src/lib.rs",
            "srcs": [
              "**/*.rs"
            ]
          }
        }
      ],
      "library_target_name": "rand_core",
      "common_attrs": {
        "compile_data_glob": [
          "**"
        ],
        "crate_features": {
          "common": [
            "alloc",
            "getrandom",
            "std"
          ],
          "selects": {}
        },
        "deps": {
          "common": [
            {
              "id": "getrandom 0.2.11",
              "target": "getrandom"
            }
          ],
          "selects": {}
        },
        "edition": "2018",
        "version": "0.6.4"
      },
      "license": "MIT OR Apache-2.0"
    },
    "rand_pcg 0.3.1": {
      "name": "rand_pcg",
      "version": "0.3.1",
      "repository": {
        "Http": {
          "url": "https://crates.io/api/v1/crates/rand_pcg/0.3.1/download",
          "sha256": "59cad018caf63deb318e5a4586d99a24424a364f40f1e5778c29aca23f4fc73e"
        }
      },
      "targets": [
        {
          "Library": {
            "crate_name": "rand_pcg",
            "crate_root": "src/lib.rs",
            "srcs": [
              "**/*.rs"
            ]
          }
        }
      ],
      "library_target_name": "rand_pcg",
      "common_attrs": {
        "compile_data_glob": [
          "**"
        ],
        "deps": {
          "common": [
            {
              "id": "rand_core 0.6.4",
              "target": "rand_core"
            }
          ],
          "selects": {}
        },
        "edition": "2018",
        "version": "0.3.1"
      },
      "license": "MIT OR Apache-2.0"
    },
    "rayon 1.8.0": {
      "name": "rayon",
      "version": "1.8.0",
      "repository": {
        "Http": {
          "url": "https://crates.io/api/v1/crates/rayon/1.8.0/download",
          "sha256": "9c27db03db7734835b3f53954b534c91069375ce6ccaa2e065441e07d9b6cdb1"
        }
      },
      "targets": [
        {
          "Library": {
            "crate_name": "rayon",
            "crate_root": "src/lib.rs",
            "srcs": [
              "**/*.rs"
            ]
          }
        }
      ],
      "library_target_name": "rayon",
      "common_attrs": {
        "compile_data_glob": [
          "**"
        ],
        "deps": {
          "common": [
            {
              "id": "either 1.9.0",
              "target": "either"
            },
            {
              "id": "rayon-core 1.12.0",
              "target": "rayon_core"
            }
          ],
          "selects": {}
        },
        "edition": "2021",
        "version": "1.8.0"
      },
      "license": "MIT OR Apache-2.0"
    },
    "rayon-core 1.12.0": {
      "name": "rayon-core",
      "version": "1.12.0",
      "repository": {
        "Http": {
          "url": "https://crates.io/api/v1/crates/rayon-core/1.12.0/download",
          "sha256": "5ce3fb6ad83f861aac485e76e1985cd109d9a3713802152be56c3b1f0e0658ed"
        }
      },
      "targets": [
        {
          "Library": {
            "crate_name": "rayon_core",
            "crate_root": "src/lib.rs",
            "srcs": [
              "**/*.rs"
            ]
          }
        },
        {
          "BuildScript": {
            "crate_name": "build_script_build",
            "crate_root": "build.rs",
            "srcs": [
              "**/*.rs"
            ]
          }
        }
      ],
      "library_target_name": "rayon_core",
      "common_attrs": {
        "compile_data_glob": [
          "**"
        ],
        "deps": {
          "common": [
            {
              "id": "crossbeam-deque 0.8.4",
              "target": "crossbeam_deque"
            },
            {
              "id": "crossbeam-utils 0.8.18",
              "target": "crossbeam_utils"
            },
            {
              "id": "rayon-core 1.12.0",
              "target": "build_script_build"
            }
          ],
          "selects": {}
        },
        "edition": "2021",
        "version": "1.12.0"
      },
      "build_script_attrs": {
        "data_glob": [
          "**"
        ],
        "links": "rayon-core"
      },
      "license": "MIT OR Apache-2.0"
    },
    "redox_syscall 0.4.1": {
      "name": "redox_syscall",
      "version": "0.4.1",
      "repository": {
        "Http": {
          "url": "https://crates.io/api/v1/crates/redox_syscall/0.4.1/download",
          "sha256": "4722d768eff46b75989dd134e5c353f0d6296e5aaa3132e776cbdb56be7731aa"
        }
      },
      "targets": [
        {
          "Library": {
            "crate_name": "syscall",
            "crate_root": "src/lib.rs",
            "srcs": [
              "**/*.rs"
            ]
          }
        }
      ],
      "library_target_name": "syscall",
      "common_attrs": {
        "compile_data_glob": [
          "**"
        ],
        "deps": {
          "common": [
            {
              "id": "bitflags 1.3.2",
              "target": "bitflags"
            }
          ],
          "selects": {}
        },
        "edition": "2018",
        "version": "0.4.1"
      },
      "license": "MIT"
    },
    "ref_slice 1.2.1": {
      "name": "ref_slice",
      "version": "1.2.1",
      "repository": {
        "Http": {
          "url": "https://crates.io/api/v1/crates/ref_slice/1.2.1/download",
          "sha256": "f4ed1d73fb92eba9b841ba2aef69533a060ccc0d3ec71c90aeda5996d4afb7a9"
        }
      },
      "targets": [
        {
          "Library": {
            "crate_name": "ref_slice",
            "crate_root": "src/lib.rs",
            "srcs": [
              "**/*.rs"
            ]
          }
        }
      ],
      "library_target_name": "ref_slice",
      "common_attrs": {
        "compile_data_glob": [
          "**"
        ],
        "edition": "2015",
        "version": "1.2.1"
      },
      "license": "Apache-2.0/MIT"
    },
    "regex 1.10.2": {
      "name": "regex",
      "version": "1.10.2",
      "repository": {
        "Http": {
          "url": "https://crates.io/api/v1/crates/regex/1.10.2/download",
          "sha256": "380b951a9c5e80ddfd6136919eef32310721aa4aacd4889a8d39124b026ab343"
        }
      },
      "targets": [
        {
          "Library": {
            "crate_name": "regex",
            "crate_root": "src/lib.rs",
            "srcs": [
              "**/*.rs"
            ]
          }
        }
      ],
      "library_target_name": "regex",
      "common_attrs": {
        "compile_data_glob": [
          "**"
        ],
        "crate_features": {
          "common": [
            "default",
            "perf",
            "perf-backtrack",
            "perf-cache",
            "perf-dfa",
            "perf-inline",
            "perf-literal",
            "perf-onepass",
            "std",
            "unicode",
            "unicode-age",
            "unicode-bool",
            "unicode-case",
            "unicode-gencat",
            "unicode-perl",
            "unicode-script",
            "unicode-segment"
          ],
          "selects": {}
        },
        "deps": {
          "common": [
            {
              "id": "aho-corasick 1.1.2",
              "target": "aho_corasick"
            },
            {
              "id": "memchr 2.7.1",
              "target": "memchr"
            },
            {
              "id": "regex-automata 0.4.3",
              "target": "regex_automata"
            },
            {
              "id": "regex-syntax 0.8.2",
              "target": "regex_syntax"
            }
          ],
          "selects": {}
        },
        "edition": "2021",
        "version": "1.10.2"
      },
      "license": "MIT OR Apache-2.0"
    },
    "regex-automata 0.4.3": {
      "name": "regex-automata",
      "version": "0.4.3",
      "repository": {
        "Http": {
          "url": "https://crates.io/api/v1/crates/regex-automata/0.4.3/download",
          "sha256": "5f804c7828047e88b2d32e2d7fe5a105da8ee3264f01902f796c8e067dc2483f"
        }
      },
      "targets": [
        {
          "Library": {
            "crate_name": "regex_automata",
            "crate_root": "src/lib.rs",
            "srcs": [
              "**/*.rs"
            ]
          }
        }
      ],
      "library_target_name": "regex_automata",
      "common_attrs": {
        "compile_data_glob": [
          "**"
        ],
        "crate_features": {
          "common": [
            "alloc",
            "dfa-onepass",
            "hybrid",
            "meta",
            "nfa-backtrack",
            "nfa-pikevm",
            "nfa-thompson",
            "perf-inline",
            "perf-literal",
            "perf-literal-multisubstring",
            "perf-literal-substring",
            "std",
            "syntax",
            "unicode",
            "unicode-age",
            "unicode-bool",
            "unicode-case",
            "unicode-gencat",
            "unicode-perl",
            "unicode-script",
            "unicode-segment",
            "unicode-word-boundary"
          ],
          "selects": {}
        },
        "deps": {
          "common": [
            {
              "id": "aho-corasick 1.1.2",
              "target": "aho_corasick"
            },
            {
              "id": "memchr 2.7.1",
              "target": "memchr"
            },
            {
              "id": "regex-syntax 0.8.2",
              "target": "regex_syntax"
            }
          ],
          "selects": {}
        },
        "edition": "2021",
        "version": "0.4.3"
      },
      "license": "MIT OR Apache-2.0"
    },
    "regex-syntax 0.8.2": {
      "name": "regex-syntax",
      "version": "0.8.2",
      "repository": {
        "Http": {
          "url": "https://crates.io/api/v1/crates/regex-syntax/0.8.2/download",
          "sha256": "c08c74e62047bb2de4ff487b251e4a92e24f48745648451635cec7d591162d9f"
        }
      },
      "targets": [
        {
          "Library": {
            "crate_name": "regex_syntax",
            "crate_root": "src/lib.rs",
            "srcs": [
              "**/*.rs"
            ]
          }
        }
      ],
      "library_target_name": "regex_syntax",
      "common_attrs": {
        "compile_data_glob": [
          "**"
        ],
        "crate_features": {
          "common": [
            "default",
            "std",
            "unicode",
            "unicode-age",
            "unicode-bool",
            "unicode-case",
            "unicode-gencat",
            "unicode-perl",
            "unicode-script",
            "unicode-segment"
          ],
          "selects": {}
        },
        "edition": "2021",
        "version": "0.8.2"
      },
      "license": "MIT OR Apache-2.0"
    },
    "reqwest 0.11.23": {
      "name": "reqwest",
      "version": "0.11.23",
      "repository": {
        "Http": {
          "url": "https://crates.io/api/v1/crates/reqwest/0.11.23/download",
          "sha256": "37b1ae8d9ac08420c66222fb9096fc5de435c3c48542bc5336c51892cffafb41"
        }
      },
      "targets": [
        {
          "Library": {
            "crate_name": "reqwest",
            "crate_root": "src/lib.rs",
            "srcs": [
              "**/*.rs"
            ]
          }
        }
      ],
      "library_target_name": "reqwest",
      "common_attrs": {
        "compile_data_glob": [
          "**"
        ],
        "crate_features": {
          "common": [
            "__tls",
            "default",
            "default-tls",
            "hyper-tls",
            "json",
            "mime_guess",
            "multipart",
            "native-tls-crate",
            "serde_json",
            "stream",
            "tokio-native-tls",
            "tokio-util",
            "wasm-streams"
          ],
          "selects": {}
        },
        "deps": {
          "common": [
            {
              "id": "base64 0.21.5",
              "target": "base64"
            },
            {
              "id": "bytes 1.5.0",
              "target": "bytes"
            },
            {
              "id": "futures-core 0.3.30",
              "target": "futures_core"
            },
            {
              "id": "futures-util 0.3.30",
              "target": "futures_util"
            },
            {
              "id": "http 0.2.11",
              "target": "http"
            },
            {
              "id": "mime_guess 2.0.4",
              "target": "mime_guess"
            },
            {
              "id": "serde 1.0.194",
              "target": "serde"
            },
            {
              "id": "serde_json 1.0.111",
              "target": "serde_json"
            },
            {
              "id": "serde_urlencoded 0.7.1",
              "target": "serde_urlencoded"
            },
            {
              "id": "tower-service 0.3.2",
              "target": "tower_service"
            },
            {
              "id": "url 2.5.0",
              "target": "url"
            }
          ],
          "selects": {
            "cfg(not(target_arch = \"wasm32\"))": [
              {
                "id": "encoding_rs 0.8.33",
                "target": "encoding_rs"
              },
              {
                "id": "h2 0.3.22",
                "target": "h2"
              },
              {
                "id": "http-body 0.4.6",
                "target": "http_body"
              },
              {
                "id": "hyper 0.14.28",
                "target": "hyper"
              },
              {
                "id": "hyper-tls 0.5.0",
                "target": "hyper_tls"
              },
              {
                "id": "ipnet 2.9.0",
                "target": "ipnet"
              },
              {
                "id": "log 0.4.20",
                "target": "log"
              },
              {
                "id": "mime 0.3.17",
                "target": "mime"
              },
              {
                "id": "native-tls 0.2.11",
                "target": "native_tls",
                "alias": "native_tls_crate"
              },
              {
                "id": "once_cell 1.19.0",
                "target": "once_cell"
              },
              {
                "id": "percent-encoding 2.3.1",
                "target": "percent_encoding"
              },
              {
                "id": "pin-project-lite 0.2.13",
                "target": "pin_project_lite"
              },
              {
                "id": "tokio 1.35.1",
                "target": "tokio"
              },
              {
                "id": "tokio-native-tls 0.3.1",
                "target": "tokio_native_tls"
              },
              {
                "id": "tokio-util 0.7.10",
                "target": "tokio_util"
              }
            ],
            "cfg(target_arch = \"wasm32\")": [
              {
                "id": "js-sys 0.3.66",
                "target": "js_sys"
              },
              {
                "id": "wasm-bindgen 0.2.89",
                "target": "wasm_bindgen"
              },
              {
                "id": "wasm-bindgen-futures 0.4.39",
                "target": "wasm_bindgen_futures"
              },
              {
                "id": "wasm-streams 0.3.0",
                "target": "wasm_streams"
              },
              {
                "id": "web-sys 0.3.66",
                "target": "web_sys"
              }
            ],
            "cfg(target_os = \"macos\")": [
              {
                "id": "system-configuration 0.5.1",
                "target": "system_configuration"
              }
            ],
            "cfg(windows)": [
              {
                "id": "winreg 0.50.0",
                "target": "winreg"
              }
            ]
          }
        },
        "edition": "2018",
        "version": "0.11.23"
      },
      "license": "MIT OR Apache-2.0"
    },
    "ring 0.17.7": {
      "name": "ring",
      "version": "0.17.7",
      "repository": {
        "Http": {
          "url": "https://crates.io/api/v1/crates/ring/0.17.7/download",
          "sha256": "688c63d65483050968b2a8937f7995f443e27041a0f7700aa59b0822aedebb74"
        }
      },
      "targets": [
        {
          "Library": {
            "crate_name": "ring",
            "crate_root": "src/lib.rs",
            "srcs": [
              "**/*.rs"
            ]
          }
        },
        {
          "BuildScript": {
            "crate_name": "build_script_build",
            "crate_root": "build.rs",
            "srcs": [
              "**/*.rs"
            ]
          }
        }
      ],
      "library_target_name": "ring",
      "common_attrs": {
        "compile_data_glob": [
          "**"
        ],
        "crate_features": {
          "common": [
            "alloc",
            "default",
            "dev_urandom_fallback",
            "std"
          ],
          "selects": {
            "wasm32-unknown-unknown": [
              "wasm32_unknown_unknown_js"
            ],
            "wasm32-wasi": [
              "wasm32_unknown_unknown_js"
            ]
          }
        },
        "deps": {
          "common": [
            {
              "id": "getrandom 0.2.11",
              "target": "getrandom"
            },
            {
              "id": "ring 0.17.7",
              "target": "build_script_build"
            },
            {
              "id": "untrusted 0.9.0",
              "target": "untrusted"
            }
          ],
          "selects": {
            "cfg(all(any(target_os = \"android\", target_os = \"linux\"), any(target_arch = \"aarch64\", target_arch = \"arm\")))": [
              {
                "id": "libc 0.2.151",
                "target": "libc"
              }
            ],
            "cfg(all(target_arch = \"aarch64\", target_os = \"windows\"))": [
              {
                "id": "windows-sys 0.48.0",
                "target": "windows_sys"
              }
            ],
            "cfg(any(target_arch = \"aarch64\", target_arch = \"arm\", target_arch = \"x86\", target_arch = \"x86_64\"))": [
              {
                "id": "spin 0.9.8",
                "target": "spin"
              }
            ]
          }
        },
        "edition": "2021",
        "version": "0.17.7"
      },
      "build_script_attrs": {
        "data_glob": [
          "**"
        ],
        "deps": {
          "common": [
            {
              "id": "cc 1.0.83",
              "target": "cc"
            }
          ],
          "selects": {}
        },
        "links": "ring_core_0_17_7"
      },
      "license": null
    },
    "rust-argon2 2.0.0": {
      "name": "rust-argon2",
      "version": "2.0.0",
      "repository": {
        "Http": {
          "url": "https://crates.io/api/v1/crates/rust-argon2/2.0.0/download",
          "sha256": "1e71971821b3ae0e769e4a4328dbcb517607b434db7697e9aba17203ec14e46a"
        }
      },
      "targets": [
        {
          "Library": {
            "crate_name": "argon2",
            "crate_root": "src/lib.rs",
            "srcs": [
              "**/*.rs"
            ]
          }
        }
      ],
      "library_target_name": "argon2",
      "common_attrs": {
        "compile_data_glob": [
          "**"
        ],
        "deps": {
          "common": [
            {
              "id": "base64 0.21.5",
              "target": "base64"
            },
            {
              "id": "blake2b_simd 1.0.2",
              "target": "blake2b_simd"
            },
            {
              "id": "constant_time_eq 0.3.0",
              "target": "constant_time_eq"
            }
          ],
          "selects": {}
        },
        "edition": "2021",
        "version": "2.0.0"
      },
      "license": "MIT/Apache-2.0"
    },
    "rustc-demangle 0.1.23": {
      "name": "rustc-demangle",
      "version": "0.1.23",
      "repository": {
        "Http": {
          "url": "https://crates.io/api/v1/crates/rustc-demangle/0.1.23/download",
          "sha256": "d626bb9dae77e28219937af045c257c28bfd3f69333c512553507f5f9798cb76"
        }
      },
      "targets": [
        {
          "Library": {
            "crate_name": "rustc_demangle",
            "crate_root": "src/lib.rs",
            "srcs": [
              "**/*.rs"
            ]
          }
        }
      ],
      "library_target_name": "rustc_demangle",
      "common_attrs": {
        "compile_data_glob": [
          "**"
        ],
        "edition": "2015",
        "version": "0.1.23"
      },
      "license": "MIT/Apache-2.0"
    },
    "rustix 0.38.28": {
      "name": "rustix",
      "version": "0.38.28",
      "repository": {
        "Http": {
          "url": "https://crates.io/api/v1/crates/rustix/0.38.28/download",
          "sha256": "72e572a5e8ca657d7366229cdde4bd14c4eb5499a9573d4d366fe1b599daa316"
        }
      },
      "targets": [
        {
          "Library": {
            "crate_name": "rustix",
            "crate_root": "src/lib.rs",
            "srcs": [
              "**/*.rs"
            ]
          }
        },
        {
          "BuildScript": {
            "crate_name": "build_script_build",
            "crate_root": "build.rs",
            "srcs": [
              "**/*.rs"
            ]
          }
        }
      ],
      "library_target_name": "rustix",
      "common_attrs": {
        "compile_data_glob": [
          "**"
        ],
        "crate_features": {
          "common": [
            "alloc",
            "default",
            "fs",
            "std",
            "use-libc-auxv"
          ],
          "selects": {
            "aarch64-apple-darwin": [
              "termios"
            ],
            "aarch64-apple-ios": [
              "termios"
            ],
            "aarch64-apple-ios-sim": [
              "termios"
            ],
            "aarch64-fuchsia": [
              "termios"
            ],
            "aarch64-linux-android": [
              "termios"
            ],
            "aarch64-unknown-linux-gnu": [
              "termios"
            ],
            "arm-unknown-linux-gnueabi": [
              "termios"
            ],
            "armv7-linux-androideabi": [
              "termios"
            ],
            "armv7-unknown-linux-gnueabi": [
              "termios"
            ],
            "i686-apple-darwin": [
              "termios"
            ],
            "i686-linux-android": [
              "termios"
            ],
            "i686-unknown-freebsd": [
              "termios"
            ],
            "i686-unknown-linux-gnu": [
              "termios"
            ],
            "powerpc-unknown-linux-gnu": [
              "termios"
            ],
            "riscv32imc-unknown-none-elf": [
              "termios"
            ],
            "riscv64gc-unknown-none-elf": [
              "termios"
            ],
            "s390x-unknown-linux-gnu": [
              "termios"
            ],
            "thumbv7em-none-eabi": [
              "termios"
            ],
            "thumbv8m.main-none-eabi": [
              "termios"
            ],
            "wasm32-wasi": [
              "termios"
            ],
            "x86_64-apple-darwin": [
              "termios"
            ],
            "x86_64-apple-ios": [
              "termios"
            ],
            "x86_64-fuchsia": [
              "termios"
            ],
            "x86_64-linux-android": [
              "termios"
            ],
            "x86_64-unknown-freebsd": [
              "termios"
            ],
            "x86_64-unknown-linux-gnu": [
              "termios"
            ],
            "x86_64-unknown-none": [
              "termios"
            ]
          }
        },
        "deps": {
          "common": [
            {
              "id": "bitflags 2.4.1",
              "target": "bitflags"
            },
            {
              "id": "rustix 0.38.28",
              "target": "build_script_build"
            }
          ],
          "selects": {
            "cfg(all(any(target_os = \"android\", target_os = \"linux\"), any(rustix_use_libc, miri, not(all(target_os = \"linux\", target_endian = \"little\", any(target_arch = \"arm\", all(target_arch = \"aarch64\", target_pointer_width = \"64\"), target_arch = \"riscv64\", all(rustix_use_experimental_asm, target_arch = \"powerpc64\"), all(rustix_use_experimental_asm, target_arch = \"mips\"), all(rustix_use_experimental_asm, target_arch = \"mips32r6\"), all(rustix_use_experimental_asm, target_arch = \"mips64\"), all(rustix_use_experimental_asm, target_arch = \"mips64r6\"), target_arch = \"x86\", all(target_arch = \"x86_64\", target_pointer_width = \"64\")))))))": [
              {
                "id": "linux-raw-sys 0.4.12",
                "target": "linux_raw_sys"
              }
            ],
            "cfg(all(not(rustix_use_libc), not(miri), target_os = \"linux\", target_endian = \"little\", any(target_arch = \"arm\", all(target_arch = \"aarch64\", target_pointer_width = \"64\"), target_arch = \"riscv64\", all(rustix_use_experimental_asm, target_arch = \"powerpc64\"), all(rustix_use_experimental_asm, target_arch = \"mips\"), all(rustix_use_experimental_asm, target_arch = \"mips32r6\"), all(rustix_use_experimental_asm, target_arch = \"mips64\"), all(rustix_use_experimental_asm, target_arch = \"mips64r6\"), target_arch = \"x86\", all(target_arch = \"x86_64\", target_pointer_width = \"64\"))))": [
              {
                "id": "errno 0.3.8",
                "target": "errno",
                "alias": "libc_errno"
              },
              {
                "id": "linux-raw-sys 0.4.12",
                "target": "linux_raw_sys"
              }
            ],
            "cfg(all(not(windows), any(rustix_use_libc, miri, not(all(target_os = \"linux\", target_endian = \"little\", any(target_arch = \"arm\", all(target_arch = \"aarch64\", target_pointer_width = \"64\"), target_arch = \"riscv64\", all(rustix_use_experimental_asm, target_arch = \"powerpc64\"), all(rustix_use_experimental_asm, target_arch = \"mips\"), all(rustix_use_experimental_asm, target_arch = \"mips32r6\"), all(rustix_use_experimental_asm, target_arch = \"mips64\"), all(rustix_use_experimental_asm, target_arch = \"mips64r6\"), target_arch = \"x86\", all(target_arch = \"x86_64\", target_pointer_width = \"64\")))))))": [
              {
                "id": "errno 0.3.8",
                "target": "errno",
                "alias": "libc_errno"
              },
              {
                "id": "libc 0.2.151",
                "target": "libc"
              }
            ],
            "cfg(windows)": [
              {
                "id": "errno 0.3.8",
                "target": "errno",
                "alias": "libc_errno"
              },
              {
                "id": "windows-sys 0.52.0",
                "target": "windows_sys"
              }
            ]
          }
        },
        "edition": "2021",
        "version": "0.38.28"
      },
      "build_script_attrs": {
        "data_glob": [
          "**"
        ]
      },
      "license": "Apache-2.0 WITH LLVM-exception OR Apache-2.0 OR MIT"
    },
    "rustls 0.21.10": {
      "name": "rustls",
      "version": "0.21.10",
      "repository": {
        "Http": {
          "url": "https://crates.io/api/v1/crates/rustls/0.21.10/download",
          "sha256": "f9d5a6813c0759e4609cd494e8e725babae6a2ca7b62a5536a13daaec6fcb7ba"
        }
      },
      "targets": [
        {
          "Library": {
            "crate_name": "rustls",
            "crate_root": "src/lib.rs",
            "srcs": [
              "**/*.rs"
            ]
          }
        },
        {
          "BuildScript": {
            "crate_name": "build_script_build",
            "crate_root": "build.rs",
            "srcs": [
              "**/*.rs"
            ]
          }
        }
      ],
      "library_target_name": "rustls",
      "common_attrs": {
        "compile_data_glob": [
          "**"
        ],
        "crate_features": {
          "common": [
            "default",
            "log",
            "logging",
            "tls12"
          ],
          "selects": {}
        },
        "deps": {
          "common": [
            {
              "id": "log 0.4.20",
              "target": "log"
            },
            {
              "id": "ring 0.17.7",
              "target": "ring"
            },
            {
              "id": "rustls 0.21.10",
              "target": "build_script_build"
            },
            {
              "id": "rustls-webpki 0.101.7",
              "target": "webpki"
            },
            {
              "id": "sct 0.7.1",
              "target": "sct"
            }
          ],
          "selects": {}
        },
        "edition": "2021",
        "version": "0.21.10"
      },
      "build_script_attrs": {
        "data_glob": [
          "**"
        ],
        "link_deps": {
          "common": [
            {
              "id": "ring 0.17.7",
              "target": "ring"
            }
          ],
          "selects": {}
        }
      },
      "license": "Apache-2.0 OR ISC OR MIT"
    },
    "rustls-pemfile 1.0.4": {
      "name": "rustls-pemfile",
      "version": "1.0.4",
      "repository": {
        "Http": {
          "url": "https://crates.io/api/v1/crates/rustls-pemfile/1.0.4/download",
          "sha256": "1c74cae0a4cf6ccbbf5f359f08efdf8ee7e1dc532573bf0db71968cb56b1448c"
        }
      },
      "targets": [
        {
          "Library": {
            "crate_name": "rustls_pemfile",
            "crate_root": "src/lib.rs",
            "srcs": [
              "**/*.rs"
            ]
          }
        }
      ],
      "library_target_name": "rustls_pemfile",
      "common_attrs": {
        "compile_data_glob": [
          "**"
        ],
        "deps": {
          "common": [
            {
              "id": "base64 0.21.5",
              "target": "base64"
            }
          ],
          "selects": {}
        },
        "edition": "2018",
        "version": "1.0.4"
      },
      "license": "Apache-2.0 OR ISC OR MIT"
    },
    "rustls-webpki 0.101.7": {
      "name": "rustls-webpki",
      "version": "0.101.7",
      "repository": {
        "Http": {
          "url": "https://crates.io/api/v1/crates/rustls-webpki/0.101.7/download",
          "sha256": "8b6275d1ee7a1cd780b64aca7726599a1dbc893b1e64144529e55c3c2f745765"
        }
      },
      "targets": [
        {
          "Library": {
            "crate_name": "webpki",
            "crate_root": "src/lib.rs",
            "srcs": [
              "**/*.rs"
            ]
          }
        }
      ],
      "library_target_name": "webpki",
      "common_attrs": {
        "compile_data_glob": [
          "**"
        ],
        "crate_features": {
          "common": [
            "alloc",
            "default",
            "std"
          ],
          "selects": {}
        },
        "deps": {
          "common": [
            {
              "id": "ring 0.17.7",
              "target": "ring"
            },
            {
              "id": "untrusted 0.9.0",
              "target": "untrusted"
            }
          ],
          "selects": {}
        },
        "edition": "2021",
        "version": "0.101.7"
      },
      "license": "ISC"
    },
    "rustversion 1.0.14": {
      "name": "rustversion",
      "version": "1.0.14",
      "repository": {
        "Http": {
          "url": "https://crates.io/api/v1/crates/rustversion/1.0.14/download",
          "sha256": "7ffc183a10b4478d04cbbbfc96d0873219d962dd5accaff2ffbd4ceb7df837f4"
        }
      },
      "targets": [
        {
          "ProcMacro": {
            "crate_name": "rustversion",
            "crate_root": "src/lib.rs",
            "srcs": [
              "**/*.rs"
            ]
          }
        },
        {
          "BuildScript": {
            "crate_name": "build_script_build",
            "crate_root": "build/build.rs",
            "srcs": [
              "**/*.rs"
            ]
          }
        }
      ],
      "library_target_name": "rustversion",
      "common_attrs": {
        "compile_data_glob": [
          "**"
        ],
        "deps": {
          "common": [
            {
              "id": "rustversion 1.0.14",
              "target": "build_script_build"
            }
          ],
          "selects": {}
        },
        "edition": "2018",
        "version": "1.0.14"
      },
      "build_script_attrs": {
        "data_glob": [
          "**"
        ]
      },
      "license": "MIT OR Apache-2.0"
    },
    "ryu 1.0.16": {
      "name": "ryu",
      "version": "1.0.16",
      "repository": {
        "Http": {
          "url": "https://crates.io/api/v1/crates/ryu/1.0.16/download",
          "sha256": "f98d2aa92eebf49b69786be48e4477826b256916e84a57ff2a4f21923b48eb4c"
        }
      },
      "targets": [
        {
          "Library": {
            "crate_name": "ryu",
            "crate_root": "src/lib.rs",
            "srcs": [
              "**/*.rs"
            ]
          }
        }
      ],
      "library_target_name": "ryu",
      "common_attrs": {
        "compile_data_glob": [
          "**"
        ],
        "edition": "2018",
        "version": "1.0.16"
      },
      "license": "Apache-2.0 OR BSL-1.0"
    },
    "same-file 1.0.6": {
      "name": "same-file",
      "version": "1.0.6",
      "repository": {
        "Http": {
          "url": "https://crates.io/api/v1/crates/same-file/1.0.6/download",
          "sha256": "93fc1dc3aaa9bfed95e02e6eadabb4baf7e3078b0bd1b4d7b6b0b68378900502"
        }
      },
      "targets": [
        {
          "Library": {
            "crate_name": "same_file",
            "crate_root": "src/lib.rs",
            "srcs": [
              "**/*.rs"
            ]
          }
        }
      ],
      "library_target_name": "same_file",
      "common_attrs": {
        "compile_data_glob": [
          "**"
        ],
        "deps": {
          "common": [],
          "selects": {
            "cfg(windows)": [
              {
                "id": "winapi-util 0.1.6",
                "target": "winapi_util"
              }
            ]
          }
        },
        "edition": "2018",
        "version": "1.0.6"
      },
      "license": "Unlicense/MIT"
    },
    "schannel 0.1.23": {
      "name": "schannel",
      "version": "0.1.23",
      "repository": {
        "Http": {
          "url": "https://crates.io/api/v1/crates/schannel/0.1.23/download",
          "sha256": "fbc91545643bcf3a0bbb6569265615222618bdf33ce4ffbbd13c4bbd4c093534"
        }
      },
      "targets": [
        {
          "Library": {
            "crate_name": "schannel",
            "crate_root": "src/lib.rs",
            "srcs": [
              "**/*.rs"
            ]
          }
        }
      ],
      "library_target_name": "schannel",
      "common_attrs": {
        "compile_data_glob": [
          "**"
        ],
        "deps": {
          "common": [
            {
              "id": "windows-sys 0.52.0",
              "target": "windows_sys"
            }
          ],
          "selects": {}
        },
        "edition": "2018",
        "version": "0.1.23"
      },
      "license": "MIT"
    },
    "scheduled-thread-pool 0.2.7": {
      "name": "scheduled-thread-pool",
      "version": "0.2.7",
      "repository": {
        "Http": {
          "url": "https://crates.io/api/v1/crates/scheduled-thread-pool/0.2.7/download",
          "sha256": "3cbc66816425a074528352f5789333ecff06ca41b36b0b0efdfbb29edc391a19"
        }
      },
      "targets": [
        {
          "Library": {
            "crate_name": "scheduled_thread_pool",
            "crate_root": "src/lib.rs",
            "srcs": [
              "**/*.rs"
            ]
          }
        }
      ],
      "library_target_name": "scheduled_thread_pool",
      "common_attrs": {
        "compile_data_glob": [
          "**"
        ],
        "deps": {
          "common": [
            {
              "id": "parking_lot 0.12.1",
              "target": "parking_lot"
            }
          ],
          "selects": {}
        },
        "edition": "2018",
        "version": "0.2.7"
      },
      "license": "MIT/Apache-2.0"
    },
    "scoped-tls 1.0.1": {
      "name": "scoped-tls",
      "version": "1.0.1",
      "repository": {
        "Http": {
          "url": "https://crates.io/api/v1/crates/scoped-tls/1.0.1/download",
          "sha256": "e1cf6437eb19a8f4a6cc0f7dca544973b0b78843adbfeb3683d1a94a0024a294"
        }
      },
      "targets": [
        {
          "Library": {
            "crate_name": "scoped_tls",
            "crate_root": "src/lib.rs",
            "srcs": [
              "**/*.rs"
            ]
          }
        }
      ],
      "library_target_name": "scoped_tls",
      "common_attrs": {
        "compile_data_glob": [
          "**"
        ],
        "edition": "2015",
        "version": "1.0.1"
      },
      "license": "MIT/Apache-2.0"
    },
    "scopeguard 1.2.0": {
      "name": "scopeguard",
      "version": "1.2.0",
      "repository": {
        "Http": {
          "url": "https://crates.io/api/v1/crates/scopeguard/1.2.0/download",
          "sha256": "94143f37725109f92c262ed2cf5e59bce7498c01bcc1502d7b9afe439a4e9f49"
        }
      },
      "targets": [
        {
          "Library": {
            "crate_name": "scopeguard",
            "crate_root": "src/lib.rs",
            "srcs": [
              "**/*.rs"
            ]
          }
        }
      ],
      "library_target_name": "scopeguard",
      "common_attrs": {
        "compile_data_glob": [
          "**"
        ],
        "edition": "2015",
        "version": "1.2.0"
      },
      "license": "MIT OR Apache-2.0"
    },
    "sct 0.7.1": {
      "name": "sct",
      "version": "0.7.1",
      "repository": {
        "Http": {
          "url": "https://crates.io/api/v1/crates/sct/0.7.1/download",
          "sha256": "da046153aa2352493d6cb7da4b6e5c0c057d8a1d0a9aa8560baffdd945acd414"
        }
      },
      "targets": [
        {
          "Library": {
            "crate_name": "sct",
            "crate_root": "src/lib.rs",
            "srcs": [
              "**/*.rs"
            ]
          }
        }
      ],
      "library_target_name": "sct",
      "common_attrs": {
        "compile_data_glob": [
          "**"
        ],
        "deps": {
          "common": [
            {
              "id": "ring 0.17.7",
              "target": "ring"
            },
            {
              "id": "untrusted 0.9.0",
              "target": "untrusted"
            }
          ],
          "selects": {}
        },
        "edition": "2021",
        "version": "0.7.1"
      },
      "license": "Apache-2.0 OR ISC OR MIT"
    },
    "scylla 0.11.1": {
      "name": "scylla",
      "version": "0.11.1",
      "repository": {
        "Http": {
          "url": "https://crates.io/api/v1/crates/scylla/0.11.1/download",
          "sha256": "db4bca1987121cceb419f0644cf064416f719c73c44b6cbe849b62fd3b7adc3c"
        }
      },
      "targets": [
        {
          "Library": {
            "crate_name": "scylla",
            "crate_root": "src/lib.rs",
            "srcs": [
              "**/*.rs"
            ]
          }
        }
      ],
      "library_target_name": "scylla",
      "common_attrs": {
        "compile_data_glob": [
          "**"
        ],
        "crate_features": {
          "common": [
            "default"
          ],
          "selects": {}
        },
        "deps": {
          "common": [
            {
              "id": "arc-swap 1.6.0",
              "target": "arc_swap"
            },
            {
              "id": "bigdecimal 0.2.2",
              "target": "bigdecimal"
            },
            {
              "id": "byteorder 1.5.0",
              "target": "byteorder"
            },
            {
              "id": "bytes 1.5.0",
              "target": "bytes"
            },
            {
              "id": "chrono 0.4.31",
              "target": "chrono"
            },
            {
              "id": "dashmap 5.5.3",
              "target": "dashmap"
            },
            {
              "id": "futures 0.3.30",
              "target": "futures"
            },
            {
              "id": "histogram 0.6.9",
              "target": "histogram"
            },
            {
              "id": "itertools 0.11.0",
              "target": "itertools"
            },
            {
              "id": "lz4_flex 0.11.1",
              "target": "lz4_flex"
            },
            {
              "id": "num-bigint 0.3.3",
              "target": "num_bigint"
            },
            {
              "id": "num_enum 0.6.1",
              "target": "num_enum"
            },
            {
              "id": "rand 0.8.5",
              "target": "rand"
            },
            {
              "id": "rand_pcg 0.3.1",
              "target": "rand_pcg"
            },
            {
              "id": "scylla-cql 0.0.11",
              "target": "scylla_cql"
            },
            {
              "id": "smallvec 1.11.2",
              "target": "smallvec"
            },
            {
              "id": "snap 1.1.1",
              "target": "snap"
            },
            {
              "id": "socket2 0.5.5",
              "target": "socket2"
            },
            {
              "id": "strum 0.23.0",
              "target": "strum"
            },
            {
              "id": "thiserror 1.0.56",
              "target": "thiserror"
            },
            {
              "id": "tokio 1.35.1",
              "target": "tokio"
            },
            {
              "id": "tracing 0.1.40",
              "target": "tracing"
            },
            {
              "id": "uuid 1.6.1",
              "target": "uuid"
            }
          ],
          "selects": {}
        },
        "edition": "2021",
        "proc_macro_deps": {
          "common": [
            {
              "id": "async-trait 0.1.77",
              "target": "async_trait"
            },
            {
              "id": "scylla-macros 0.3.0",
              "target": "scylla_macros"
            },
            {
              "id": "strum_macros 0.23.1",
              "target": "strum_macros"
            }
          ],
          "selects": {}
        },
        "version": "0.11.1"
      },
      "license": "MIT OR Apache-2.0"
    },
    "scylla-cql 0.0.11": {
      "name": "scylla-cql",
      "version": "0.0.11",
      "repository": {
        "Http": {
          "url": "https://crates.io/api/v1/crates/scylla-cql/0.0.11/download",
          "sha256": "50938b1bbb5c6364617977939c09644384495f658dc899ec37fd90bce73e6f37"
        }
      },
      "targets": [
        {
          "Library": {
            "crate_name": "scylla_cql",
            "crate_root": "src/lib.rs",
            "srcs": [
              "**/*.rs"
            ]
          }
        }
      ],
      "library_target_name": "scylla_cql",
      "common_attrs": {
        "compile_data_glob": [
          "**"
        ],
        "deps": {
          "common": [
            {
              "id": "bigdecimal 0.2.2",
              "target": "bigdecimal"
            },
            {
              "id": "byteorder 1.5.0",
              "target": "byteorder"
            },
            {
              "id": "bytes 1.5.0",
              "target": "bytes"
            },
            {
              "id": "lz4_flex 0.11.1",
              "target": "lz4_flex"
            },
            {
              "id": "num-bigint 0.3.3",
              "target": "num_bigint"
            },
            {
              "id": "num_enum 0.6.1",
              "target": "num_enum"
            },
            {
              "id": "snap 1.1.1",
              "target": "snap"
            },
            {
              "id": "thiserror 1.0.56",
              "target": "thiserror"
            },
            {
              "id": "tokio 1.35.1",
              "target": "tokio"
            },
            {
              "id": "uuid 1.6.1",
              "target": "uuid"
            }
          ],
          "selects": {}
        },
        "edition": "2021",
        "proc_macro_deps": {
          "common": [
            {
              "id": "async-trait 0.1.77",
              "target": "async_trait"
            },
            {
              "id": "scylla-macros 0.3.0",
              "target": "scylla_macros"
            }
          ],
          "selects": {}
        },
        "version": "0.0.11"
      },
      "license": "MIT OR Apache-2.0"
    },
    "scylla-macros 0.3.0": {
      "name": "scylla-macros",
      "version": "0.3.0",
      "repository": {
        "Http": {
          "url": "https://crates.io/api/v1/crates/scylla-macros/0.3.0/download",
          "sha256": "22b6659cdeed34c5b83719edd4d9f023c18357677e3fbe14237a59f00403acce"
        }
      },
      "targets": [
        {
          "ProcMacro": {
            "crate_name": "scylla_macros",
            "crate_root": "src/lib.rs",
            "srcs": [
              "**/*.rs"
            ]
          }
        }
      ],
      "library_target_name": "scylla_macros",
      "common_attrs": {
        "compile_data_glob": [
          "**"
        ],
        "deps": {
          "common": [
            {
              "id": "darling 0.20.3",
              "target": "darling"
            },
            {
              "id": "proc-macro2 1.0.74",
              "target": "proc_macro2"
            },
            {
              "id": "quote 1.0.35",
              "target": "quote"
            },
            {
              "id": "syn 2.0.46",
              "target": "syn"
            }
          ],
          "selects": {}
        },
        "edition": "2021",
        "version": "0.3.0"
      },
      "license": "MIT OR Apache-2.0"
    },
    "security-framework 2.9.2": {
      "name": "security-framework",
      "version": "2.9.2",
      "repository": {
        "Http": {
          "url": "https://crates.io/api/v1/crates/security-framework/2.9.2/download",
          "sha256": "05b64fb303737d99b81884b2c63433e9ae28abebe5eb5045dcdd175dc2ecf4de"
        }
      },
      "targets": [
        {
          "Library": {
            "crate_name": "security_framework",
            "crate_root": "src/lib.rs",
            "srcs": [
              "**/*.rs"
            ]
          }
        }
      ],
      "library_target_name": "security_framework",
      "common_attrs": {
        "compile_data_glob": [
          "**"
        ],
        "crate_features": {
          "common": [
            "OSX_10_9",
            "default"
          ],
          "selects": {}
        },
        "deps": {
          "common": [
            {
              "id": "bitflags 1.3.2",
              "target": "bitflags"
            },
            {
              "id": "core-foundation 0.9.4",
              "target": "core_foundation"
            },
            {
              "id": "core-foundation-sys 0.8.6",
              "target": "core_foundation_sys"
            },
            {
              "id": "libc 0.2.151",
              "target": "libc"
            },
            {
              "id": "security-framework-sys 2.9.1",
              "target": "security_framework_sys"
            }
          ],
          "selects": {}
        },
        "edition": "2021",
        "version": "2.9.2"
      },
      "license": "MIT OR Apache-2.0"
    },
    "security-framework-sys 2.9.1": {
      "name": "security-framework-sys",
      "version": "2.9.1",
      "repository": {
        "Http": {
          "url": "https://crates.io/api/v1/crates/security-framework-sys/2.9.1/download",
          "sha256": "e932934257d3b408ed8f30db49d85ea163bfe74961f017f405b025af298f0c7a"
        }
      },
      "targets": [
        {
          "Library": {
            "crate_name": "security_framework_sys",
            "crate_root": "src/lib.rs",
            "srcs": [
              "**/*.rs"
            ]
          }
        }
      ],
      "library_target_name": "security_framework_sys",
      "common_attrs": {
        "compile_data_glob": [
          "**"
        ],
        "crate_features": {
          "common": [
            "OSX_10_9",
            "default"
          ],
          "selects": {}
        },
        "deps": {
          "common": [
            {
              "id": "core-foundation-sys 0.8.6",
              "target": "core_foundation_sys"
            },
            {
              "id": "libc 0.2.151",
              "target": "libc"
            }
          ],
          "selects": {}
        },
        "edition": "2021",
        "version": "2.9.1"
      },
      "license": "MIT OR Apache-2.0"
    },
    "serde 1.0.194": {
      "name": "serde",
      "version": "1.0.194",
      "repository": {
        "Http": {
          "url": "https://crates.io/api/v1/crates/serde/1.0.194/download",
          "sha256": "0b114498256798c94a0689e1a15fec6005dee8ac1f41de56404b67afc2a4b773"
        }
      },
      "targets": [
        {
          "Library": {
            "crate_name": "serde",
            "crate_root": "src/lib.rs",
            "srcs": [
              "**/*.rs"
            ]
          }
        },
        {
          "BuildScript": {
            "crate_name": "build_script_build",
            "crate_root": "build.rs",
            "srcs": [
              "**/*.rs"
            ]
          }
        }
      ],
      "library_target_name": "serde",
      "common_attrs": {
        "compile_data_glob": [
          "**"
        ],
        "crate_features": {
          "common": [
            "alloc",
            "default",
            "derive",
            "rc",
            "serde_derive",
            "std"
          ],
          "selects": {}
        },
        "deps": {
          "common": [
            {
              "id": "serde 1.0.194",
              "target": "build_script_build"
            }
          ],
          "selects": {}
        },
        "edition": "2018",
        "proc_macro_deps": {
          "common": [
            {
              "id": "serde_derive 1.0.194",
              "target": "serde_derive"
            }
          ],
          "selects": {}
        },
        "version": "1.0.194"
      },
      "build_script_attrs": {
        "data_glob": [
          "**"
        ]
      },
      "license": "MIT OR Apache-2.0"
    },
    "serde_derive 1.0.194": {
      "name": "serde_derive",
      "version": "1.0.194",
      "repository": {
        "Http": {
          "url": "https://crates.io/api/v1/crates/serde_derive/1.0.194/download",
          "sha256": "a3385e45322e8f9931410f01b3031ec534c3947d0e94c18049af4d9f9907d4e0"
        }
      },
      "targets": [
        {
          "ProcMacro": {
            "crate_name": "serde_derive",
            "crate_root": "src/lib.rs",
            "srcs": [
              "**/*.rs"
            ]
          }
        }
      ],
      "library_target_name": "serde_derive",
      "common_attrs": {
        "compile_data_glob": [
          "**"
        ],
        "crate_features": {
          "common": [
            "default"
          ],
          "selects": {}
        },
        "deps": {
          "common": [
            {
              "id": "proc-macro2 1.0.74",
              "target": "proc_macro2"
            },
            {
              "id": "quote 1.0.35",
              "target": "quote"
            },
            {
              "id": "syn 2.0.46",
              "target": "syn"
            }
          ],
          "selects": {}
        },
        "edition": "2015",
        "version": "1.0.194"
      },
      "license": "MIT OR Apache-2.0"
    },
    "serde_json 1.0.111": {
      "name": "serde_json",
      "version": "1.0.111",
      "repository": {
        "Http": {
          "url": "https://crates.io/api/v1/crates/serde_json/1.0.111/download",
          "sha256": "176e46fa42316f18edd598015a5166857fc835ec732f5215eac6b7bdbf0a84f4"
        }
      },
      "targets": [
        {
          "Library": {
            "crate_name": "serde_json",
            "crate_root": "src/lib.rs",
            "srcs": [
              "**/*.rs"
            ]
          }
        },
        {
          "BuildScript": {
            "crate_name": "build_script_build",
            "crate_root": "build.rs",
            "srcs": [
              "**/*.rs"
            ]
          }
        }
      ],
      "library_target_name": "serde_json",
      "common_attrs": {
        "compile_data_glob": [
          "**"
        ],
        "crate_features": {
          "common": [
            "default",
            "std"
          ],
          "selects": {}
        },
        "deps": {
          "common": [
            {
              "id": "itoa 1.0.10",
              "target": "itoa"
            },
            {
              "id": "ryu 1.0.16",
              "target": "ryu"
            },
            {
              "id": "serde 1.0.194",
              "target": "serde"
            },
            {
              "id": "serde_json 1.0.111",
              "target": "build_script_build"
            }
          ],
          "selects": {}
        },
        "edition": "2021",
        "version": "1.0.111"
      },
      "build_script_attrs": {
        "data_glob": [
          "**"
        ]
      },
      "license": "MIT OR Apache-2.0"
    },
    "serde_urlencoded 0.7.1": {
      "name": "serde_urlencoded",
      "version": "0.7.1",
      "repository": {
        "Http": {
          "url": "https://crates.io/api/v1/crates/serde_urlencoded/0.7.1/download",
          "sha256": "d3491c14715ca2294c4d6a88f15e84739788c1d030eed8c110436aafdaa2f3fd"
        }
      },
      "targets": [
        {
          "Library": {
            "crate_name": "serde_urlencoded",
            "crate_root": "src/lib.rs",
            "srcs": [
              "**/*.rs"
            ]
          }
        }
      ],
      "library_target_name": "serde_urlencoded",
      "common_attrs": {
        "compile_data_glob": [
          "**"
        ],
        "deps": {
          "common": [
            {
              "id": "form_urlencoded 1.2.1",
              "target": "form_urlencoded"
            },
            {
              "id": "itoa 1.0.10",
              "target": "itoa"
            },
            {
              "id": "ryu 1.0.16",
              "target": "ryu"
            },
            {
              "id": "serde 1.0.194",
              "target": "serde"
            }
          ],
          "selects": {}
        },
        "edition": "2018",
        "version": "0.7.1"
      },
      "license": "MIT/Apache-2.0"
    },
    "serde_yaml 0.9.30": {
      "name": "serde_yaml",
      "version": "0.9.30",
      "repository": {
        "Http": {
          "url": "https://crates.io/api/v1/crates/serde_yaml/0.9.30/download",
          "sha256": "b1bf28c79a99f70ee1f1d83d10c875d2e70618417fda01ad1785e027579d9d38"
        }
      },
      "targets": [
        {
          "Library": {
            "crate_name": "serde_yaml",
            "crate_root": "src/lib.rs",
            "srcs": [
              "**/*.rs"
            ]
          }
        }
      ],
      "library_target_name": "serde_yaml",
      "common_attrs": {
        "compile_data_glob": [
          "**"
        ],
        "deps": {
          "common": [
            {
              "id": "indexmap 2.1.0",
              "target": "indexmap"
            },
            {
              "id": "itoa 1.0.10",
              "target": "itoa"
            },
            {
              "id": "ryu 1.0.16",
              "target": "ryu"
            },
            {
              "id": "serde 1.0.194",
              "target": "serde"
            },
            {
              "id": "unsafe-libyaml 0.2.10",
              "target": "unsafe_libyaml"
            }
          ],
          "selects": {}
        },
        "edition": "2021",
        "version": "0.9.30"
      },
      "license": "MIT OR Apache-2.0"
    },
    "sha1 0.10.6": {
      "name": "sha1",
      "version": "0.10.6",
      "repository": {
        "Http": {
          "url": "https://crates.io/api/v1/crates/sha1/0.10.6/download",
          "sha256": "e3bf829a2d51ab4a5ddf1352d8470c140cadc8301b2ae1789db023f01cedd6ba"
        }
      },
      "targets": [
        {
          "Library": {
            "crate_name": "sha1",
            "crate_root": "src/lib.rs",
            "srcs": [
              "**/*.rs"
            ]
          }
        }
      ],
      "library_target_name": "sha1",
      "common_attrs": {
        "compile_data_glob": [
          "**"
        ],
        "crate_features": {
          "common": [
            "default",
            "std"
          ],
          "selects": {}
        },
        "deps": {
          "common": [
            {
              "id": "cfg-if 1.0.0",
              "target": "cfg_if"
            },
            {
              "id": "digest 0.10.7",
              "target": "digest"
            }
          ],
          "selects": {
            "cfg(any(target_arch = \"aarch64\", target_arch = \"x86\", target_arch = \"x86_64\"))": [
              {
                "id": "cpufeatures 0.2.11",
                "target": "cpufeatures"
              }
            ]
          }
        },
        "edition": "2018",
        "version": "0.10.6"
      },
      "license": "MIT OR Apache-2.0"
    },
    "sha2 0.10.8": {
      "name": "sha2",
      "version": "0.10.8",
      "repository": {
        "Http": {
          "url": "https://crates.io/api/v1/crates/sha2/0.10.8/download",
          "sha256": "793db75ad2bcafc3ffa7c68b215fee268f537982cd901d132f89c6343f3a3dc8"
        }
      },
      "targets": [
        {
          "Library": {
            "crate_name": "sha2",
            "crate_root": "src/lib.rs",
            "srcs": [
              "**/*.rs"
            ]
          }
        }
      ],
      "library_target_name": "sha2",
      "common_attrs": {
        "compile_data_glob": [
          "**"
        ],
        "crate_features": {
          "common": [
            "default",
            "std"
          ],
          "selects": {}
        },
        "deps": {
          "common": [
            {
              "id": "cfg-if 1.0.0",
              "target": "cfg_if"
            },
            {
              "id": "digest 0.10.7",
              "target": "digest"
            }
          ],
          "selects": {
            "cfg(any(target_arch = \"aarch64\", target_arch = \"x86_64\", target_arch = \"x86\"))": [
              {
                "id": "cpufeatures 0.2.11",
                "target": "cpufeatures"
              }
            ]
          }
        },
        "edition": "2018",
        "version": "0.10.8"
      },
      "license": "MIT OR Apache-2.0"
    },
    "simd-adler32 0.3.7": {
      "name": "simd-adler32",
      "version": "0.3.7",
      "repository": {
        "Http": {
          "url": "https://crates.io/api/v1/crates/simd-adler32/0.3.7/download",
          "sha256": "d66dc143e6b11c1eddc06d5c423cfc97062865baf299914ab64caa38182078fe"
        }
      },
      "targets": [
        {
          "Library": {
            "crate_name": "simd_adler32",
            "crate_root": "src/lib.rs",
            "srcs": [
              "**/*.rs"
            ]
          }
        }
      ],
      "library_target_name": "simd_adler32",
      "common_attrs": {
        "compile_data_glob": [
          "**"
        ],
        "crate_features": {
          "common": [
            "const-generics",
            "default",
            "std"
          ],
          "selects": {}
        },
        "edition": "2018",
        "version": "0.3.7"
      },
      "license": "MIT"
    },
    "simple_asn1 0.6.2": {
      "name": "simple_asn1",
      "version": "0.6.2",
      "repository": {
        "Http": {
          "url": "https://crates.io/api/v1/crates/simple_asn1/0.6.2/download",
          "sha256": "adc4e5204eb1910f40f9cfa375f6f05b68c3abac4b6fd879c8ff5e7ae8a0a085"
        }
      },
      "targets": [
        {
          "Library": {
            "crate_name": "simple_asn1",
            "crate_root": "src/lib.rs",
            "srcs": [
              "**/*.rs"
            ]
          }
        }
      ],
      "library_target_name": "simple_asn1",
      "common_attrs": {
        "compile_data_glob": [
          "**"
        ],
        "deps": {
          "common": [
            {
              "id": "num-bigint 0.4.4",
              "target": "num_bigint"
            },
            {
              "id": "num-traits 0.2.17",
              "target": "num_traits"
            },
            {
              "id": "thiserror 1.0.56",
              "target": "thiserror"
            },
            {
              "id": "time 0.3.31",
              "target": "time"
            }
          ],
          "selects": {}
        },
        "edition": "2018",
        "version": "0.6.2"
      },
      "license": "ISC"
    },
    "siphasher 0.3.11": {
      "name": "siphasher",
      "version": "0.3.11",
      "repository": {
        "Http": {
          "url": "https://crates.io/api/v1/crates/siphasher/0.3.11/download",
          "sha256": "38b58827f4464d87d377d175e90bf58eb00fd8716ff0a62f80356b5e61555d0d"
        }
      },
      "targets": [
        {
          "Library": {
            "crate_name": "siphasher",
            "crate_root": "src/lib.rs",
            "srcs": [
              "**/*.rs"
            ]
          }
        }
      ],
      "library_target_name": "siphasher",
      "common_attrs": {
        "compile_data_glob": [
          "**"
        ],
        "crate_features": {
          "common": [
            "default",
            "std"
          ],
          "selects": {}
        },
        "edition": "2018",
        "version": "0.3.11"
      },
      "license": "MIT/Apache-2.0"
    },
    "slab 0.4.9": {
      "name": "slab",
      "version": "0.4.9",
      "repository": {
        "Http": {
          "url": "https://crates.io/api/v1/crates/slab/0.4.9/download",
          "sha256": "8f92a496fb766b417c996b9c5e57daf2f7ad3b0bebe1ccfca4856390e3d3bb67"
        }
      },
      "targets": [
        {
          "Library": {
            "crate_name": "slab",
            "crate_root": "src/lib.rs",
            "srcs": [
              "**/*.rs"
            ]
          }
        },
        {
          "BuildScript": {
            "crate_name": "build_script_build",
            "crate_root": "build.rs",
            "srcs": [
              "**/*.rs"
            ]
          }
        }
      ],
      "library_target_name": "slab",
      "common_attrs": {
        "compile_data_glob": [
          "**"
        ],
        "crate_features": {
          "common": [
            "default",
            "std"
          ],
          "selects": {}
        },
        "deps": {
          "common": [
            {
              "id": "slab 0.4.9",
              "target": "build_script_build"
            }
          ],
          "selects": {}
        },
        "edition": "2018",
        "version": "0.4.9"
      },
      "build_script_attrs": {
        "data_glob": [
          "**"
        ],
        "deps": {
          "common": [
            {
              "id": "autocfg 1.1.0",
              "target": "autocfg"
            }
          ],
          "selects": {}
        }
      },
      "license": "MIT"
    },
    "smallvec 1.11.2": {
      "name": "smallvec",
      "version": "1.11.2",
      "repository": {
        "Http": {
          "url": "https://crates.io/api/v1/crates/smallvec/1.11.2/download",
          "sha256": "4dccd0940a2dcdf68d092b8cbab7dc0ad8fa938bf95787e1b916b0e3d0e8e970"
        }
      },
      "targets": [
        {
          "Library": {
            "crate_name": "smallvec",
            "crate_root": "src/lib.rs",
            "srcs": [
              "**/*.rs"
            ]
          }
        }
      ],
      "library_target_name": "smallvec",
      "common_attrs": {
        "compile_data_glob": [
          "**"
        ],
        "edition": "2018",
        "version": "1.11.2"
      },
      "license": "MIT OR Apache-2.0"
    },
    "snap 1.1.1": {
      "name": "snap",
      "version": "1.1.1",
      "repository": {
        "Http": {
          "url": "https://crates.io/api/v1/crates/snap/1.1.1/download",
          "sha256": "1b6b67fb9a61334225b5b790716f609cd58395f895b3fe8b328786812a40bc3b"
        }
      },
      "targets": [
        {
          "Library": {
            "crate_name": "snap",
            "crate_root": "src/lib.rs",
            "srcs": [
              "**/*.rs"
            ]
          }
        },
        {
          "BuildScript": {
            "crate_name": "build_script_build",
            "crate_root": "build.rs",
            "srcs": [
              "**/*.rs"
            ]
          }
        }
      ],
      "library_target_name": "snap",
      "common_attrs": {
        "compile_data_glob": [
          "**"
        ],
        "deps": {
          "common": [
            {
              "id": "snap 1.1.1",
              "target": "build_script_build"
            }
          ],
          "selects": {}
        },
        "edition": "2018",
        "version": "1.1.1"
      },
      "build_script_attrs": {
        "data_glob": [
          "**"
        ]
      },
      "license": "BSD-3-Clause"
    },
    "socket2 0.5.5": {
      "name": "socket2",
      "version": "0.5.5",
      "repository": {
        "Http": {
          "url": "https://crates.io/api/v1/crates/socket2/0.5.5/download",
          "sha256": "7b5fac59a5cb5dd637972e5fca70daf0523c9067fcdc4842f053dae04a18f8e9"
        }
      },
      "targets": [
        {
          "Library": {
            "crate_name": "socket2",
            "crate_root": "src/lib.rs",
            "srcs": [
              "**/*.rs"
            ]
          }
        }
      ],
      "library_target_name": "socket2",
      "common_attrs": {
        "compile_data_glob": [
          "**"
        ],
        "crate_features": {
          "common": [
            "all"
          ],
          "selects": {}
        },
        "deps": {
          "common": [],
          "selects": {
            "cfg(unix)": [
              {
                "id": "libc 0.2.151",
                "target": "libc"
              }
            ],
            "cfg(windows)": [
              {
                "id": "windows-sys 0.48.0",
                "target": "windows_sys"
              }
            ]
          }
        },
        "edition": "2021",
        "version": "0.5.5"
      },
      "license": "MIT OR Apache-2.0"
    },
    "spin 0.9.8": {
      "name": "spin",
      "version": "0.9.8",
      "repository": {
        "Http": {
          "url": "https://crates.io/api/v1/crates/spin/0.9.8/download",
          "sha256": "6980e8d7511241f8acf4aebddbb1ff938df5eebe98691418c4468d0b72a96a67"
        }
      },
      "targets": [
        {
          "Library": {
            "crate_name": "spin",
            "crate_root": "src/lib.rs",
            "srcs": [
              "**/*.rs"
            ]
          }
        }
      ],
      "library_target_name": "spin",
      "common_attrs": {
        "compile_data_glob": [
          "**"
        ],
        "crate_features": {
          "common": [
            "barrier",
            "default",
            "lazy",
            "lock_api",
            "lock_api_crate",
            "mutex",
            "once",
            "rwlock",
            "spin_mutex"
          ],
          "selects": {}
        },
        "deps": {
          "common": [
            {
              "id": "lock_api 0.4.11",
              "target": "lock_api",
              "alias": "lock_api_crate"
            }
          ],
          "selects": {}
        },
        "edition": "2015",
        "version": "0.9.8"
      },
      "license": "MIT"
    },
    "static_assertions 1.1.0": {
      "name": "static_assertions",
      "version": "1.1.0",
      "repository": {
        "Http": {
          "url": "https://crates.io/api/v1/crates/static_assertions/1.1.0/download",
          "sha256": "a2eb9349b6444b326872e140eb1cf5e7c522154d69e7a0ffb0fb81c06b37543f"
        }
      },
      "targets": [
        {
          "Library": {
            "crate_name": "static_assertions",
            "crate_root": "src/lib.rs",
            "srcs": [
              "**/*.rs"
            ]
          }
        }
      ],
      "library_target_name": "static_assertions",
      "common_attrs": {
        "compile_data_glob": [
          "**"
        ],
        "edition": "2015",
        "version": "1.1.0"
      },
      "license": "MIT OR Apache-2.0"
    },
    "strsim 0.10.0": {
      "name": "strsim",
      "version": "0.10.0",
      "repository": {
        "Http": {
          "url": "https://crates.io/api/v1/crates/strsim/0.10.0/download",
          "sha256": "73473c0e59e6d5812c5dfe2a064a6444949f089e20eec9a2e5506596494e4623"
        }
      },
      "targets": [
        {
          "Library": {
            "crate_name": "strsim",
            "crate_root": "src/lib.rs",
            "srcs": [
              "**/*.rs"
            ]
          }
        }
      ],
      "library_target_name": "strsim",
      "common_attrs": {
        "compile_data_glob": [
          "**"
        ],
        "edition": "2015",
        "version": "0.10.0"
      },
      "license": "MIT"
    },
    "strum 0.23.0": {
      "name": "strum",
      "version": "0.23.0",
      "repository": {
        "Http": {
          "url": "https://crates.io/api/v1/crates/strum/0.23.0/download",
          "sha256": "cae14b91c7d11c9a851d3fbc80a963198998c2a64eec840477fa92d8ce9b70bb"
        }
      },
      "targets": [
        {
          "Library": {
            "crate_name": "strum",
            "crate_root": "src/lib.rs",
            "srcs": [
              "**/*.rs"
            ]
          }
        }
      ],
      "library_target_name": "strum",
      "common_attrs": {
        "compile_data_glob": [
          "**"
        ],
        "crate_features": {
          "common": [
            "default",
            "std"
          ],
          "selects": {}
        },
        "edition": "2018",
        "version": "0.23.0"
      },
      "license": "MIT"
    },
    "strum_macros 0.23.1": {
      "name": "strum_macros",
      "version": "0.23.1",
      "repository": {
        "Http": {
          "url": "https://crates.io/api/v1/crates/strum_macros/0.23.1/download",
          "sha256": "5bb0dc7ee9c15cea6199cde9a127fa16a4c5819af85395457ad72d68edc85a38"
        }
      },
      "targets": [
        {
          "ProcMacro": {
            "crate_name": "strum_macros",
            "crate_root": "src/lib.rs",
            "srcs": [
              "**/*.rs"
            ]
          }
        }
      ],
      "library_target_name": "strum_macros",
      "common_attrs": {
        "compile_data_glob": [
          "**"
        ],
        "deps": {
          "common": [
            {
              "id": "heck 0.3.3",
              "target": "heck"
            },
            {
              "id": "proc-macro2 1.0.74",
              "target": "proc_macro2"
            },
            {
              "id": "quote 1.0.35",
              "target": "quote"
            },
            {
              "id": "syn 1.0.109",
              "target": "syn"
            }
          ],
          "selects": {}
        },
        "edition": "2018",
        "proc_macro_deps": {
          "common": [
            {
              "id": "rustversion 1.0.14",
              "target": "rustversion"
            }
          ],
          "selects": {}
        },
        "version": "0.23.1"
      },
      "license": "MIT"
    },
    "subtle 2.5.0": {
      "name": "subtle",
      "version": "2.5.0",
      "repository": {
        "Http": {
          "url": "https://crates.io/api/v1/crates/subtle/2.5.0/download",
          "sha256": "81cdd64d312baedb58e21336b31bc043b77e01cc99033ce76ef539f78e965ebc"
        }
      },
      "targets": [
        {
          "Library": {
            "crate_name": "subtle",
            "crate_root": "src/lib.rs",
            "srcs": [
              "**/*.rs"
            ]
          }
        }
      ],
      "library_target_name": "subtle",
      "common_attrs": {
        "compile_data_glob": [
          "**"
        ],
        "edition": "2018",
        "version": "2.5.0"
      },
      "license": "BSD-3-Clause"
    },
    "syn 1.0.109": {
      "name": "syn",
      "version": "1.0.109",
      "repository": {
        "Http": {
          "url": "https://crates.io/api/v1/crates/syn/1.0.109/download",
          "sha256": "72b64191b275b66ffe2469e8af2c1cfe3bafa67b529ead792a6d0160888b4237"
        }
      },
      "targets": [
        {
          "Library": {
            "crate_name": "syn",
            "crate_root": "src/lib.rs",
            "srcs": [
              "**/*.rs"
            ]
          }
        },
        {
          "BuildScript": {
            "crate_name": "build_script_build",
            "crate_root": "build.rs",
            "srcs": [
              "**/*.rs"
            ]
          }
        }
      ],
      "library_target_name": "syn",
      "common_attrs": {
        "compile_data_glob": [
          "**"
        ],
        "crate_features": {
          "common": [
            "clone-impls",
            "default",
            "derive",
            "extra-traits",
            "parsing",
            "printing",
            "proc-macro",
            "quote"
          ],
          "selects": {}
        },
        "deps": {
          "common": [
            {
              "id": "proc-macro2 1.0.74",
              "target": "proc_macro2"
            },
            {
              "id": "quote 1.0.35",
              "target": "quote"
            },
            {
              "id": "syn 1.0.109",
              "target": "build_script_build"
            },
            {
              "id": "unicode-ident 1.0.12",
              "target": "unicode_ident"
            }
          ],
          "selects": {}
        },
        "edition": "2018",
        "version": "1.0.109"
      },
      "build_script_attrs": {
        "data_glob": [
          "**"
        ]
      },
      "license": "MIT OR Apache-2.0"
    },
    "syn 2.0.46": {
      "name": "syn",
      "version": "2.0.46",
      "repository": {
        "Http": {
          "url": "https://crates.io/api/v1/crates/syn/2.0.46/download",
          "sha256": "89456b690ff72fddcecf231caedbe615c59480c93358a93dfae7fc29e3ebbf0e"
        }
      },
      "targets": [
        {
          "Library": {
            "crate_name": "syn",
            "crate_root": "src/lib.rs",
            "srcs": [
              "**/*.rs"
            ]
          }
        }
      ],
      "library_target_name": "syn",
      "common_attrs": {
        "compile_data_glob": [
          "**"
        ],
        "crate_features": {
          "common": [
            "clone-impls",
            "default",
            "derive",
            "extra-traits",
            "full",
            "parsing",
            "printing",
            "proc-macro",
            "quote",
            "visit-mut"
          ],
          "selects": {
            "wasm32-unknown-unknown": [
              "visit"
            ],
            "wasm32-wasi": [
              "visit"
            ]
          }
        },
        "deps": {
          "common": [
            {
              "id": "proc-macro2 1.0.74",
              "target": "proc_macro2"
            },
            {
              "id": "quote 1.0.35",
              "target": "quote"
            },
            {
              "id": "unicode-ident 1.0.12",
              "target": "unicode_ident"
            }
          ],
          "selects": {}
        },
        "edition": "2021",
        "version": "2.0.46"
      },
      "license": "MIT OR Apache-2.0"
    },
    "sync_wrapper 0.1.2": {
      "name": "sync_wrapper",
      "version": "0.1.2",
      "repository": {
        "Http": {
          "url": "https://crates.io/api/v1/crates/sync_wrapper/0.1.2/download",
          "sha256": "2047c6ded9c721764247e62cd3b03c09ffc529b2ba5b10ec482ae507a4a70160"
        }
      },
      "targets": [
        {
          "Library": {
            "crate_name": "sync_wrapper",
            "crate_root": "src/lib.rs",
            "srcs": [
              "**/*.rs"
            ]
          }
        }
      ],
      "library_target_name": "sync_wrapper",
      "common_attrs": {
        "compile_data_glob": [
          "**"
        ],
        "edition": "2018",
        "version": "0.1.2"
      },
      "license": "Apache-2.0"
    },
    "system-configuration 0.5.1": {
      "name": "system-configuration",
      "version": "0.5.1",
      "repository": {
        "Http": {
          "url": "https://crates.io/api/v1/crates/system-configuration/0.5.1/download",
          "sha256": "ba3a3adc5c275d719af8cb4272ea1c4a6d668a777f37e115f6d11ddbc1c8e0e7"
        }
      },
      "targets": [
        {
          "Library": {
            "crate_name": "system_configuration",
            "crate_root": "src/lib.rs",
            "srcs": [
              "**/*.rs"
            ]
          }
        }
      ],
      "library_target_name": "system_configuration",
      "common_attrs": {
        "compile_data_glob": [
          "**"
        ],
        "deps": {
          "common": [
            {
              "id": "bitflags 1.3.2",
              "target": "bitflags"
            },
            {
              "id": "core-foundation 0.9.4",
              "target": "core_foundation"
            },
            {
              "id": "system-configuration-sys 0.5.0",
              "target": "system_configuration_sys"
            }
          ],
          "selects": {}
        },
        "edition": "2021",
        "version": "0.5.1"
      },
      "license": "MIT OR Apache-2.0"
    },
    "system-configuration-sys 0.5.0": {
      "name": "system-configuration-sys",
      "version": "0.5.0",
      "repository": {
        "Http": {
          "url": "https://crates.io/api/v1/crates/system-configuration-sys/0.5.0/download",
          "sha256": "a75fb188eb626b924683e3b95e3a48e63551fcfb51949de2f06a9d91dbee93c9"
        }
      },
      "targets": [
        {
          "Library": {
            "crate_name": "system_configuration_sys",
            "crate_root": "src/lib.rs",
            "srcs": [
              "**/*.rs"
            ]
          }
        },
        {
          "BuildScript": {
            "crate_name": "build_script_build",
            "crate_root": "build.rs",
            "srcs": [
              "**/*.rs"
            ]
          }
        }
      ],
      "library_target_name": "system_configuration_sys",
      "common_attrs": {
        "compile_data_glob": [
          "**"
        ],
        "deps": {
          "common": [
            {
              "id": "core-foundation-sys 0.8.6",
              "target": "core_foundation_sys"
            },
            {
              "id": "libc 0.2.151",
              "target": "libc"
            },
            {
              "id": "system-configuration-sys 0.5.0",
              "target": "build_script_build"
            }
          ],
          "selects": {}
        },
        "edition": "2021",
        "version": "0.5.0"
      },
      "build_script_attrs": {
        "data_glob": [
          "**"
        ]
      },
      "license": "MIT OR Apache-2.0"
    },
    "tempfile 3.9.0": {
      "name": "tempfile",
      "version": "3.9.0",
      "repository": {
        "Http": {
          "url": "https://crates.io/api/v1/crates/tempfile/3.9.0/download",
          "sha256": "01ce4141aa927a6d1bd34a041795abd0db1cccba5d5f24b009f694bdf3a1f3fa"
        }
      },
      "targets": [
        {
          "Library": {
            "crate_name": "tempfile",
            "crate_root": "src/lib.rs",
            "srcs": [
              "**/*.rs"
            ]
          }
        }
      ],
      "library_target_name": "tempfile",
      "common_attrs": {
        "compile_data_glob": [
          "**"
        ],
        "deps": {
          "common": [
            {
              "id": "cfg-if 1.0.0",
              "target": "cfg_if"
            },
            {
              "id": "fastrand 2.0.1",
              "target": "fastrand"
            }
          ],
          "selects": {
            "cfg(any(unix, target_os = \"wasi\"))": [
              {
                "id": "rustix 0.38.28",
                "target": "rustix"
              }
            ],
            "cfg(target_os = \"redox\")": [
              {
                "id": "redox_syscall 0.4.1",
                "target": "syscall"
              }
            ],
            "cfg(windows)": [
              {
                "id": "windows-sys 0.52.0",
                "target": "windows_sys"
              }
            ]
          }
        },
        "edition": "2018",
        "version": "3.9.0"
      },
      "license": "MIT OR Apache-2.0"
    },
    "thiserror 1.0.56": {
      "name": "thiserror",
      "version": "1.0.56",
      "repository": {
        "Http": {
          "url": "https://crates.io/api/v1/crates/thiserror/1.0.56/download",
          "sha256": "d54378c645627613241d077a3a79db965db602882668f9136ac42af9ecb730ad"
        }
      },
      "targets": [
        {
          "Library": {
            "crate_name": "thiserror",
            "crate_root": "src/lib.rs",
            "srcs": [
              "**/*.rs"
            ]
          }
        },
        {
          "BuildScript": {
            "crate_name": "build_script_build",
            "crate_root": "build.rs",
            "srcs": [
              "**/*.rs"
            ]
          }
        }
      ],
      "library_target_name": "thiserror",
      "common_attrs": {
        "compile_data_glob": [
          "**"
        ],
        "deps": {
          "common": [
            {
              "id": "thiserror 1.0.56",
              "target": "build_script_build"
            }
          ],
          "selects": {}
        },
        "edition": "2021",
        "proc_macro_deps": {
          "common": [
            {
              "id": "thiserror-impl 1.0.56",
              "target": "thiserror_impl"
            }
          ],
          "selects": {}
        },
        "version": "1.0.56"
      },
      "build_script_attrs": {
        "data_glob": [
          "**"
        ]
      },
      "license": "MIT OR Apache-2.0"
    },
    "thiserror-impl 1.0.56": {
      "name": "thiserror-impl",
      "version": "1.0.56",
      "repository": {
        "Http": {
          "url": "https://crates.io/api/v1/crates/thiserror-impl/1.0.56/download",
          "sha256": "fa0faa943b50f3db30a20aa7e265dbc66076993efed8463e8de414e5d06d3471"
        }
      },
      "targets": [
        {
          "ProcMacro": {
            "crate_name": "thiserror_impl",
            "crate_root": "src/lib.rs",
            "srcs": [
              "**/*.rs"
            ]
          }
        }
      ],
      "library_target_name": "thiserror_impl",
      "common_attrs": {
        "compile_data_glob": [
          "**"
        ],
        "deps": {
          "common": [
            {
              "id": "proc-macro2 1.0.74",
              "target": "proc_macro2"
            },
            {
              "id": "quote 1.0.35",
              "target": "quote"
            },
            {
              "id": "syn 2.0.46",
              "target": "syn"
            }
          ],
          "selects": {}
        },
        "edition": "2021",
        "version": "1.0.56"
      },
      "license": "MIT OR Apache-2.0"
    },
    "tiff 0.9.0": {
      "name": "tiff",
      "version": "0.9.0",
      "repository": {
        "Http": {
          "url": "https://crates.io/api/v1/crates/tiff/0.9.0/download",
          "sha256": "6d172b0f4d3fba17ba89811858b9d3d97f928aece846475bbda076ca46736211"
        }
      },
      "targets": [
        {
          "Library": {
            "crate_name": "tiff",
            "crate_root": "src/lib.rs",
            "srcs": [
              "**/*.rs"
            ]
          }
        }
      ],
      "library_target_name": "tiff",
      "common_attrs": {
        "compile_data_glob": [
          "**"
        ],
        "deps": {
          "common": [
            {
              "id": "flate2 1.0.28",
              "target": "flate2"
            },
            {
              "id": "jpeg-decoder 0.3.0",
              "target": "jpeg_decoder",
              "alias": "jpeg"
            },
            {
              "id": "weezl 0.1.7",
              "target": "weezl"
            }
          ],
          "selects": {}
        },
        "edition": "2018",
        "version": "0.9.0"
      },
      "license": "MIT"
    },
    "time 0.3.31": {
      "name": "time",
      "version": "0.3.31",
      "repository": {
        "Http": {
          "url": "https://crates.io/api/v1/crates/time/0.3.31/download",
          "sha256": "f657ba42c3f86e7680e53c8cd3af8abbe56b5491790b46e22e19c0d57463583e"
        }
      },
      "targets": [
        {
          "Library": {
            "crate_name": "time",
            "crate_root": "src/lib.rs",
            "srcs": [
              "**/*.rs"
            ]
          }
        }
      ],
      "library_target_name": "time",
      "common_attrs": {
        "compile_data_glob": [
          "**"
        ],
        "crate_features": {
          "common": [
            "alloc",
            "formatting",
            "macros",
            "parsing",
            "std"
          ],
          "selects": {}
        },
        "deps": {
          "common": [
            {
              "id": "deranged 0.3.11",
              "target": "deranged"
            },
            {
              "id": "itoa 1.0.10",
              "target": "itoa"
            },
            {
              "id": "powerfmt 0.2.0",
              "target": "powerfmt"
            },
            {
              "id": "time-core 0.1.2",
              "target": "time_core"
            }
          ],
          "selects": {}
        },
        "edition": "2021",
        "proc_macro_deps": {
          "common": [
            {
              "id": "time-macros 0.2.16",
              "target": "time_macros"
            }
          ],
          "selects": {}
        },
        "version": "0.3.31"
      },
      "license": "MIT OR Apache-2.0"
    },
    "time-core 0.1.2": {
      "name": "time-core",
      "version": "0.1.2",
      "repository": {
        "Http": {
          "url": "https://crates.io/api/v1/crates/time-core/0.1.2/download",
          "sha256": "ef927ca75afb808a4d64dd374f00a2adf8d0fcff8e7b184af886c3c87ec4a3f3"
        }
      },
      "targets": [
        {
          "Library": {
            "crate_name": "time_core",
            "crate_root": "src/lib.rs",
            "srcs": [
              "**/*.rs"
            ]
          }
        }
      ],
      "library_target_name": "time_core",
      "common_attrs": {
        "compile_data_glob": [
          "**"
        ],
        "edition": "2021",
        "version": "0.1.2"
      },
      "license": "MIT OR Apache-2.0"
    },
    "time-macros 0.2.16": {
      "name": "time-macros",
      "version": "0.2.16",
      "repository": {
        "Http": {
          "url": "https://crates.io/api/v1/crates/time-macros/0.2.16/download",
          "sha256": "26197e33420244aeb70c3e8c78376ca46571bc4e701e4791c2cd9f57dcb3a43f"
        }
      },
      "targets": [
        {
          "ProcMacro": {
            "crate_name": "time_macros",
            "crate_root": "src/lib.rs",
            "srcs": [
              "**/*.rs"
            ]
          }
        }
      ],
      "library_target_name": "time_macros",
      "common_attrs": {
        "compile_data_glob": [
          "**"
        ],
        "crate_features": {
          "common": [
            "formatting",
            "parsing"
          ],
          "selects": {}
        },
        "deps": {
          "common": [
            {
              "id": "time-core 0.1.2",
              "target": "time_core"
            }
          ],
          "selects": {}
        },
        "edition": "2021",
        "version": "0.2.16"
      },
      "license": "MIT OR Apache-2.0"
    },
    "tinytemplate 1.2.1": {
      "name": "tinytemplate",
      "version": "1.2.1",
      "repository": {
        "Http": {
          "url": "https://crates.io/api/v1/crates/tinytemplate/1.2.1/download",
          "sha256": "be4d6b5f19ff7664e8c98d03e2139cb510db9b0a60b55f8e8709b689d939b6bc"
        }
      },
      "targets": [
        {
          "Library": {
            "crate_name": "tinytemplate",
            "crate_root": "src/lib.rs",
            "srcs": [
              "**/*.rs"
            ]
          }
        }
      ],
      "library_target_name": "tinytemplate",
      "common_attrs": {
        "compile_data_glob": [
          "**"
        ],
        "deps": {
          "common": [
            {
              "id": "serde 1.0.194",
              "target": "serde"
            },
            {
              "id": "serde_json 1.0.111",
              "target": "serde_json"
            }
          ],
          "selects": {}
        },
        "edition": "2015",
        "version": "1.2.1"
      },
      "license": "Apache-2.0 OR MIT"
    },
    "tinyvec 1.6.0": {
      "name": "tinyvec",
      "version": "1.6.0",
      "repository": {
        "Http": {
          "url": "https://crates.io/api/v1/crates/tinyvec/1.6.0/download",
          "sha256": "87cc5ceb3875bb20c2890005a4e226a4651264a5c75edb2421b52861a0a0cb50"
        }
      },
      "targets": [
        {
          "Library": {
            "crate_name": "tinyvec",
            "crate_root": "src/lib.rs",
            "srcs": [
              "**/*.rs"
            ]
          }
        }
      ],
      "library_target_name": "tinyvec",
      "common_attrs": {
        "compile_data_glob": [
          "**"
        ],
        "crate_features": {
          "common": [
            "alloc",
            "default",
            "tinyvec_macros"
          ],
          "selects": {}
        },
        "deps": {
          "common": [
            {
              "id": "tinyvec_macros 0.1.1",
              "target": "tinyvec_macros"
            }
          ],
          "selects": {}
        },
        "edition": "2018",
        "version": "1.6.0"
      },
      "license": "Zlib OR Apache-2.0 OR MIT"
    },
    "tinyvec_macros 0.1.1": {
      "name": "tinyvec_macros",
      "version": "0.1.1",
      "repository": {
        "Http": {
          "url": "https://crates.io/api/v1/crates/tinyvec_macros/0.1.1/download",
          "sha256": "1f3ccbac311fea05f86f61904b462b55fb3df8837a366dfc601a0161d0532f20"
        }
      },
      "targets": [
        {
          "Library": {
            "crate_name": "tinyvec_macros",
            "crate_root": "src/lib.rs",
            "srcs": [
              "**/*.rs"
            ]
          }
        }
      ],
      "library_target_name": "tinyvec_macros",
      "common_attrs": {
        "compile_data_glob": [
          "**"
        ],
        "edition": "2018",
        "version": "0.1.1"
      },
      "license": "MIT OR Apache-2.0 OR Zlib"
    },
    "tokio 1.35.1": {
      "name": "tokio",
      "version": "1.35.1",
      "repository": {
        "Http": {
          "url": "https://crates.io/api/v1/crates/tokio/1.35.1/download",
          "sha256": "c89b4efa943be685f629b149f53829423f8f5531ea21249408e8e2f8671ec104"
        }
      },
      "targets": [
        {
          "Library": {
            "crate_name": "tokio",
            "crate_root": "src/lib.rs",
            "srcs": [
              "**/*.rs"
            ]
          }
        }
      ],
      "library_target_name": "tokio",
      "common_attrs": {
        "compile_data_glob": [
          "**"
        ],
        "crate_features": {
          "common": [
            "bytes",
            "default",
            "fs",
            "io-std",
            "io-util",
            "libc",
            "macros",
            "mio",
            "net",
            "num_cpus",
            "rt",
            "rt-multi-thread",
            "socket2",
            "sync",
            "time",
            "tokio-macros"
          ],
          "selects": {
            "aarch64-pc-windows-msvc": [
              "windows-sys"
            ],
            "i686-pc-windows-msvc": [
              "windows-sys"
            ],
            "x86_64-pc-windows-msvc": [
              "windows-sys"
            ]
          }
        },
        "deps": {
          "common": [
            {
              "id": "bytes 1.5.0",
              "target": "bytes"
            },
            {
              "id": "mio 0.8.10",
              "target": "mio"
            },
            {
              "id": "num_cpus 1.16.0",
              "target": "num_cpus"
            },
            {
              "id": "pin-project-lite 0.2.13",
              "target": "pin_project_lite"
            }
          ],
          "selects": {
            "cfg(not(target_family = \"wasm\"))": [
              {
                "id": "socket2 0.5.5",
                "target": "socket2"
              }
            ],
            "cfg(tokio_taskdump)": [
              {
                "id": "backtrace 0.3.69",
                "target": "backtrace"
              }
            ],
            "cfg(unix)": [
              {
                "id": "libc 0.2.151",
                "target": "libc"
              }
            ],
            "cfg(windows)": [
              {
                "id": "windows-sys 0.48.0",
                "target": "windows_sys"
              }
            ]
          }
        },
        "edition": "2021",
        "proc_macro_deps": {
          "common": [
            {
              "id": "tokio-macros 2.2.0",
              "target": "tokio_macros"
            }
          ],
          "selects": {}
        },
        "version": "1.35.1"
      },
      "license": "MIT"
    },
    "tokio-io-timeout 1.2.0": {
      "name": "tokio-io-timeout",
      "version": "1.2.0",
      "repository": {
        "Http": {
          "url": "https://crates.io/api/v1/crates/tokio-io-timeout/1.2.0/download",
          "sha256": "30b74022ada614a1b4834de765f9bb43877f910cc8ce4be40e89042c9223a8bf"
        }
      },
      "targets": [
        {
          "Library": {
            "crate_name": "tokio_io_timeout",
            "crate_root": "src/lib.rs",
            "srcs": [
              "**/*.rs"
            ]
          }
        }
      ],
      "library_target_name": "tokio_io_timeout",
      "common_attrs": {
        "compile_data_glob": [
          "**"
        ],
        "deps": {
          "common": [
            {
              "id": "pin-project-lite 0.2.13",
              "target": "pin_project_lite"
            },
            {
              "id": "tokio 1.35.1",
              "target": "tokio"
            }
          ],
          "selects": {}
        },
        "edition": "2018",
        "version": "1.2.0"
      },
      "license": "MIT/Apache-2.0"
    },
    "tokio-macros 2.2.0": {
      "name": "tokio-macros",
      "version": "2.2.0",
      "repository": {
        "Http": {
          "url": "https://crates.io/api/v1/crates/tokio-macros/2.2.0/download",
          "sha256": "5b8a1e28f2deaa14e508979454cb3a223b10b938b45af148bc0986de36f1923b"
        }
      },
      "targets": [
        {
          "ProcMacro": {
            "crate_name": "tokio_macros",
            "crate_root": "src/lib.rs",
            "srcs": [
              "**/*.rs"
            ]
          }
        }
      ],
      "library_target_name": "tokio_macros",
      "common_attrs": {
        "compile_data_glob": [
          "**"
        ],
        "deps": {
          "common": [
            {
              "id": "proc-macro2 1.0.74",
              "target": "proc_macro2"
            },
            {
              "id": "quote 1.0.35",
              "target": "quote"
            },
            {
              "id": "syn 2.0.46",
              "target": "syn"
            }
          ],
          "selects": {}
        },
        "edition": "2021",
        "version": "2.2.0"
      },
      "license": "MIT"
    },
    "tokio-native-tls 0.3.1": {
      "name": "tokio-native-tls",
      "version": "0.3.1",
      "repository": {
        "Http": {
          "url": "https://crates.io/api/v1/crates/tokio-native-tls/0.3.1/download",
          "sha256": "bbae76ab933c85776efabc971569dd6119c580d8f5d448769dec1764bf796ef2"
        }
      },
      "targets": [
        {
          "Library": {
            "crate_name": "tokio_native_tls",
            "crate_root": "src/lib.rs",
            "srcs": [
              "**/*.rs"
            ]
          }
        }
      ],
      "library_target_name": "tokio_native_tls",
      "common_attrs": {
        "compile_data_glob": [
          "**"
        ],
        "deps": {
          "common": [
            {
              "id": "native-tls 0.2.11",
              "target": "native_tls"
            },
            {
              "id": "tokio 1.35.1",
              "target": "tokio"
            }
          ],
          "selects": {}
        },
        "edition": "2018",
        "version": "0.3.1"
      },
      "license": "MIT"
    },
    "tokio-rustls 0.24.1": {
      "name": "tokio-rustls",
      "version": "0.24.1",
      "repository": {
        "Http": {
          "url": "https://crates.io/api/v1/crates/tokio-rustls/0.24.1/download",
          "sha256": "c28327cf380ac148141087fbfb9de9d7bd4e84ab5d2c28fbc911d753de8a7081"
        }
      },
      "targets": [
        {
          "Library": {
            "crate_name": "tokio_rustls",
            "crate_root": "src/lib.rs",
            "srcs": [
              "**/*.rs"
            ]
          }
        }
      ],
      "library_target_name": "tokio_rustls",
      "common_attrs": {
        "compile_data_glob": [
          "**"
        ],
        "crate_features": {
          "common": [
            "default",
            "logging",
            "tls12"
          ],
          "selects": {}
        },
        "deps": {
          "common": [
            {
              "id": "rustls 0.21.10",
              "target": "rustls"
            },
            {
              "id": "tokio 1.35.1",
              "target": "tokio"
            }
          ],
          "selects": {}
        },
        "edition": "2018",
        "version": "0.24.1"
      },
      "license": "MIT/Apache-2.0"
    },
    "tokio-stream 0.1.14": {
      "name": "tokio-stream",
      "version": "0.1.14",
      "repository": {
        "Http": {
          "url": "https://crates.io/api/v1/crates/tokio-stream/0.1.14/download",
          "sha256": "397c988d37662c7dda6d2208364a706264bf3d6138b11d436cbac0ad38832842"
        }
      },
      "targets": [
        {
          "Library": {
            "crate_name": "tokio_stream",
            "crate_root": "src/lib.rs",
            "srcs": [
              "**/*.rs"
            ]
          }
        }
      ],
      "library_target_name": "tokio_stream",
      "common_attrs": {
        "compile_data_glob": [
          "**"
        ],
        "crate_features": {
          "common": [
            "default",
            "time"
          ],
          "selects": {}
        },
        "deps": {
          "common": [
            {
              "id": "futures-core 0.3.30",
              "target": "futures_core"
            },
            {
              "id": "pin-project-lite 0.2.13",
              "target": "pin_project_lite"
            },
            {
              "id": "tokio 1.35.1",
              "target": "tokio"
            }
          ],
          "selects": {}
        },
        "edition": "2021",
        "version": "0.1.14"
      },
      "license": "MIT"
    },
    "tokio-tungstenite 0.20.1": {
      "name": "tokio-tungstenite",
      "version": "0.20.1",
      "repository": {
        "Http": {
          "url": "https://crates.io/api/v1/crates/tokio-tungstenite/0.20.1/download",
          "sha256": "212d5dcb2a1ce06d81107c3d0ffa3121fe974b73f068c8282cb1c32328113b6c"
        }
      },
      "targets": [
        {
          "Library": {
            "crate_name": "tokio_tungstenite",
            "crate_root": "src/lib.rs",
            "srcs": [
              "**/*.rs"
            ]
          }
        }
      ],
      "library_target_name": "tokio_tungstenite",
      "common_attrs": {
        "compile_data_glob": [
          "**"
        ],
        "crate_features": {
          "common": [
            "connect",
            "default",
            "handshake",
            "stream"
          ],
          "selects": {}
        },
        "deps": {
          "common": [
            {
              "id": "futures-util 0.3.30",
              "target": "futures_util"
            },
            {
              "id": "log 0.4.20",
              "target": "log"
            },
            {
              "id": "tokio 1.35.1",
              "target": "tokio"
            },
            {
              "id": "tungstenite 0.20.1",
              "target": "tungstenite"
            }
          ],
          "selects": {}
        },
        "edition": "2018",
        "version": "0.20.1"
      },
      "license": "MIT"
    },
    "tokio-util 0.7.10": {
      "name": "tokio-util",
      "version": "0.7.10",
      "repository": {
        "Http": {
          "url": "https://crates.io/api/v1/crates/tokio-util/0.7.10/download",
          "sha256": "5419f34732d9eb6ee4c3578b7989078579b7f039cbbb9ca2c4da015749371e15"
        }
      },
      "targets": [
        {
          "Library": {
            "crate_name": "tokio_util",
            "crate_root": "src/lib.rs",
            "srcs": [
              "**/*.rs"
            ]
          }
        }
      ],
      "library_target_name": "tokio_util",
      "common_attrs": {
        "compile_data_glob": [
          "**"
        ],
        "crate_features": {
          "common": [
            "codec",
            "default",
            "io",
            "tracing"
          ],
          "selects": {}
        },
        "deps": {
          "common": [
            {
              "id": "bytes 1.5.0",
              "target": "bytes"
            },
            {
              "id": "futures-core 0.3.30",
              "target": "futures_core"
            },
            {
              "id": "futures-sink 0.3.30",
              "target": "futures_sink"
            },
            {
              "id": "pin-project-lite 0.2.13",
              "target": "pin_project_lite"
            },
            {
              "id": "tokio 1.35.1",
              "target": "tokio"
            },
            {
              "id": "tracing 0.1.40",
              "target": "tracing"
            }
          ],
          "selects": {}
        },
        "edition": "2021",
        "version": "0.7.10"
      },
      "license": "MIT"
    },
    "toml_datetime 0.6.5": {
      "name": "toml_datetime",
      "version": "0.6.5",
      "repository": {
        "Http": {
          "url": "https://crates.io/api/v1/crates/toml_datetime/0.6.5/download",
          "sha256": "3550f4e9685620ac18a50ed434eb3aec30db8ba93b0287467bca5826ea25baf1"
        }
      },
      "targets": [
        {
          "Library": {
            "crate_name": "toml_datetime",
            "crate_root": "src/lib.rs",
            "srcs": [
              "**/*.rs"
            ]
          }
        }
      ],
      "library_target_name": "toml_datetime",
      "common_attrs": {
        "compile_data_glob": [
          "**"
        ],
        "edition": "2021",
        "version": "0.6.5"
      },
      "license": "MIT OR Apache-2.0"
    },
    "toml_edit 0.19.15": {
      "name": "toml_edit",
      "version": "0.19.15",
      "repository": {
        "Http": {
          "url": "https://crates.io/api/v1/crates/toml_edit/0.19.15/download",
          "sha256": "1b5bb770da30e5cbfde35a2d7b9b8a2c4b8ef89548a7a6aeab5c9a576e3e7421"
        }
      },
      "targets": [
        {
          "Library": {
            "crate_name": "toml_edit",
            "crate_root": "src/lib.rs",
            "srcs": [
              "**/*.rs"
            ]
          }
        }
      ],
      "library_target_name": "toml_edit",
      "common_attrs": {
        "compile_data_glob": [
          "**"
        ],
        "crate_features": {
          "common": [
            "default"
          ],
          "selects": {}
        },
        "deps": {
          "common": [
            {
              "id": "indexmap 2.1.0",
              "target": "indexmap"
            },
            {
              "id": "toml_datetime 0.6.5",
              "target": "toml_datetime"
            },
            {
              "id": "winnow 0.5.31",
              "target": "winnow"
            }
          ],
          "selects": {}
        },
        "edition": "2021",
        "version": "0.19.15"
      },
      "license": "MIT OR Apache-2.0"
    },
    "tonic 0.10.2": {
      "name": "tonic",
      "version": "0.10.2",
      "repository": {
        "Http": {
          "url": "https://crates.io/api/v1/crates/tonic/0.10.2/download",
          "sha256": "d560933a0de61cf715926b9cac824d4c883c2c43142f787595e48280c40a1d0e"
        }
      },
      "targets": [
        {
          "Library": {
            "crate_name": "tonic",
            "crate_root": "src/lib.rs",
            "srcs": [
              "**/*.rs"
            ]
          }
        }
      ],
      "library_target_name": "tonic",
      "common_attrs": {
        "compile_data_glob": [
          "**"
        ],
        "crate_features": {
          "common": [
            "channel",
            "codegen",
            "default",
            "gzip",
            "prost",
            "tls",
            "transport"
          ],
          "selects": {}
        },
        "deps": {
          "common": [
            {
              "id": "async-stream 0.3.5",
              "target": "async_stream"
            },
            {
              "id": "axum 0.6.20",
              "target": "axum"
            },
            {
              "id": "base64 0.21.5",
              "target": "base64"
            },
            {
              "id": "bytes 1.5.0",
              "target": "bytes"
            },
            {
              "id": "flate2 1.0.28",
              "target": "flate2"
            },
            {
              "id": "h2 0.3.22",
              "target": "h2"
            },
            {
              "id": "http 0.2.11",
              "target": "http"
            },
            {
              "id": "http-body 0.4.6",
              "target": "http_body"
            },
            {
              "id": "hyper 0.14.28",
              "target": "hyper"
            },
            {
              "id": "hyper-timeout 0.4.1",
              "target": "hyper_timeout"
            },
            {
              "id": "percent-encoding 2.3.1",
              "target": "percent_encoding"
            },
            {
              "id": "pin-project 1.1.3",
              "target": "pin_project"
            },
            {
              "id": "prost 0.12.3",
              "target": "prost"
            },
            {
              "id": "rustls 0.21.10",
              "target": "rustls"
            },
            {
              "id": "rustls-pemfile 1.0.4",
              "target": "rustls_pemfile"
            },
            {
              "id": "tokio 1.35.1",
              "target": "tokio"
            },
            {
              "id": "tokio-rustls 0.24.1",
              "target": "tokio_rustls"
            },
            {
              "id": "tokio-stream 0.1.14",
              "target": "tokio_stream"
            },
            {
              "id": "tower 0.4.13",
              "target": "tower"
            },
            {
              "id": "tower-layer 0.3.2",
              "target": "tower_layer"
            },
            {
              "id": "tower-service 0.3.2",
              "target": "tower_service"
            },
            {
              "id": "tracing 0.1.40",
              "target": "tracing"
            }
          ],
          "selects": {}
        },
        "edition": "2021",
        "proc_macro_deps": {
          "common": [
            {
              "id": "async-trait 0.1.77",
              "target": "async_trait"
            }
          ],
          "selects": {}
        },
        "version": "0.10.2"
      },
      "license": "MIT"
    },
    "tonic-build 0.10.2": {
      "name": "tonic-build",
      "version": "0.10.2",
      "repository": {
        "Http": {
          "url": "https://crates.io/api/v1/crates/tonic-build/0.10.2/download",
          "sha256": "9d021fc044c18582b9a2408cd0dd05b1596e3ecdb5c4df822bb0183545683889"
        }
      },
      "targets": [
        {
          "Library": {
            "crate_name": "tonic_build",
            "crate_root": "src/lib.rs",
            "srcs": [
              "**/*.rs"
            ]
          }
        }
      ],
      "library_target_name": "tonic_build",
      "common_attrs": {
        "compile_data_glob": [
          "**"
        ],
        "crate_features": {
          "common": [
            "default",
            "prost",
            "prost-build",
            "transport"
          ],
          "selects": {}
        },
        "deps": {
          "common": [
            {
              "id": "prettyplease 0.2.16",
              "target": "prettyplease"
            },
            {
              "id": "proc-macro2 1.0.74",
              "target": "proc_macro2"
            },
            {
              "id": "prost-build 0.12.3",
              "target": "prost_build"
            },
            {
              "id": "quote 1.0.35",
              "target": "quote"
            },
            {
              "id": "syn 2.0.46",
              "target": "syn"
            }
          ],
          "selects": {}
        },
        "edition": "2021",
        "version": "0.10.2"
      },
      "license": "MIT"
    },
    "totp-lite 2.0.1": {
      "name": "totp-lite",
      "version": "2.0.1",
      "repository": {
        "Http": {
          "url": "https://crates.io/api/v1/crates/totp-lite/2.0.1/download",
          "sha256": "f8e43134db17199f7f721803383ac5854edd0d3d523cc34dba321d6acfbe76c3"
        }
      },
      "targets": [
        {
          "Library": {
            "crate_name": "totp_lite",
            "crate_root": "src/lib.rs",
            "srcs": [
              "**/*.rs"
            ]
          }
        }
      ],
      "library_target_name": "totp_lite",
      "common_attrs": {
        "compile_data_glob": [
          "**"
        ],
        "deps": {
          "common": [
            {
              "id": "digest 0.10.7",
              "target": "digest"
            },
            {
              "id": "hmac 0.12.1",
              "target": "hmac"
            },
            {
              "id": "sha1 0.10.6",
              "target": "sha1"
            },
            {
              "id": "sha2 0.10.8",
              "target": "sha2"
            }
          ],
          "selects": {}
        },
        "edition": "2018",
        "version": "2.0.1"
      },
      "license": "MIT"
    },
    "tower 0.4.13": {
      "name": "tower",
      "version": "0.4.13",
      "repository": {
        "Http": {
          "url": "https://crates.io/api/v1/crates/tower/0.4.13/download",
          "sha256": "b8fa9be0de6cf49e536ce1851f987bd21a43b771b09473c3549a6c853db37c1c"
        }
      },
      "targets": [
        {
          "Library": {
            "crate_name": "tower",
            "crate_root": "src/lib.rs",
            "srcs": [
              "**/*.rs"
            ]
          }
        }
      ],
      "library_target_name": "tower",
      "common_attrs": {
        "compile_data_glob": [
          "**"
        ],
        "crate_features": {
          "common": [
            "__common",
            "balance",
            "buffer",
            "discover",
            "futures-core",
            "futures-util",
            "indexmap",
            "limit",
            "load",
            "make",
            "pin-project",
            "pin-project-lite",
            "rand",
            "ready-cache",
            "slab",
            "timeout",
            "tokio",
            "tokio-util",
            "tracing",
            "util"
          ],
          "selects": {}
        },
        "deps": {
          "common": [
            {
              "id": "futures-core 0.3.30",
              "target": "futures_core"
            },
            {
              "id": "futures-util 0.3.30",
              "target": "futures_util"
            },
            {
              "id": "indexmap 1.9.3",
              "target": "indexmap"
            },
            {
              "id": "pin-project 1.1.3",
              "target": "pin_project"
            },
            {
              "id": "pin-project-lite 0.2.13",
              "target": "pin_project_lite"
            },
            {
              "id": "rand 0.8.5",
              "target": "rand"
            },
            {
              "id": "slab 0.4.9",
              "target": "slab"
            },
            {
              "id": "tokio 1.35.1",
              "target": "tokio"
            },
            {
              "id": "tokio-util 0.7.10",
              "target": "tokio_util"
            },
            {
              "id": "tower-layer 0.3.2",
              "target": "tower_layer"
            },
            {
              "id": "tower-service 0.3.2",
              "target": "tower_service"
            },
            {
              "id": "tracing 0.1.40",
              "target": "tracing"
            }
          ],
          "selects": {}
        },
        "edition": "2018",
        "version": "0.4.13"
      },
      "license": "MIT"
    },
    "tower-layer 0.3.2": {
      "name": "tower-layer",
      "version": "0.3.2",
      "repository": {
        "Http": {
          "url": "https://crates.io/api/v1/crates/tower-layer/0.3.2/download",
          "sha256": "c20c8dbed6283a09604c3e69b4b7eeb54e298b8a600d4d5ecb5ad39de609f1d0"
        }
      },
      "targets": [
        {
          "Library": {
            "crate_name": "tower_layer",
            "crate_root": "src/lib.rs",
            "srcs": [
              "**/*.rs"
            ]
          }
        }
      ],
      "library_target_name": "tower_layer",
      "common_attrs": {
        "compile_data_glob": [
          "**"
        ],
        "edition": "2018",
        "version": "0.3.2"
      },
      "license": "MIT"
    },
    "tower-service 0.3.2": {
      "name": "tower-service",
      "version": "0.3.2",
      "repository": {
        "Http": {
          "url": "https://crates.io/api/v1/crates/tower-service/0.3.2/download",
          "sha256": "b6bc1c9ce2b5135ac7f93c72918fc37feb872bdc6a5533a8b85eb4b86bfdae52"
        }
      },
      "targets": [
        {
          "Library": {
            "crate_name": "tower_service",
            "crate_root": "src/lib.rs",
            "srcs": [
              "**/*.rs"
            ]
          }
        }
      ],
      "library_target_name": "tower_service",
      "common_attrs": {
        "compile_data_glob": [
          "**"
        ],
        "edition": "2018",
        "version": "0.3.2"
      },
      "license": "MIT"
    },
    "tracing 0.1.40": {
      "name": "tracing",
      "version": "0.1.40",
      "repository": {
        "Http": {
          "url": "https://crates.io/api/v1/crates/tracing/0.1.40/download",
          "sha256": "c3523ab5a71916ccf420eebdf5521fcef02141234bbc0b8a49f2fdc4544364ef"
        }
      },
      "targets": [
        {
          "Library": {
            "crate_name": "tracing",
            "crate_root": "src/lib.rs",
            "srcs": [
              "**/*.rs"
            ]
          }
        }
      ],
      "library_target_name": "tracing",
      "common_attrs": {
        "compile_data_glob": [
          "**"
        ],
        "crate_features": {
          "common": [
            "attributes",
            "default",
            "log",
            "std",
            "tracing-attributes"
          ],
          "selects": {}
        },
        "deps": {
          "common": [
            {
              "id": "log 0.4.20",
              "target": "log"
            },
            {
              "id": "pin-project-lite 0.2.13",
              "target": "pin_project_lite"
            },
            {
              "id": "tracing-core 0.1.32",
              "target": "tracing_core"
            }
          ],
          "selects": {}
        },
        "edition": "2018",
        "proc_macro_deps": {
          "common": [
            {
              "id": "tracing-attributes 0.1.27",
              "target": "tracing_attributes"
            }
          ],
          "selects": {}
        },
        "version": "0.1.40"
      },
      "license": "MIT"
    },
    "tracing-attributes 0.1.27": {
      "name": "tracing-attributes",
      "version": "0.1.27",
      "repository": {
        "Http": {
          "url": "https://crates.io/api/v1/crates/tracing-attributes/0.1.27/download",
          "sha256": "34704c8d6ebcbc939824180af020566b01a7c01f80641264eba0999f6c2b6be7"
        }
      },
      "targets": [
        {
          "ProcMacro": {
            "crate_name": "tracing_attributes",
            "crate_root": "src/lib.rs",
            "srcs": [
              "**/*.rs"
            ]
          }
        }
      ],
      "library_target_name": "tracing_attributes",
      "common_attrs": {
        "compile_data_glob": [
          "**"
        ],
        "deps": {
          "common": [
            {
              "id": "proc-macro2 1.0.74",
              "target": "proc_macro2"
            },
            {
              "id": "quote 1.0.35",
              "target": "quote"
            },
            {
              "id": "syn 2.0.46",
              "target": "syn"
            }
          ],
          "selects": {}
        },
        "edition": "2018",
        "version": "0.1.27"
      },
      "license": "MIT"
    },
    "tracing-core 0.1.32": {
      "name": "tracing-core",
      "version": "0.1.32",
      "repository": {
        "Http": {
          "url": "https://crates.io/api/v1/crates/tracing-core/0.1.32/download",
          "sha256": "c06d3da6113f116aaee68e4d601191614c9053067f9ab7f6edbcb161237daa54"
        }
      },
      "targets": [
        {
          "Library": {
            "crate_name": "tracing_core",
            "crate_root": "src/lib.rs",
            "srcs": [
              "**/*.rs"
            ]
          }
        }
      ],
      "library_target_name": "tracing_core",
      "common_attrs": {
        "compile_data_glob": [
          "**"
        ],
        "crate_features": {
          "common": [
            "once_cell",
            "std"
          ],
          "selects": {}
        },
        "deps": {
          "common": [
            {
              "id": "once_cell 1.19.0",
              "target": "once_cell"
            }
          ],
          "selects": {}
        },
        "edition": "2018",
        "version": "0.1.32"
      },
      "license": "MIT"
    },
    "try-lock 0.2.5": {
      "name": "try-lock",
      "version": "0.2.5",
      "repository": {
        "Http": {
          "url": "https://crates.io/api/v1/crates/try-lock/0.2.5/download",
          "sha256": "e421abadd41a4225275504ea4d6566923418b7f05506fbc9c0fe86ba7396114b"
        }
      },
      "targets": [
        {
          "Library": {
            "crate_name": "try_lock",
            "crate_root": "src/lib.rs",
            "srcs": [
              "**/*.rs"
            ]
          }
        }
      ],
      "library_target_name": "try_lock",
      "common_attrs": {
        "compile_data_glob": [
          "**"
        ],
        "edition": "2015",
        "version": "0.2.5"
      },
      "license": "MIT"
    },
    "tungstenite 0.20.1": {
      "name": "tungstenite",
      "version": "0.20.1",
      "repository": {
        "Http": {
          "url": "https://crates.io/api/v1/crates/tungstenite/0.20.1/download",
          "sha256": "9e3dac10fd62eaf6617d3a904ae222845979aec67c615d1c842b4002c7666fb9"
        }
      },
      "targets": [
        {
          "Library": {
            "crate_name": "tungstenite",
            "crate_root": "src/lib.rs",
            "srcs": [
              "**/*.rs"
            ]
          }
        }
      ],
      "library_target_name": "tungstenite",
      "common_attrs": {
        "compile_data_glob": [
          "**"
        ],
        "crate_features": {
          "common": [
            "data-encoding",
            "handshake",
            "http",
            "httparse",
            "sha1",
            "url"
          ],
          "selects": {}
        },
        "deps": {
          "common": [
            {
              "id": "byteorder 1.5.0",
              "target": "byteorder"
            },
            {
              "id": "bytes 1.5.0",
              "target": "bytes"
            },
            {
              "id": "data-encoding 2.5.0",
              "target": "data_encoding"
            },
            {
              "id": "http 0.2.11",
              "target": "http"
            },
            {
              "id": "httparse 1.8.0",
              "target": "httparse"
            },
            {
              "id": "log 0.4.20",
              "target": "log"
            },
            {
              "id": "rand 0.8.5",
              "target": "rand"
            },
            {
              "id": "sha1 0.10.6",
              "target": "sha1"
            },
            {
              "id": "thiserror 1.0.56",
              "target": "thiserror"
            },
            {
              "id": "url 2.5.0",
              "target": "url"
            },
            {
              "id": "utf-8 0.7.6",
              "target": "utf8"
            }
          ],
          "selects": {}
        },
        "edition": "2018",
        "version": "0.20.1"
      },
      "license": "MIT OR Apache-2.0"
    },
    "twox-hash 1.6.3": {
      "name": "twox-hash",
      "version": "1.6.3",
      "repository": {
        "Http": {
          "url": "https://crates.io/api/v1/crates/twox-hash/1.6.3/download",
          "sha256": "97fee6b57c6a41524a810daee9286c02d7752c4253064d0b05472833a438f675"
        }
      },
      "targets": [
        {
          "Library": {
            "crate_name": "twox_hash",
            "crate_root": "src/lib.rs",
            "srcs": [
              "**/*.rs"
            ]
          }
        }
      ],
      "library_target_name": "twox_hash",
      "common_attrs": {
        "compile_data_glob": [
          "**"
        ],
        "crate_features": {
          "common": [
            "default",
            "rand",
            "std"
          ],
          "selects": {}
        },
        "deps": {
          "common": [
            {
              "id": "cfg-if 1.0.0",
              "target": "cfg_if"
            },
            {
              "id": "rand 0.8.5",
              "target": "rand"
            },
            {
              "id": "static_assertions 1.1.0",
              "target": "static_assertions"
            }
          ],
          "selects": {}
        },
        "edition": "2018",
        "version": "1.6.3"
      },
      "license": "MIT"
    },
    "typenum 1.17.0": {
      "name": "typenum",
      "version": "1.17.0",
      "repository": {
        "Http": {
          "url": "https://crates.io/api/v1/crates/typenum/1.17.0/download",
          "sha256": "42ff0bf0c66b8238c6f3b578df37d0b7848e55df8577b3f74f92a69acceeb825"
        }
      },
      "targets": [
        {
          "Library": {
            "crate_name": "typenum",
            "crate_root": "src/lib.rs",
            "srcs": [
              "**/*.rs"
            ]
          }
        },
        {
          "BuildScript": {
            "crate_name": "build_script_main",
            "crate_root": "build/main.rs",
            "srcs": [
              "**/*.rs"
            ]
          }
        }
      ],
      "library_target_name": "typenum",
      "common_attrs": {
        "compile_data_glob": [
          "**"
        ],
        "deps": {
          "common": [
            {
              "id": "typenum 1.17.0",
              "target": "build_script_main"
            }
          ],
          "selects": {}
        },
        "edition": "2018",
        "version": "1.17.0"
      },
      "build_script_attrs": {
        "data_glob": [
          "**"
        ]
      },
      "license": "MIT OR Apache-2.0"
    },
    "unicase 2.7.0": {
      "name": "unicase",
      "version": "2.7.0",
      "repository": {
        "Http": {
          "url": "https://crates.io/api/v1/crates/unicase/2.7.0/download",
          "sha256": "f7d2d4dafb69621809a81864c9c1b864479e1235c0dd4e199924b9742439ed89"
        }
      },
      "targets": [
        {
          "Library": {
            "crate_name": "unicase",
            "crate_root": "src/lib.rs",
            "srcs": [
              "**/*.rs"
            ]
          }
        },
        {
          "BuildScript": {
            "crate_name": "build_script_build",
            "crate_root": "build.rs",
            "srcs": [
              "**/*.rs"
            ]
          }
        }
      ],
      "library_target_name": "unicase",
      "common_attrs": {
        "compile_data_glob": [
          "**"
        ],
        "deps": {
          "common": [
            {
              "id": "unicase 2.7.0",
              "target": "build_script_build"
            }
          ],
          "selects": {}
        },
        "edition": "2015",
        "version": "2.7.0"
      },
      "build_script_attrs": {
        "data_glob": [
          "**"
        ],
        "deps": {
          "common": [
            {
              "id": "version_check 0.9.4",
              "target": "version_check"
            }
          ],
          "selects": {}
        }
      },
      "license": "MIT/Apache-2.0"
    },
    "unicode-bidi 0.3.14": {
      "name": "unicode-bidi",
      "version": "0.3.14",
      "repository": {
        "Http": {
          "url": "https://crates.io/api/v1/crates/unicode-bidi/0.3.14/download",
          "sha256": "6f2528f27a9eb2b21e69c95319b30bd0efd85d09c379741b0f78ea1d86be2416"
        }
      },
      "targets": [
        {
          "Library": {
            "crate_name": "unicode_bidi",
            "crate_root": "src/lib.rs",
            "srcs": [
              "**/*.rs"
            ]
          }
        }
      ],
      "library_target_name": "unicode_bidi",
      "common_attrs": {
        "compile_data_glob": [
          "**"
        ],
        "crate_features": {
          "common": [
            "hardcoded-data",
            "std"
          ],
          "selects": {}
        },
        "edition": "2018",
        "version": "0.3.14"
      },
      "license": "MIT OR Apache-2.0"
    },
    "unicode-ident 1.0.12": {
      "name": "unicode-ident",
      "version": "1.0.12",
      "repository": {
        "Http": {
          "url": "https://crates.io/api/v1/crates/unicode-ident/1.0.12/download",
          "sha256": "3354b9ac3fae1ff6755cb6db53683adb661634f67557942dea4facebec0fee4b"
        }
      },
      "targets": [
        {
          "Library": {
            "crate_name": "unicode_ident",
            "crate_root": "src/lib.rs",
            "srcs": [
              "**/*.rs"
            ]
          }
        }
      ],
      "library_target_name": "unicode_ident",
      "common_attrs": {
        "compile_data_glob": [
          "**"
        ],
        "edition": "2018",
        "version": "1.0.12"
      },
      "license": "(MIT OR Apache-2.0) AND Unicode-DFS-2016"
    },
    "unicode-normalization 0.1.22": {
      "name": "unicode-normalization",
      "version": "0.1.22",
      "repository": {
        "Http": {
          "url": "https://crates.io/api/v1/crates/unicode-normalization/0.1.22/download",
          "sha256": "5c5713f0fc4b5db668a2ac63cdb7bb4469d8c9fed047b1d0292cc7b0ce2ba921"
        }
      },
      "targets": [
        {
          "Library": {
            "crate_name": "unicode_normalization",
            "crate_root": "src/lib.rs",
            "srcs": [
              "**/*.rs"
            ]
          }
        }
      ],
      "library_target_name": "unicode_normalization",
      "common_attrs": {
        "compile_data_glob": [
          "**"
        ],
        "crate_features": {
          "common": [
            "std"
          ],
          "selects": {}
        },
        "deps": {
          "common": [
            {
              "id": "tinyvec 1.6.0",
              "target": "tinyvec"
            }
          ],
          "selects": {}
        },
        "edition": "2018",
        "version": "0.1.22"
      },
      "license": "MIT/Apache-2.0"
    },
    "unicode-segmentation 1.10.1": {
      "name": "unicode-segmentation",
      "version": "1.10.1",
      "repository": {
        "Http": {
          "url": "https://crates.io/api/v1/crates/unicode-segmentation/1.10.1/download",
          "sha256": "1dd624098567895118886609431a7c3b8f516e41d30e0643f03d94592a147e36"
        }
      },
      "targets": [
        {
          "Library": {
            "crate_name": "unicode_segmentation",
            "crate_root": "src/lib.rs",
            "srcs": [
              "**/*.rs"
            ]
          }
        }
      ],
      "library_target_name": "unicode_segmentation",
      "common_attrs": {
        "compile_data_glob": [
          "**"
        ],
        "edition": "2018",
        "version": "1.10.1"
      },
      "license": "MIT/Apache-2.0"
    },
    "unsafe-libyaml 0.2.10": {
      "name": "unsafe-libyaml",
      "version": "0.2.10",
      "repository": {
        "Http": {
          "url": "https://crates.io/api/v1/crates/unsafe-libyaml/0.2.10/download",
          "sha256": "ab4c90930b95a82d00dc9e9ac071b4991924390d46cbd0dfe566148667605e4b"
        }
      },
      "targets": [
        {
          "Library": {
            "crate_name": "unsafe_libyaml",
            "crate_root": "src/lib.rs",
            "srcs": [
              "**/*.rs"
            ]
          }
        }
      ],
      "library_target_name": "unsafe_libyaml",
      "common_attrs": {
        "compile_data_glob": [
          "**"
        ],
        "edition": "2021",
        "version": "0.2.10"
      },
      "license": "MIT"
    },
    "untrusted 0.9.0": {
      "name": "untrusted",
      "version": "0.9.0",
      "repository": {
        "Http": {
          "url": "https://crates.io/api/v1/crates/untrusted/0.9.0/download",
          "sha256": "8ecb6da28b8a351d773b68d5825ac39017e680750f980f3a1a85cd8dd28a47c1"
        }
      },
      "targets": [
        {
          "Library": {
            "crate_name": "untrusted",
            "crate_root": "src/lib.rs",
            "srcs": [
              "**/*.rs"
            ]
          }
        }
      ],
      "library_target_name": "untrusted",
      "common_attrs": {
        "compile_data_glob": [
          "**"
        ],
        "edition": "2018",
        "version": "0.9.0"
      },
      "license": "ISC"
    },
    "url 2.5.0": {
      "name": "url",
      "version": "2.5.0",
      "repository": {
        "Http": {
          "url": "https://crates.io/api/v1/crates/url/2.5.0/download",
          "sha256": "31e6302e3bb753d46e83516cae55ae196fc0c309407cf11ab35cc51a4c2a4633"
        }
      },
      "targets": [
        {
          "Library": {
            "crate_name": "url",
            "crate_root": "src/lib.rs",
            "srcs": [
              "**/*.rs"
            ]
          }
        }
      ],
      "library_target_name": "url",
      "common_attrs": {
        "compile_data_glob": [
          "**"
        ],
        "crate_features": {
          "common": [
            "default"
          ],
          "selects": {}
        },
        "deps": {
          "common": [
            {
              "id": "form_urlencoded 1.2.1",
              "target": "form_urlencoded"
            },
            {
              "id": "idna 0.5.0",
              "target": "idna"
            },
            {
              "id": "percent-encoding 2.3.1",
              "target": "percent_encoding"
            }
          ],
          "selects": {}
        },
        "edition": "2018",
        "version": "2.5.0"
      },
      "license": "MIT OR Apache-2.0"
    },
    "utf-8 0.7.6": {
      "name": "utf-8",
      "version": "0.7.6",
      "repository": {
        "Http": {
          "url": "https://crates.io/api/v1/crates/utf-8/0.7.6/download",
          "sha256": "09cc8ee72d2a9becf2f2febe0205bbed8fc6615b7cb429ad062dc7b7ddd036a9"
        }
      },
      "targets": [
        {
          "Library": {
            "crate_name": "utf8",
            "crate_root": "src/lib.rs",
            "srcs": [
              "**/*.rs"
            ]
          }
        }
      ],
      "library_target_name": "utf8",
      "common_attrs": {
        "compile_data_glob": [
          "**"
        ],
        "edition": "2015",
        "version": "0.7.6"
      },
      "license": "MIT OR Apache-2.0"
    },
    "uuid 1.6.1": {
      "name": "uuid",
      "version": "1.6.1",
      "repository": {
        "Http": {
          "url": "https://crates.io/api/v1/crates/uuid/1.6.1/download",
          "sha256": "5e395fcf16a7a3d8127ec99782007af141946b4795001f876d54fb0d55978560"
        }
      },
      "targets": [
        {
          "Library": {
            "crate_name": "uuid",
            "crate_root": "src/lib.rs",
            "srcs": [
              "**/*.rs"
            ]
          }
        }
      ],
      "library_target_name": "uuid",
      "common_attrs": {
        "compile_data_glob": [
          "**"
        ],
        "crate_features": {
          "common": [
            "default",
            "getrandom",
            "rng",
            "std",
            "v4"
          ],
          "selects": {}
        },
        "deps": {
          "common": [
            {
              "id": "getrandom 0.2.11",
              "target": "getrandom"
            }
          ],
          "selects": {}
        },
        "edition": "2018",
        "version": "1.6.1"
      },
      "license": "Apache-2.0 OR MIT"
    },
    "vcpkg 0.2.15": {
      "name": "vcpkg",
      "version": "0.2.15",
      "repository": {
        "Http": {
          "url": "https://crates.io/api/v1/crates/vcpkg/0.2.15/download",
          "sha256": "accd4ea62f7bb7a82fe23066fb0957d48ef677f6eeb8215f372f52e48bb32426"
        }
      },
      "targets": [
        {
          "Library": {
            "crate_name": "vcpkg",
            "crate_root": "src/lib.rs",
            "srcs": [
              "**/*.rs"
            ]
          }
        }
      ],
      "library_target_name": "vcpkg",
      "common_attrs": {
        "compile_data_glob": [
          "**"
        ],
        "edition": "2015",
        "version": "0.2.15"
      },
      "license": "MIT/Apache-2.0"
    },
    "version_check 0.9.4": {
      "name": "version_check",
      "version": "0.9.4",
      "repository": {
        "Http": {
          "url": "https://crates.io/api/v1/crates/version_check/0.9.4/download",
          "sha256": "49874b5167b65d7193b8aba1567f5c7d93d001cafc34600cee003eda787e483f"
        }
      },
      "targets": [
        {
          "Library": {
            "crate_name": "version_check",
            "crate_root": "src/lib.rs",
            "srcs": [
              "**/*.rs"
            ]
          }
        }
      ],
      "library_target_name": "version_check",
      "common_attrs": {
        "compile_data_glob": [
          "**"
        ],
        "edition": "2015",
        "version": "0.9.4"
      },
      "license": "MIT/Apache-2.0"
    },
    "walkdir 2.4.0": {
      "name": "walkdir",
      "version": "2.4.0",
      "repository": {
        "Http": {
          "url": "https://crates.io/api/v1/crates/walkdir/2.4.0/download",
          "sha256": "d71d857dc86794ca4c280d616f7da00d2dbfd8cd788846559a6813e6aa4b54ee"
        }
      },
      "targets": [
        {
          "Library": {
            "crate_name": "walkdir",
            "crate_root": "src/lib.rs",
            "srcs": [
              "**/*.rs"
            ]
          }
        }
      ],
      "library_target_name": "walkdir",
      "common_attrs": {
        "compile_data_glob": [
          "**"
        ],
        "deps": {
          "common": [
            {
              "id": "same-file 1.0.6",
              "target": "same_file"
            }
          ],
          "selects": {
            "cfg(windows)": [
              {
                "id": "winapi-util 0.1.6",
                "target": "winapi_util"
              }
            ]
          }
        },
        "edition": "2018",
        "version": "2.4.0"
      },
      "license": "Unlicense/MIT"
    },
    "want 0.3.1": {
      "name": "want",
      "version": "0.3.1",
      "repository": {
        "Http": {
          "url": "https://crates.io/api/v1/crates/want/0.3.1/download",
          "sha256": "bfa7760aed19e106de2c7c0b581b509f2f25d3dacaf737cb82ac61bc6d760b0e"
        }
      },
      "targets": [
        {
          "Library": {
            "crate_name": "want",
            "crate_root": "src/lib.rs",
            "srcs": [
              "**/*.rs"
            ]
          }
        }
      ],
      "library_target_name": "want",
      "common_attrs": {
        "compile_data_glob": [
          "**"
        ],
        "deps": {
          "common": [
            {
              "id": "try-lock 0.2.5",
              "target": "try_lock"
            }
          ],
          "selects": {}
        },
        "edition": "2018",
        "version": "0.3.1"
      },
      "license": "MIT"
    },
    "warp 0.3.6": {
      "name": "warp",
      "version": "0.3.6",
      "repository": {
        "Http": {
          "url": "https://crates.io/api/v1/crates/warp/0.3.6/download",
          "sha256": "c1e92e22e03ff1230c03a1a8ee37d2f89cd489e2e541b7550d6afad96faed169"
        }
      },
      "targets": [
        {
          "Library": {
            "crate_name": "warp",
            "crate_root": "src/lib.rs",
            "srcs": [
              "**/*.rs"
            ]
          }
        }
      ],
      "library_target_name": "warp",
      "common_attrs": {
        "compile_data_glob": [
          "**"
        ],
        "crate_features": {
          "common": [
            "default",
            "multer",
            "multipart",
            "tls",
            "tokio-rustls",
            "tokio-tungstenite",
            "websocket"
          ],
          "selects": {}
        },
        "deps": {
          "common": [
            {
              "id": "bytes 1.5.0",
              "target": "bytes"
            },
            {
              "id": "futures-channel 0.3.30",
              "target": "futures_channel"
            },
            {
              "id": "futures-util 0.3.30",
              "target": "futures_util"
            },
            {
              "id": "headers 0.3.9",
              "target": "headers"
            },
            {
              "id": "http 0.2.11",
              "target": "http"
            },
            {
              "id": "hyper 0.14.28",
              "target": "hyper"
            },
            {
              "id": "log 0.4.20",
              "target": "log"
            },
            {
              "id": "mime 0.3.17",
              "target": "mime"
            },
            {
              "id": "mime_guess 2.0.4",
              "target": "mime_guess"
            },
            {
              "id": "multer 2.1.0",
              "target": "multer"
            },
            {
              "id": "percent-encoding 2.3.1",
              "target": "percent_encoding"
            },
            {
              "id": "pin-project 1.1.3",
              "target": "pin_project"
            },
            {
              "id": "rustls-pemfile 1.0.4",
              "target": "rustls_pemfile"
            },
            {
              "id": "scoped-tls 1.0.1",
              "target": "scoped_tls"
            },
            {
              "id": "serde 1.0.194",
              "target": "serde"
            },
            {
              "id": "serde_json 1.0.111",
              "target": "serde_json"
            },
            {
              "id": "serde_urlencoded 0.7.1",
              "target": "serde_urlencoded"
            },
            {
              "id": "tokio 1.35.1",
              "target": "tokio"
            },
            {
              "id": "tokio-rustls 0.24.1",
              "target": "tokio_rustls"
            },
            {
              "id": "tokio-stream 0.1.14",
              "target": "tokio_stream"
            },
            {
              "id": "tokio-tungstenite 0.20.1",
              "target": "tokio_tungstenite"
            },
            {
              "id": "tokio-util 0.7.10",
              "target": "tokio_util"
            },
            {
              "id": "tower-service 0.3.2",
              "target": "tower_service"
            },
            {
              "id": "tracing 0.1.40",
              "target": "tracing"
            }
          ],
          "selects": {}
        },
        "edition": "2018",
        "version": "0.3.6"
      },
      "license": "MIT"
    },
    "wasi 0.11.0+wasi-snapshot-preview1": {
      "name": "wasi",
      "version": "0.11.0+wasi-snapshot-preview1",
      "repository": {
        "Http": {
          "url": "https://crates.io/api/v1/crates/wasi/0.11.0+wasi-snapshot-preview1/download",
          "sha256": "9c8d87e72b64a3b4db28d11ce29237c246188f4f51057d65a7eab63b7987e423"
        }
      },
      "targets": [
        {
          "Library": {
            "crate_name": "wasi",
            "crate_root": "src/lib.rs",
            "srcs": [
              "**/*.rs"
            ]
          }
        }
      ],
      "library_target_name": "wasi",
      "common_attrs": {
        "compile_data_glob": [
          "**"
        ],
        "crate_features": {
          "common": [
            "default",
            "std"
          ],
          "selects": {}
        },
        "edition": "2018",
        "version": "0.11.0+wasi-snapshot-preview1"
      },
      "license": "Apache-2.0 WITH LLVM-exception OR Apache-2.0 OR MIT"
    },
    "wasm-bindgen 0.2.89": {
      "name": "wasm-bindgen",
      "version": "0.2.89",
      "repository": {
        "Http": {
          "url": "https://crates.io/api/v1/crates/wasm-bindgen/0.2.89/download",
          "sha256": "0ed0d4f68a3015cc185aff4db9506a015f4b96f95303897bfa23f846db54064e"
        }
      },
      "targets": [
        {
          "Library": {
            "crate_name": "wasm_bindgen",
            "crate_root": "src/lib.rs",
            "srcs": [
              "**/*.rs"
            ]
          }
        },
        {
          "BuildScript": {
            "crate_name": "build_script_build",
            "crate_root": "build.rs",
            "srcs": [
              "**/*.rs"
            ]
          }
        }
      ],
      "library_target_name": "wasm_bindgen",
      "common_attrs": {
        "compile_data_glob": [
          "**"
        ],
        "crate_features": {
          "common": [
            "default",
            "spans",
            "std"
          ],
          "selects": {}
        },
        "deps": {
          "common": [
            {
              "id": "cfg-if 1.0.0",
              "target": "cfg_if"
            },
            {
              "id": "wasm-bindgen 0.2.89",
              "target": "build_script_build"
            }
          ],
          "selects": {}
        },
        "edition": "2018",
        "proc_macro_deps": {
          "common": [
            {
              "id": "wasm-bindgen-macro 0.2.89",
              "target": "wasm_bindgen_macro"
            }
          ],
          "selects": {}
        },
        "version": "0.2.89"
      },
      "build_script_attrs": {
        "data_glob": [
          "**"
        ]
      },
      "license": "MIT OR Apache-2.0"
    },
    "wasm-bindgen-backend 0.2.89": {
      "name": "wasm-bindgen-backend",
      "version": "0.2.89",
      "repository": {
        "Http": {
          "url": "https://crates.io/api/v1/crates/wasm-bindgen-backend/0.2.89/download",
          "sha256": "1b56f625e64f3a1084ded111c4d5f477df9f8c92df113852fa5a374dbda78826"
        }
      },
      "targets": [
        {
          "Library": {
            "crate_name": "wasm_bindgen_backend",
            "crate_root": "src/lib.rs",
            "srcs": [
              "**/*.rs"
            ]
          }
        }
      ],
      "library_target_name": "wasm_bindgen_backend",
      "common_attrs": {
        "compile_data_glob": [
          "**"
        ],
        "crate_features": {
          "common": [
            "spans"
          ],
          "selects": {}
        },
        "deps": {
          "common": [
            {
              "id": "bumpalo 3.14.0",
              "target": "bumpalo"
            },
            {
              "id": "log 0.4.20",
              "target": "log"
            },
            {
              "id": "once_cell 1.19.0",
              "target": "once_cell"
            },
            {
              "id": "proc-macro2 1.0.74",
              "target": "proc_macro2"
            },
            {
              "id": "quote 1.0.35",
              "target": "quote"
            },
            {
              "id": "syn 2.0.46",
              "target": "syn"
            },
            {
              "id": "wasm-bindgen-shared 0.2.89",
              "target": "wasm_bindgen_shared"
            }
          ],
          "selects": {}
        },
        "edition": "2018",
        "version": "0.2.89"
      },
      "license": "MIT OR Apache-2.0"
    },
    "wasm-bindgen-futures 0.4.39": {
      "name": "wasm-bindgen-futures",
      "version": "0.4.39",
      "repository": {
        "Http": {
          "url": "https://crates.io/api/v1/crates/wasm-bindgen-futures/0.4.39/download",
          "sha256": "ac36a15a220124ac510204aec1c3e5db8a22ab06fd6706d881dc6149f8ed9a12"
        }
      },
      "targets": [
        {
          "Library": {
            "crate_name": "wasm_bindgen_futures",
            "crate_root": "src/lib.rs",
            "srcs": [
              "**/*.rs"
            ]
          }
        }
      ],
      "library_target_name": "wasm_bindgen_futures",
      "common_attrs": {
        "compile_data_glob": [
          "**"
        ],
        "deps": {
          "common": [
            {
              "id": "cfg-if 1.0.0",
              "target": "cfg_if"
            },
            {
              "id": "js-sys 0.3.66",
              "target": "js_sys"
            },
            {
              "id": "wasm-bindgen 0.2.89",
              "target": "wasm_bindgen"
            }
          ],
          "selects": {
            "cfg(target_feature = \"atomics\")": [
              {
                "id": "web-sys 0.3.66",
                "target": "web_sys"
              }
            ]
          }
        },
        "edition": "2018",
        "version": "0.4.39"
      },
      "license": "MIT OR Apache-2.0"
    },
    "wasm-bindgen-macro 0.2.89": {
      "name": "wasm-bindgen-macro",
      "version": "0.2.89",
      "repository": {
        "Http": {
          "url": "https://crates.io/api/v1/crates/wasm-bindgen-macro/0.2.89/download",
          "sha256": "0162dbf37223cd2afce98f3d0785506dcb8d266223983e4b5b525859e6e182b2"
        }
      },
      "targets": [
        {
          "ProcMacro": {
            "crate_name": "wasm_bindgen_macro",
            "crate_root": "src/lib.rs",
            "srcs": [
              "**/*.rs"
            ]
          }
        }
      ],
      "library_target_name": "wasm_bindgen_macro",
      "common_attrs": {
        "compile_data_glob": [
          "**"
        ],
        "crate_features": {
          "common": [
            "spans"
          ],
          "selects": {}
        },
        "deps": {
          "common": [
            {
              "id": "quote 1.0.35",
              "target": "quote"
            },
            {
              "id": "wasm-bindgen-macro-support 0.2.89",
              "target": "wasm_bindgen_macro_support"
            }
          ],
          "selects": {}
        },
        "edition": "2018",
        "version": "0.2.89"
      },
      "license": "MIT OR Apache-2.0"
    },
    "wasm-bindgen-macro-support 0.2.89": {
      "name": "wasm-bindgen-macro-support",
      "version": "0.2.89",
      "repository": {
        "Http": {
          "url": "https://crates.io/api/v1/crates/wasm-bindgen-macro-support/0.2.89/download",
          "sha256": "f0eb82fcb7930ae6219a7ecfd55b217f5f0893484b7a13022ebb2b2bf20b5283"
        }
      },
      "targets": [
        {
          "Library": {
            "crate_name": "wasm_bindgen_macro_support",
            "crate_root": "src/lib.rs",
            "srcs": [
              "**/*.rs"
            ]
          }
        }
      ],
      "library_target_name": "wasm_bindgen_macro_support",
      "common_attrs": {
        "compile_data_glob": [
          "**"
        ],
        "crate_features": {
          "common": [
            "spans"
          ],
          "selects": {}
        },
        "deps": {
          "common": [
            {
              "id": "proc-macro2 1.0.74",
              "target": "proc_macro2"
            },
            {
              "id": "quote 1.0.35",
              "target": "quote"
            },
            {
              "id": "syn 2.0.46",
              "target": "syn"
            },
            {
              "id": "wasm-bindgen-backend 0.2.89",
              "target": "wasm_bindgen_backend"
            },
            {
              "id": "wasm-bindgen-shared 0.2.89",
              "target": "wasm_bindgen_shared"
            }
          ],
          "selects": {}
        },
        "edition": "2018",
        "version": "0.2.89"
      },
      "license": "MIT OR Apache-2.0"
    },
    "wasm-bindgen-shared 0.2.89": {
      "name": "wasm-bindgen-shared",
      "version": "0.2.89",
      "repository": {
        "Http": {
          "url": "https://crates.io/api/v1/crates/wasm-bindgen-shared/0.2.89/download",
          "sha256": "7ab9b36309365056cd639da3134bf87fa8f3d86008abf99e612384a6eecd459f"
        }
      },
      "targets": [
        {
          "Library": {
            "crate_name": "wasm_bindgen_shared",
            "crate_root": "src/lib.rs",
            "srcs": [
              "**/*.rs"
            ]
          }
        },
        {
          "BuildScript": {
            "crate_name": "build_script_build",
            "crate_root": "build.rs",
            "srcs": [
              "**/*.rs"
            ]
          }
        }
      ],
      "library_target_name": "wasm_bindgen_shared",
      "common_attrs": {
        "compile_data_glob": [
          "**"
        ],
        "deps": {
          "common": [
            {
              "id": "wasm-bindgen-shared 0.2.89",
              "target": "build_script_build"
            }
          ],
          "selects": {}
        },
        "edition": "2018",
        "version": "0.2.89"
      },
      "build_script_attrs": {
        "data_glob": [
          "**"
        ],
        "links": "wasm_bindgen"
      },
      "license": "MIT OR Apache-2.0"
    },
    "wasm-streams 0.3.0": {
      "name": "wasm-streams",
      "version": "0.3.0",
      "repository": {
        "Http": {
          "url": "https://crates.io/api/v1/crates/wasm-streams/0.3.0/download",
          "sha256": "b4609d447824375f43e1ffbc051b50ad8f4b3ae8219680c94452ea05eb240ac7"
        }
      },
      "targets": [
        {
          "Library": {
            "crate_name": "wasm_streams",
            "crate_root": "src/lib.rs",
            "srcs": [
              "**/*.rs"
            ]
          }
        }
      ],
      "library_target_name": "wasm_streams",
      "common_attrs": {
        "compile_data_glob": [
          "**"
        ],
        "deps": {
          "common": [
            {
              "id": "futures-util 0.3.30",
              "target": "futures_util"
            },
            {
              "id": "js-sys 0.3.66",
              "target": "js_sys"
            },
            {
              "id": "wasm-bindgen 0.2.89",
              "target": "wasm_bindgen"
            },
            {
              "id": "wasm-bindgen-futures 0.4.39",
              "target": "wasm_bindgen_futures"
            },
            {
              "id": "web-sys 0.3.66",
              "target": "web_sys"
            }
          ],
          "selects": {}
        },
        "edition": "2021",
        "version": "0.3.0"
      },
      "license": "MIT OR Apache-2.0"
    },
    "web-sys 0.3.66": {
      "name": "web-sys",
      "version": "0.3.66",
      "repository": {
        "Http": {
          "url": "https://crates.io/api/v1/crates/web-sys/0.3.66/download",
          "sha256": "50c24a44ec86bb68fbecd1b3efed7e85ea5621b39b35ef2766b66cd984f8010f"
        }
      },
      "targets": [
        {
          "Library": {
            "crate_name": "web_sys",
            "crate_root": "src/lib.rs",
            "srcs": [
              "**/*.rs"
            ]
          }
        }
      ],
      "library_target_name": "web_sys",
      "common_attrs": {
        "compile_data_glob": [
          "**"
        ],
        "crate_features": {
          "common": [
            "AbortController",
            "AbortSignal",
            "Blob",
            "BlobPropertyBag",
            "EventTarget",
            "File",
            "FormData",
            "Headers",
            "ReadableStream",
            "Request",
            "RequestCredentials",
            "RequestInit",
            "RequestMode",
            "Response",
            "ServiceWorkerGlobalScope",
            "Window",
            "WorkerGlobalScope"
          ],
          "selects": {
            "wasm32-unknown-unknown": [
              "CanvasRenderingContext2d",
              "Document",
              "DomRect",
              "DomRectReadOnly",
              "Element",
              "HtmlCanvasElement",
              "HtmlElement",
              "Node"
            ]
          }
        },
        "deps": {
          "common": [
            {
              "id": "js-sys 0.3.66",
              "target": "js_sys"
            },
            {
              "id": "wasm-bindgen 0.2.89",
              "target": "wasm_bindgen"
            }
          ],
          "selects": {}
        },
        "edition": "2018",
        "version": "0.3.66"
      },
      "license": "MIT OR Apache-2.0"
    },
    "webp 0.2.6": {
      "name": "webp",
      "version": "0.2.6",
      "repository": {
        "Http": {
          "url": "https://crates.io/api/v1/crates/webp/0.2.6/download",
          "sha256": "4bb5d8e7814e92297b0e1c773ce43d290bef6c17452dafd9fc49e5edb5beba71"
        }
      },
      "targets": [
        {
          "Library": {
            "crate_name": "webp",
            "crate_root": "src/lib.rs",
            "srcs": [
              "**/*.rs"
            ]
          }
        }
      ],
      "library_target_name": "webp",
      "common_attrs": {
        "compile_data_glob": [
          "**"
        ],
        "crate_features": {
          "common": [
            "default",
            "image",
            "img"
          ],
          "selects": {}
        },
        "deps": {
          "common": [
            {
              "id": "image 0.24.7",
              "target": "image"
            },
            {
              "id": "libwebp-sys 0.9.4",
              "target": "libwebp_sys"
            }
          ],
          "selects": {}
        },
        "edition": "2018",
        "version": "0.2.6"
      },
      "license": "MIT OR Apache-2.0"
    },
    "weezl 0.1.7": {
      "name": "weezl",
      "version": "0.1.7",
      "repository": {
        "Http": {
          "url": "https://crates.io/api/v1/crates/weezl/0.1.7/download",
          "sha256": "9193164d4de03a926d909d3bc7c30543cecb35400c02114792c2cae20d5e2dbb"
        }
      },
      "targets": [
        {
          "Library": {
            "crate_name": "weezl",
            "crate_root": "src/lib.rs",
            "srcs": [
              "**/*.rs"
            ]
          }
        }
      ],
      "library_target_name": "weezl",
      "common_attrs": {
        "compile_data_glob": [
          "**"
        ],
        "crate_features": {
          "common": [
            "alloc",
            "default",
            "std"
          ],
          "selects": {}
        },
        "edition": "2018",
        "version": "0.1.7"
      },
      "license": "MIT OR Apache-2.0"
    },
    "which 4.4.2": {
      "name": "which",
      "version": "4.4.2",
      "repository": {
        "Http": {
          "url": "https://crates.io/api/v1/crates/which/4.4.2/download",
          "sha256": "87ba24419a2078cd2b0f2ede2691b6c66d8e47836da3b6db8265ebad47afbfc7"
        }
      },
      "targets": [
        {
          "Library": {
            "crate_name": "which",
            "crate_root": "src/lib.rs",
            "srcs": [
              "**/*.rs"
            ]
          }
        }
      ],
      "library_target_name": "which",
      "common_attrs": {
        "compile_data_glob": [
          "**"
        ],
        "deps": {
          "common": [
            {
              "id": "either 1.9.0",
              "target": "either"
            },
            {
              "id": "rustix 0.38.28",
              "target": "rustix"
            }
          ],
          "selects": {
            "cfg(any(windows, unix, target_os = \"redox\"))": [
              {
                "id": "home 0.5.9",
                "target": "home"
              }
            ],
            "cfg(windows)": [
              {
                "id": "once_cell 1.19.0",
                "target": "once_cell"
              }
            ]
          }
        },
        "edition": "2021",
        "version": "4.4.2"
      },
      "license": "MIT"
    },
    "winapi 0.3.9": {
      "name": "winapi",
      "version": "0.3.9",
      "repository": {
        "Http": {
          "url": "https://crates.io/api/v1/crates/winapi/0.3.9/download",
          "sha256": "5c839a674fcd7a98952e593242ea400abe93992746761e38641405d28b00f419"
        }
      },
      "targets": [
        {
          "Library": {
            "crate_name": "winapi",
            "crate_root": "src/lib.rs",
            "srcs": [
              "**/*.rs"
            ]
          }
        },
        {
          "BuildScript": {
            "crate_name": "build_script_build",
            "crate_root": "build.rs",
            "srcs": [
              "**/*.rs"
            ]
          }
        }
      ],
      "library_target_name": "winapi",
      "common_attrs": {
        "compile_data_glob": [
          "**"
        ],
        "crate_features": {
          "common": [
            "consoleapi",
            "errhandlingapi",
            "fileapi",
            "minwindef",
            "processenv",
            "std",
            "sysinfoapi",
            "winbase",
            "wincon",
            "winerror",
            "winnt"
          ],
          "selects": {}
        },
        "deps": {
          "common": [
            {
              "id": "winapi 0.3.9",
              "target": "build_script_build"
            }
          ],
          "selects": {
            "i686-pc-windows-gnu": [
              {
                "id": "winapi-i686-pc-windows-gnu 0.4.0",
                "target": "winapi_i686_pc_windows_gnu"
              }
            ],
            "x86_64-pc-windows-gnu": [
              {
                "id": "winapi-x86_64-pc-windows-gnu 0.4.0",
                "target": "winapi_x86_64_pc_windows_gnu"
              }
            ]
          }
        },
        "edition": "2015",
        "version": "0.3.9"
      },
      "build_script_attrs": {
        "data_glob": [
          "**"
        ]
      },
      "license": "MIT/Apache-2.0"
    },
    "winapi-i686-pc-windows-gnu 0.4.0": {
      "name": "winapi-i686-pc-windows-gnu",
      "version": "0.4.0",
      "repository": {
        "Http": {
          "url": "https://crates.io/api/v1/crates/winapi-i686-pc-windows-gnu/0.4.0/download",
          "sha256": "ac3b87c63620426dd9b991e5ce0329eff545bccbbb34f3be09ff6fb6ab51b7b6"
        }
      },
      "targets": [
        {
          "Library": {
            "crate_name": "winapi_i686_pc_windows_gnu",
            "crate_root": "src/lib.rs",
            "srcs": [
              "**/*.rs"
            ]
          }
        },
        {
          "BuildScript": {
            "crate_name": "build_script_build",
            "crate_root": "build.rs",
            "srcs": [
              "**/*.rs"
            ]
          }
        }
      ],
      "library_target_name": "winapi_i686_pc_windows_gnu",
      "common_attrs": {
        "compile_data_glob": [
          "**"
        ],
        "deps": {
          "common": [
            {
              "id": "winapi-i686-pc-windows-gnu 0.4.0",
              "target": "build_script_build"
            }
          ],
          "selects": {}
        },
        "edition": "2015",
        "version": "0.4.0"
      },
      "build_script_attrs": {
        "data_glob": [
          "**"
        ]
      },
      "license": "MIT/Apache-2.0"
    },
    "winapi-util 0.1.6": {
      "name": "winapi-util",
      "version": "0.1.6",
      "repository": {
        "Http": {
          "url": "https://crates.io/api/v1/crates/winapi-util/0.1.6/download",
          "sha256": "f29e6f9198ba0d26b4c9f07dbe6f9ed633e1f3d5b8b414090084349e46a52596"
        }
      },
      "targets": [
        {
          "Library": {
            "crate_name": "winapi_util",
            "crate_root": "src/lib.rs",
            "srcs": [
              "**/*.rs"
            ]
          }
        }
      ],
      "library_target_name": "winapi_util",
      "common_attrs": {
        "compile_data_glob": [
          "**"
        ],
        "deps": {
          "common": [],
          "selects": {
            "cfg(windows)": [
              {
                "id": "winapi 0.3.9",
                "target": "winapi"
              }
            ]
          }
        },
        "edition": "2021",
        "version": "0.1.6"
      },
      "license": "Unlicense/MIT"
    },
    "winapi-x86_64-pc-windows-gnu 0.4.0": {
      "name": "winapi-x86_64-pc-windows-gnu",
      "version": "0.4.0",
      "repository": {
        "Http": {
          "url": "https://crates.io/api/v1/crates/winapi-x86_64-pc-windows-gnu/0.4.0/download",
          "sha256": "712e227841d057c1ee1cd2fb22fa7e5a5461ae8e48fa2ca79ec42cfc1931183f"
        }
      },
      "targets": [
        {
          "Library": {
            "crate_name": "winapi_x86_64_pc_windows_gnu",
            "crate_root": "src/lib.rs",
            "srcs": [
              "**/*.rs"
            ]
          }
        },
        {
          "BuildScript": {
            "crate_name": "build_script_build",
            "crate_root": "build.rs",
            "srcs": [
              "**/*.rs"
            ]
          }
        }
      ],
      "library_target_name": "winapi_x86_64_pc_windows_gnu",
      "common_attrs": {
        "compile_data_glob": [
          "**"
        ],
        "deps": {
          "common": [
            {
              "id": "winapi-x86_64-pc-windows-gnu 0.4.0",
              "target": "build_script_build"
            }
          ],
          "selects": {}
        },
        "edition": "2015",
        "version": "0.4.0"
      },
      "build_script_attrs": {
        "data_glob": [
          "**"
        ]
      },
      "license": "MIT/Apache-2.0"
    },
    "windows-core 0.52.0": {
      "name": "windows-core",
      "version": "0.52.0",
      "repository": {
        "Http": {
          "url": "https://crates.io/api/v1/crates/windows-core/0.52.0/download",
          "sha256": "33ab640c8d7e35bf8ba19b884ba838ceb4fba93a4e8c65a9059d08afcfc683d9"
        }
      },
      "targets": [
        {
          "Library": {
            "crate_name": "windows_core",
            "crate_root": "src/lib.rs",
            "srcs": [
              "**/*.rs"
            ]
          }
        }
      ],
      "library_target_name": "windows_core",
      "common_attrs": {
        "compile_data_glob": [
          "**"
        ],
        "deps": {
          "common": [
            {
              "id": "windows-targets 0.52.0",
              "target": "windows_targets"
            }
          ],
          "selects": {}
        },
        "edition": "2021",
        "version": "0.52.0"
      },
      "license": "MIT OR Apache-2.0"
    },
    "windows-sys 0.48.0": {
      "name": "windows-sys",
      "version": "0.48.0",
      "repository": {
        "Http": {
          "url": "https://crates.io/api/v1/crates/windows-sys/0.48.0/download",
          "sha256": "677d2418bec65e3338edb076e806bc1ec15693c5d0104683f2efe857f61056a9"
        }
      },
      "targets": [
        {
          "Library": {
            "crate_name": "windows_sys",
            "crate_root": "src/lib.rs",
            "srcs": [
              "**/*.rs"
            ]
          }
        }
      ],
      "library_target_name": "windows_sys",
      "common_attrs": {
        "compile_data_glob": [
          "**"
        ],
        "crate_features": {
          "common": [
            "Win32",
            "Win32_Foundation",
            "Win32_Networking",
            "Win32_Networking_WinSock",
            "Win32_Security",
            "Win32_Storage",
            "Win32_Storage_FileSystem",
            "Win32_System",
            "Win32_System_Diagnostics",
            "Win32_System_Diagnostics_Debug",
            "Win32_System_IO",
            "Win32_System_Pipes",
            "Win32_System_Registry",
            "Win32_System_SystemServices",
            "Win32_System_Threading",
            "Win32_System_Time",
            "Win32_System_WindowsProgramming",
            "default"
          ],
          "selects": {}
        },
        "deps": {
          "common": [
            {
              "id": "windows-targets 0.48.5",
              "target": "windows_targets"
            }
          ],
          "selects": {}
        },
        "edition": "2018",
        "version": "0.48.0"
      },
      "license": "MIT OR Apache-2.0"
    },
    "windows-sys 0.52.0": {
      "name": "windows-sys",
      "version": "0.52.0",
      "repository": {
        "Http": {
          "url": "https://crates.io/api/v1/crates/windows-sys/0.52.0/download",
          "sha256": "282be5f36a8ce781fad8c8ae18fa3f9beff57ec1b52cb3de0789201425d9a33d"
        }
      },
      "targets": [
        {
          "Library": {
            "crate_name": "windows_sys",
            "crate_root": "src/lib.rs",
            "srcs": [
              "**/*.rs"
            ]
          }
        }
      ],
      "library_target_name": "windows_sys",
      "common_attrs": {
        "compile_data_glob": [
          "**"
        ],
        "crate_features": {
          "common": [
            "Win32",
            "Win32_Foundation",
            "Win32_Security",
            "Win32_Security_Authentication",
            "Win32_Security_Authentication_Identity",
            "Win32_Security_Credentials",
            "Win32_Security_Cryptography",
            "Win32_Storage",
            "Win32_Storage_FileSystem",
            "Win32_System",
            "Win32_System_Console",
            "Win32_System_Memory",
            "default"
          ],
          "selects": {}
        },
        "deps": {
          "common": [
            {
              "id": "windows-targets 0.52.0",
              "target": "windows_targets"
            }
          ],
          "selects": {}
        },
        "edition": "2021",
        "version": "0.52.0"
      },
      "license": "MIT OR Apache-2.0"
    },
    "windows-targets 0.48.5": {
      "name": "windows-targets",
      "version": "0.48.5",
      "repository": {
        "Http": {
          "url": "https://crates.io/api/v1/crates/windows-targets/0.48.5/download",
          "sha256": "9a2fa6e2155d7247be68c096456083145c183cbbbc2764150dda45a87197940c"
        }
      },
      "targets": [
        {
          "Library": {
            "crate_name": "windows_targets",
            "crate_root": "src/lib.rs",
            "srcs": [
              "**/*.rs"
            ]
          }
        }
      ],
      "library_target_name": "windows_targets",
      "common_attrs": {
        "compile_data_glob": [
          "**"
        ],
        "deps": {
          "common": [],
          "selects": {
            "aarch64-pc-windows-gnullvm": [
              {
                "id": "windows_aarch64_gnullvm 0.48.5",
                "target": "windows_aarch64_gnullvm"
              }
            ],
            "cfg(all(target_arch = \"aarch64\", target_env = \"msvc\", not(windows_raw_dylib)))": [
              {
                "id": "windows_aarch64_msvc 0.48.5",
                "target": "windows_aarch64_msvc"
              }
            ],
            "cfg(all(target_arch = \"x86\", target_env = \"gnu\", not(windows_raw_dylib)))": [
              {
                "id": "windows_i686_gnu 0.48.5",
                "target": "windows_i686_gnu"
              }
            ],
            "cfg(all(target_arch = \"x86\", target_env = \"msvc\", not(windows_raw_dylib)))": [
              {
                "id": "windows_i686_msvc 0.48.5",
                "target": "windows_i686_msvc"
              }
            ],
            "cfg(all(target_arch = \"x86_64\", target_env = \"gnu\", not(target_abi = \"llvm\"), not(windows_raw_dylib)))": [
              {
                "id": "windows_x86_64_gnu 0.48.5",
                "target": "windows_x86_64_gnu"
              }
            ],
            "cfg(all(target_arch = \"x86_64\", target_env = \"msvc\", not(windows_raw_dylib)))": [
              {
                "id": "windows_x86_64_msvc 0.48.5",
                "target": "windows_x86_64_msvc"
              }
            ],
            "x86_64-pc-windows-gnullvm": [
              {
                "id": "windows_x86_64_gnullvm 0.48.5",
                "target": "windows_x86_64_gnullvm"
              }
            ]
          }
        },
        "edition": "2018",
        "version": "0.48.5"
      },
      "license": "MIT OR Apache-2.0"
    },
    "windows-targets 0.52.0": {
      "name": "windows-targets",
      "version": "0.52.0",
      "repository": {
        "Http": {
          "url": "https://crates.io/api/v1/crates/windows-targets/0.52.0/download",
          "sha256": "8a18201040b24831fbb9e4eb208f8892e1f50a37feb53cc7ff887feb8f50e7cd"
        }
      },
      "targets": [
        {
          "Library": {
            "crate_name": "windows_targets",
            "crate_root": "src/lib.rs",
            "srcs": [
              "**/*.rs"
            ]
          }
        }
      ],
      "library_target_name": "windows_targets",
      "common_attrs": {
        "compile_data_glob": [
          "**"
        ],
        "deps": {
          "common": [],
          "selects": {
            "aarch64-pc-windows-gnullvm": [
              {
                "id": "windows_aarch64_gnullvm 0.52.0",
                "target": "windows_aarch64_gnullvm"
              }
            ],
            "cfg(all(target_arch = \"aarch64\", target_env = \"msvc\", not(windows_raw_dylib)))": [
              {
                "id": "windows_aarch64_msvc 0.52.0",
                "target": "windows_aarch64_msvc"
              }
            ],
            "cfg(all(target_arch = \"x86\", target_env = \"gnu\", not(windows_raw_dylib)))": [
              {
                "id": "windows_i686_gnu 0.52.0",
                "target": "windows_i686_gnu"
              }
            ],
            "cfg(all(target_arch = \"x86\", target_env = \"msvc\", not(windows_raw_dylib)))": [
              {
                "id": "windows_i686_msvc 0.52.0",
                "target": "windows_i686_msvc"
              }
            ],
            "cfg(all(target_arch = \"x86_64\", target_env = \"gnu\", not(target_abi = \"llvm\"), not(windows_raw_dylib)))": [
              {
                "id": "windows_x86_64_gnu 0.52.0",
                "target": "windows_x86_64_gnu"
              }
            ],
            "cfg(all(target_arch = \"x86_64\", target_env = \"msvc\", not(windows_raw_dylib)))": [
              {
                "id": "windows_x86_64_msvc 0.52.0",
                "target": "windows_x86_64_msvc"
              }
            ],
            "x86_64-pc-windows-gnullvm": [
              {
                "id": "windows_x86_64_gnullvm 0.52.0",
                "target": "windows_x86_64_gnullvm"
              }
            ]
          }
        },
        "edition": "2021",
        "version": "0.52.0"
      },
      "license": "MIT OR Apache-2.0"
    },
    "windows_aarch64_gnullvm 0.48.5": {
      "name": "windows_aarch64_gnullvm",
      "version": "0.48.5",
      "repository": {
        "Http": {
          "url": "https://crates.io/api/v1/crates/windows_aarch64_gnullvm/0.48.5/download",
          "sha256": "2b38e32f0abccf9987a4e3079dfb67dcd799fb61361e53e2882c3cbaf0d905d8"
        }
      },
      "targets": [
        {
          "Library": {
            "crate_name": "windows_aarch64_gnullvm",
            "crate_root": "src/lib.rs",
            "srcs": [
              "**/*.rs"
            ]
          }
        },
        {
          "BuildScript": {
            "crate_name": "build_script_build",
            "crate_root": "build.rs",
            "srcs": [
              "**/*.rs"
            ]
          }
        }
      ],
      "library_target_name": "windows_aarch64_gnullvm",
      "common_attrs": {
        "compile_data_glob": [
          "**"
        ],
        "deps": {
          "common": [
            {
              "id": "windows_aarch64_gnullvm 0.48.5",
              "target": "build_script_build"
            }
          ],
          "selects": {}
        },
        "edition": "2018",
        "version": "0.48.5"
      },
      "build_script_attrs": {
        "data_glob": [
          "**"
        ]
      },
      "license": "MIT OR Apache-2.0"
    },
    "windows_aarch64_gnullvm 0.52.0": {
      "name": "windows_aarch64_gnullvm",
      "version": "0.52.0",
      "repository": {
        "Http": {
          "url": "https://crates.io/api/v1/crates/windows_aarch64_gnullvm/0.52.0/download",
          "sha256": "cb7764e35d4db8a7921e09562a0304bf2f93e0a51bfccee0bd0bb0b666b015ea"
        }
      },
      "targets": [
        {
          "Library": {
            "crate_name": "windows_aarch64_gnullvm",
            "crate_root": "src/lib.rs",
            "srcs": [
              "**/*.rs"
            ]
          }
        },
        {
          "BuildScript": {
            "crate_name": "build_script_build",
            "crate_root": "build.rs",
            "srcs": [
              "**/*.rs"
            ]
          }
        }
      ],
      "library_target_name": "windows_aarch64_gnullvm",
      "common_attrs": {
        "compile_data_glob": [
          "**"
        ],
        "deps": {
          "common": [
            {
              "id": "windows_aarch64_gnullvm 0.52.0",
              "target": "build_script_build"
            }
          ],
          "selects": {}
        },
        "edition": "2021",
        "version": "0.52.0"
      },
      "build_script_attrs": {
        "data_glob": [
          "**"
        ]
      },
      "license": "MIT OR Apache-2.0"
    },
    "windows_aarch64_msvc 0.48.5": {
      "name": "windows_aarch64_msvc",
      "version": "0.48.5",
      "repository": {
        "Http": {
          "url": "https://crates.io/api/v1/crates/windows_aarch64_msvc/0.48.5/download",
          "sha256": "dc35310971f3b2dbbf3f0690a219f40e2d9afcf64f9ab7cc1be722937c26b4bc"
        }
      },
      "targets": [
        {
          "Library": {
            "crate_name": "windows_aarch64_msvc",
            "crate_root": "src/lib.rs",
            "srcs": [
              "**/*.rs"
            ]
          }
        },
        {
          "BuildScript": {
            "crate_name": "build_script_build",
            "crate_root": "build.rs",
            "srcs": [
              "**/*.rs"
            ]
          }
        }
      ],
      "library_target_name": "windows_aarch64_msvc",
      "common_attrs": {
        "compile_data_glob": [
          "**"
        ],
        "deps": {
          "common": [
            {
              "id": "windows_aarch64_msvc 0.48.5",
              "target": "build_script_build"
            }
          ],
          "selects": {}
        },
        "edition": "2018",
        "version": "0.48.5"
      },
      "build_script_attrs": {
        "data_glob": [
          "**"
        ]
      },
      "license": "MIT OR Apache-2.0"
    },
    "windows_aarch64_msvc 0.52.0": {
      "name": "windows_aarch64_msvc",
      "version": "0.52.0",
      "repository": {
        "Http": {
          "url": "https://crates.io/api/v1/crates/windows_aarch64_msvc/0.52.0/download",
          "sha256": "bbaa0368d4f1d2aaefc55b6fcfee13f41544ddf36801e793edbbfd7d7df075ef"
        }
      },
      "targets": [
        {
          "Library": {
            "crate_name": "windows_aarch64_msvc",
            "crate_root": "src/lib.rs",
            "srcs": [
              "**/*.rs"
            ]
          }
        },
        {
          "BuildScript": {
            "crate_name": "build_script_build",
            "crate_root": "build.rs",
            "srcs": [
              "**/*.rs"
            ]
          }
        }
      ],
      "library_target_name": "windows_aarch64_msvc",
      "common_attrs": {
        "compile_data_glob": [
          "**"
        ],
        "deps": {
          "common": [
            {
              "id": "windows_aarch64_msvc 0.52.0",
              "target": "build_script_build"
            }
          ],
          "selects": {}
        },
        "edition": "2021",
        "version": "0.52.0"
      },
      "build_script_attrs": {
        "data_glob": [
          "**"
        ]
      },
      "license": "MIT OR Apache-2.0"
    },
    "windows_i686_gnu 0.48.5": {
      "name": "windows_i686_gnu",
      "version": "0.48.5",
      "repository": {
        "Http": {
          "url": "https://crates.io/api/v1/crates/windows_i686_gnu/0.48.5/download",
          "sha256": "a75915e7def60c94dcef72200b9a8e58e5091744960da64ec734a6c6e9b3743e"
        }
      },
      "targets": [
        {
          "Library": {
            "crate_name": "windows_i686_gnu",
            "crate_root": "src/lib.rs",
            "srcs": [
              "**/*.rs"
            ]
          }
        },
        {
          "BuildScript": {
            "crate_name": "build_script_build",
            "crate_root": "build.rs",
            "srcs": [
              "**/*.rs"
            ]
          }
        }
      ],
      "library_target_name": "windows_i686_gnu",
      "common_attrs": {
        "compile_data_glob": [
          "**"
        ],
        "deps": {
          "common": [
            {
              "id": "windows_i686_gnu 0.48.5",
              "target": "build_script_build"
            }
          ],
          "selects": {}
        },
        "edition": "2018",
        "version": "0.48.5"
      },
      "build_script_attrs": {
        "data_glob": [
          "**"
        ]
      },
      "license": "MIT OR Apache-2.0"
    },
    "windows_i686_gnu 0.52.0": {
      "name": "windows_i686_gnu",
      "version": "0.52.0",
      "repository": {
        "Http": {
          "url": "https://crates.io/api/v1/crates/windows_i686_gnu/0.52.0/download",
          "sha256": "a28637cb1fa3560a16915793afb20081aba2c92ee8af57b4d5f28e4b3e7df313"
        }
      },
      "targets": [
        {
          "Library": {
            "crate_name": "windows_i686_gnu",
            "crate_root": "src/lib.rs",
            "srcs": [
              "**/*.rs"
            ]
          }
        },
        {
          "BuildScript": {
            "crate_name": "build_script_build",
            "crate_root": "build.rs",
            "srcs": [
              "**/*.rs"
            ]
          }
        }
      ],
      "library_target_name": "windows_i686_gnu",
      "common_attrs": {
        "compile_data_glob": [
          "**"
        ],
        "deps": {
          "common": [
            {
              "id": "windows_i686_gnu 0.52.0",
              "target": "build_script_build"
            }
          ],
          "selects": {}
        },
        "edition": "2021",
        "version": "0.52.0"
      },
      "build_script_attrs": {
        "data_glob": [
          "**"
        ]
      },
      "license": "MIT OR Apache-2.0"
    },
    "windows_i686_msvc 0.48.5": {
      "name": "windows_i686_msvc",
      "version": "0.48.5",
      "repository": {
        "Http": {
          "url": "https://crates.io/api/v1/crates/windows_i686_msvc/0.48.5/download",
          "sha256": "8f55c233f70c4b27f66c523580f78f1004e8b5a8b659e05a4eb49d4166cca406"
        }
      },
      "targets": [
        {
          "Library": {
            "crate_name": "windows_i686_msvc",
            "crate_root": "src/lib.rs",
            "srcs": [
              "**/*.rs"
            ]
          }
        },
        {
          "BuildScript": {
            "crate_name": "build_script_build",
            "crate_root": "build.rs",
            "srcs": [
              "**/*.rs"
            ]
          }
        }
      ],
      "library_target_name": "windows_i686_msvc",
      "common_attrs": {
        "compile_data_glob": [
          "**"
        ],
        "deps": {
          "common": [
            {
              "id": "windows_i686_msvc 0.48.5",
              "target": "build_script_build"
            }
          ],
          "selects": {}
        },
        "edition": "2018",
        "version": "0.48.5"
      },
      "build_script_attrs": {
        "data_glob": [
          "**"
        ]
      },
      "license": "MIT OR Apache-2.0"
    },
    "windows_i686_msvc 0.52.0": {
      "name": "windows_i686_msvc",
      "version": "0.52.0",
      "repository": {
        "Http": {
          "url": "https://crates.io/api/v1/crates/windows_i686_msvc/0.52.0/download",
          "sha256": "ffe5e8e31046ce6230cc7215707b816e339ff4d4d67c65dffa206fd0f7aa7b9a"
        }
      },
      "targets": [
        {
          "Library": {
            "crate_name": "windows_i686_msvc",
            "crate_root": "src/lib.rs",
            "srcs": [
              "**/*.rs"
            ]
          }
        },
        {
          "BuildScript": {
            "crate_name": "build_script_build",
            "crate_root": "build.rs",
            "srcs": [
              "**/*.rs"
            ]
          }
        }
      ],
      "library_target_name": "windows_i686_msvc",
      "common_attrs": {
        "compile_data_glob": [
          "**"
        ],
        "deps": {
          "common": [
            {
              "id": "windows_i686_msvc 0.52.0",
              "target": "build_script_build"
            }
          ],
          "selects": {}
        },
        "edition": "2021",
        "version": "0.52.0"
      },
      "build_script_attrs": {
        "data_glob": [
          "**"
        ]
      },
      "license": "MIT OR Apache-2.0"
    },
    "windows_x86_64_gnu 0.48.5": {
      "name": "windows_x86_64_gnu",
      "version": "0.48.5",
      "repository": {
        "Http": {
          "url": "https://crates.io/api/v1/crates/windows_x86_64_gnu/0.48.5/download",
          "sha256": "53d40abd2583d23e4718fddf1ebec84dbff8381c07cae67ff7768bbf19c6718e"
        }
      },
      "targets": [
        {
          "Library": {
            "crate_name": "windows_x86_64_gnu",
            "crate_root": "src/lib.rs",
            "srcs": [
              "**/*.rs"
            ]
          }
        },
        {
          "BuildScript": {
            "crate_name": "build_script_build",
            "crate_root": "build.rs",
            "srcs": [
              "**/*.rs"
            ]
          }
        }
      ],
      "library_target_name": "windows_x86_64_gnu",
      "common_attrs": {
        "compile_data_glob": [
          "**"
        ],
        "deps": {
          "common": [
            {
              "id": "windows_x86_64_gnu 0.48.5",
              "target": "build_script_build"
            }
          ],
          "selects": {}
        },
        "edition": "2018",
        "version": "0.48.5"
      },
      "build_script_attrs": {
        "data_glob": [
          "**"
        ]
      },
      "license": "MIT OR Apache-2.0"
    },
    "windows_x86_64_gnu 0.52.0": {
      "name": "windows_x86_64_gnu",
      "version": "0.52.0",
      "repository": {
        "Http": {
          "url": "https://crates.io/api/v1/crates/windows_x86_64_gnu/0.52.0/download",
          "sha256": "3d6fa32db2bc4a2f5abeacf2b69f7992cd09dca97498da74a151a3132c26befd"
        }
      },
      "targets": [
        {
          "Library": {
            "crate_name": "windows_x86_64_gnu",
            "crate_root": "src/lib.rs",
            "srcs": [
              "**/*.rs"
            ]
          }
        },
        {
          "BuildScript": {
            "crate_name": "build_script_build",
            "crate_root": "build.rs",
            "srcs": [
              "**/*.rs"
            ]
          }
        }
      ],
      "library_target_name": "windows_x86_64_gnu",
      "common_attrs": {
        "compile_data_glob": [
          "**"
        ],
        "deps": {
          "common": [
            {
              "id": "windows_x86_64_gnu 0.52.0",
              "target": "build_script_build"
            }
          ],
          "selects": {}
        },
        "edition": "2021",
        "version": "0.52.0"
      },
      "build_script_attrs": {
        "data_glob": [
          "**"
        ]
      },
      "license": "MIT OR Apache-2.0"
    },
    "windows_x86_64_gnullvm 0.48.5": {
      "name": "windows_x86_64_gnullvm",
      "version": "0.48.5",
      "repository": {
        "Http": {
          "url": "https://crates.io/api/v1/crates/windows_x86_64_gnullvm/0.48.5/download",
          "sha256": "0b7b52767868a23d5bab768e390dc5f5c55825b6d30b86c844ff2dc7414044cc"
        }
      },
      "targets": [
        {
          "Library": {
            "crate_name": "windows_x86_64_gnullvm",
            "crate_root": "src/lib.rs",
            "srcs": [
              "**/*.rs"
            ]
          }
        },
        {
          "BuildScript": {
            "crate_name": "build_script_build",
            "crate_root": "build.rs",
            "srcs": [
              "**/*.rs"
            ]
          }
        }
      ],
      "library_target_name": "windows_x86_64_gnullvm",
      "common_attrs": {
        "compile_data_glob": [
          "**"
        ],
        "deps": {
          "common": [
            {
              "id": "windows_x86_64_gnullvm 0.48.5",
              "target": "build_script_build"
            }
          ],
          "selects": {}
        },
        "edition": "2018",
        "version": "0.48.5"
      },
      "build_script_attrs": {
        "data_glob": [
          "**"
        ]
      },
      "license": "MIT OR Apache-2.0"
    },
    "windows_x86_64_gnullvm 0.52.0": {
      "name": "windows_x86_64_gnullvm",
      "version": "0.52.0",
      "repository": {
        "Http": {
          "url": "https://crates.io/api/v1/crates/windows_x86_64_gnullvm/0.52.0/download",
          "sha256": "1a657e1e9d3f514745a572a6846d3c7aa7dbe1658c056ed9c3344c4109a6949e"
        }
      },
      "targets": [
        {
          "Library": {
            "crate_name": "windows_x86_64_gnullvm",
            "crate_root": "src/lib.rs",
            "srcs": [
              "**/*.rs"
            ]
          }
        },
        {
          "BuildScript": {
            "crate_name": "build_script_build",
            "crate_root": "build.rs",
            "srcs": [
              "**/*.rs"
            ]
          }
        }
      ],
      "library_target_name": "windows_x86_64_gnullvm",
      "common_attrs": {
        "compile_data_glob": [
          "**"
        ],
        "deps": {
          "common": [
            {
              "id": "windows_x86_64_gnullvm 0.52.0",
              "target": "build_script_build"
            }
          ],
          "selects": {}
        },
        "edition": "2021",
        "version": "0.52.0"
      },
      "build_script_attrs": {
        "data_glob": [
          "**"
        ]
      },
      "license": "MIT OR Apache-2.0"
    },
    "windows_x86_64_msvc 0.48.5": {
      "name": "windows_x86_64_msvc",
      "version": "0.48.5",
      "repository": {
        "Http": {
          "url": "https://crates.io/api/v1/crates/windows_x86_64_msvc/0.48.5/download",
          "sha256": "ed94fce61571a4006852b7389a063ab983c02eb1bb37b47f8272ce92d06d9538"
        }
      },
      "targets": [
        {
          "Library": {
            "crate_name": "windows_x86_64_msvc",
            "crate_root": "src/lib.rs",
            "srcs": [
              "**/*.rs"
            ]
          }
        },
        {
          "BuildScript": {
            "crate_name": "build_script_build",
            "crate_root": "build.rs",
            "srcs": [
              "**/*.rs"
            ]
          }
        }
      ],
      "library_target_name": "windows_x86_64_msvc",
      "common_attrs": {
        "compile_data_glob": [
          "**"
        ],
        "deps": {
          "common": [
            {
              "id": "windows_x86_64_msvc 0.48.5",
              "target": "build_script_build"
            }
          ],
          "selects": {}
        },
        "edition": "2018",
        "version": "0.48.5"
      },
      "build_script_attrs": {
        "data_glob": [
          "**"
        ]
      },
      "license": "MIT OR Apache-2.0"
    },
    "windows_x86_64_msvc 0.52.0": {
      "name": "windows_x86_64_msvc",
      "version": "0.52.0",
      "repository": {
        "Http": {
          "url": "https://crates.io/api/v1/crates/windows_x86_64_msvc/0.52.0/download",
          "sha256": "dff9641d1cd4be8d1a070daf9e3773c5f67e78b4d9d42263020c057706765c04"
        }
      },
      "targets": [
        {
          "Library": {
            "crate_name": "windows_x86_64_msvc",
            "crate_root": "src/lib.rs",
            "srcs": [
              "**/*.rs"
            ]
          }
        },
        {
          "BuildScript": {
            "crate_name": "build_script_build",
            "crate_root": "build.rs",
            "srcs": [
              "**/*.rs"
            ]
          }
        }
      ],
      "library_target_name": "windows_x86_64_msvc",
      "common_attrs": {
        "compile_data_glob": [
          "**"
        ],
        "deps": {
          "common": [
            {
              "id": "windows_x86_64_msvc 0.52.0",
              "target": "build_script_build"
            }
          ],
          "selects": {}
        },
        "edition": "2021",
        "version": "0.52.0"
      },
      "build_script_attrs": {
        "data_glob": [
          "**"
        ]
      },
      "license": "MIT OR Apache-2.0"
    },
    "winnow 0.5.31": {
      "name": "winnow",
      "version": "0.5.31",
      "repository": {
        "Http": {
          "url": "https://crates.io/api/v1/crates/winnow/0.5.31/download",
          "sha256": "97a4882e6b134d6c28953a387571f1acdd3496830d5e36c5e3a1075580ea641c"
        }
      },
      "targets": [
        {
          "Library": {
            "crate_name": "winnow",
            "crate_root": "src/lib.rs",
            "srcs": [
              "**/*.rs"
            ]
          }
        }
      ],
      "library_target_name": "winnow",
      "common_attrs": {
        "compile_data_glob": [
          "**"
        ],
        "crate_features": {
          "common": [
            "alloc",
            "default",
            "std"
          ],
          "selects": {}
        },
        "edition": "2021",
        "version": "0.5.31"
      },
      "license": "MIT"
    },
    "winreg 0.50.0": {
      "name": "winreg",
      "version": "0.50.0",
      "repository": {
        "Http": {
          "url": "https://crates.io/api/v1/crates/winreg/0.50.0/download",
          "sha256": "524e57b2c537c0f9b1e69f1965311ec12182b4122e45035b1508cd24d2adadb1"
        }
      },
      "targets": [
        {
          "Library": {
            "crate_name": "winreg",
            "crate_root": "src/lib.rs",
            "srcs": [
              "**/*.rs"
            ]
          }
        }
      ],
      "library_target_name": "winreg",
      "common_attrs": {
        "compile_data_glob": [
          "**"
        ],
        "deps": {
          "common": [
            {
              "id": "cfg-if 1.0.0",
              "target": "cfg_if"
            },
            {
              "id": "windows-sys 0.48.0",
              "target": "windows_sys"
            }
          ],
          "selects": {}
        },
        "edition": "2018",
        "version": "0.50.0"
      },
      "license": "MIT"
    },
    "zune-inflate 0.2.54": {
      "name": "zune-inflate",
      "version": "0.2.54",
      "repository": {
        "Http": {
          "url": "https://crates.io/api/v1/crates/zune-inflate/0.2.54/download",
          "sha256": "73ab332fe2f6680068f3582b16a24f90ad7096d5d39b974d1c0aff0125116f02"
        }
      },
      "targets": [
        {
          "Library": {
            "crate_name": "zune_inflate",
            "crate_root": "src/lib.rs",
            "srcs": [
              "**/*.rs"
            ]
          }
        }
      ],
      "library_target_name": "zune_inflate",
      "common_attrs": {
        "compile_data_glob": [
          "**"
        ],
        "crate_features": {
          "common": [
            "simd-adler32",
            "zlib"
          ],
          "selects": {}
        },
        "deps": {
          "common": [
            {
              "id": "simd-adler32 0.3.7",
              "target": "simd_adler32"
            }
          ],
          "selects": {}
        },
        "edition": "2021",
        "version": "0.2.54"
      },
      "license": "MIT OR Apache-2.0 OR Zlib"
    }
  },
  "binary_crates": [],
  "workspace_members": {
    "autha 3.0.0": "autha",
    "crypto 0.1.0": "crypto",
    "db 0.1.0": "db",
    "image_processor 0.1.0": "image_processor"
  },
  "conditions": {
    "aarch64-apple-darwin": [
      "aarch64-apple-darwin"
    ],
    "aarch64-apple-ios": [
      "aarch64-apple-ios"
    ],
    "aarch64-apple-ios-sim": [
      "aarch64-apple-ios-sim"
    ],
    "aarch64-fuchsia": [
      "aarch64-fuchsia"
    ],
    "aarch64-linux-android": [
      "aarch64-linux-android"
    ],
    "aarch64-pc-windows-gnullvm": [],
    "aarch64-pc-windows-msvc": [
      "aarch64-pc-windows-msvc"
    ],
    "aarch64-unknown-linux-gnu": [
      "aarch64-unknown-linux-gnu"
    ],
    "arm-unknown-linux-gnueabi": [
      "arm-unknown-linux-gnueabi"
    ],
    "armv7-linux-androideabi": [
      "armv7-linux-androideabi"
    ],
    "armv7-unknown-linux-gnueabi": [
      "armv7-unknown-linux-gnueabi"
    ],
    "cfg(all(any(target_arch = \"wasm32\", target_arch = \"wasm64\"), target_os = \"unknown\"))": [
      "wasm32-unknown-unknown"
    ],
    "cfg(all(any(target_os = \"android\", target_os = \"linux\"), any(rustix_use_libc, miri, not(all(target_os = \"linux\", target_endian = \"little\", any(target_arch = \"arm\", all(target_arch = \"aarch64\", target_pointer_width = \"64\"), target_arch = \"riscv64\", all(rustix_use_experimental_asm, target_arch = \"powerpc64\"), all(rustix_use_experimental_asm, target_arch = \"mips\"), all(rustix_use_experimental_asm, target_arch = \"mips32r6\"), all(rustix_use_experimental_asm, target_arch = \"mips64\"), all(rustix_use_experimental_asm, target_arch = \"mips64r6\"), target_arch = \"x86\", all(target_arch = \"x86_64\", target_pointer_width = \"64\")))))))": [
      "aarch64-linux-android",
      "armv7-linux-androideabi",
      "i686-linux-android",
      "powerpc-unknown-linux-gnu",
      "s390x-unknown-linux-gnu",
      "x86_64-linux-android"
    ],
    "cfg(all(any(target_os = \"android\", target_os = \"linux\"), any(target_arch = \"aarch64\", target_arch = \"arm\")))": [
      "aarch64-linux-android",
      "aarch64-unknown-linux-gnu",
      "arm-unknown-linux-gnueabi",
      "armv7-linux-androideabi",
      "armv7-unknown-linux-gnueabi"
    ],
    "cfg(all(not(rustix_use_libc), not(miri), target_os = \"linux\", target_endian = \"little\", any(target_arch = \"arm\", all(target_arch = \"aarch64\", target_pointer_width = \"64\"), target_arch = \"riscv64\", all(rustix_use_experimental_asm, target_arch = \"powerpc64\"), all(rustix_use_experimental_asm, target_arch = \"mips\"), all(rustix_use_experimental_asm, target_arch = \"mips32r6\"), all(rustix_use_experimental_asm, target_arch = \"mips64\"), all(rustix_use_experimental_asm, target_arch = \"mips64r6\"), target_arch = \"x86\", all(target_arch = \"x86_64\", target_pointer_width = \"64\"))))": [
      "aarch64-unknown-linux-gnu",
      "arm-unknown-linux-gnueabi",
      "armv7-unknown-linux-gnueabi",
      "i686-unknown-linux-gnu",
      "x86_64-unknown-linux-gnu"
    ],
    "cfg(all(not(windows), any(rustix_use_libc, miri, not(all(target_os = \"linux\", target_endian = \"little\", any(target_arch = \"arm\", all(target_arch = \"aarch64\", target_pointer_width = \"64\"), target_arch = \"riscv64\", all(rustix_use_experimental_asm, target_arch = \"powerpc64\"), all(rustix_use_experimental_asm, target_arch = \"mips\"), all(rustix_use_experimental_asm, target_arch = \"mips32r6\"), all(rustix_use_experimental_asm, target_arch = \"mips64\"), all(rustix_use_experimental_asm, target_arch = \"mips64r6\"), target_arch = \"x86\", all(target_arch = \"x86_64\", target_pointer_width = \"64\")))))))": [
      "aarch64-apple-darwin",
      "aarch64-apple-ios",
      "aarch64-apple-ios-sim",
      "aarch64-fuchsia",
      "aarch64-linux-android",
      "armv7-linux-androideabi",
      "i686-apple-darwin",
      "i686-linux-android",
      "i686-unknown-freebsd",
      "powerpc-unknown-linux-gnu",
      "riscv32imc-unknown-none-elf",
      "riscv64gc-unknown-none-elf",
      "s390x-unknown-linux-gnu",
      "thumbv7em-none-eabi",
      "thumbv8m.main-none-eabi",
      "wasm32-unknown-unknown",
      "wasm32-wasi",
      "x86_64-apple-darwin",
      "x86_64-apple-ios",
      "x86_64-fuchsia",
      "x86_64-linux-android",
      "x86_64-unknown-freebsd",
      "x86_64-unknown-none"
    ],
    "cfg(all(target_arch = \"aarch64\", target_env = \"msvc\", not(windows_raw_dylib)))": [
      "aarch64-pc-windows-msvc"
    ],
    "cfg(all(target_arch = \"aarch64\", target_os = \"linux\"))": [
      "aarch64-unknown-linux-gnu"
    ],
    "cfg(all(target_arch = \"aarch64\", target_os = \"windows\"))": [
      "aarch64-pc-windows-msvc"
    ],
    "cfg(all(target_arch = \"aarch64\", target_vendor = \"apple\"))": [
      "aarch64-apple-darwin",
      "aarch64-apple-ios",
      "aarch64-apple-ios-sim"
    ],
    "cfg(all(target_arch = \"loongarch64\", target_os = \"linux\"))": [],
    "cfg(all(target_arch = \"wasm32\", not(any(target_os = \"emscripten\", target_os = \"wasi\"))))": [
      "wasm32-unknown-unknown"
    ],
    "cfg(all(target_arch = \"wasm32\", not(target_os = \"wasi\")))": [
      "wasm32-unknown-unknown"
    ],
    "cfg(all(target_arch = \"x86\", target_env = \"gnu\", not(windows_raw_dylib)))": [
      "i686-unknown-linux-gnu"
    ],
    "cfg(all(target_arch = \"x86\", target_env = \"msvc\", not(windows_raw_dylib)))": [
      "i686-pc-windows-msvc"
    ],
    "cfg(all(target_arch = \"x86_64\", target_env = \"gnu\", not(target_abi = \"llvm\"), not(windows_raw_dylib)))": [
      "x86_64-unknown-linux-gnu"
    ],
    "cfg(all(target_arch = \"x86_64\", target_env = \"msvc\", not(windows_raw_dylib)))": [
      "x86_64-pc-windows-msvc"
    ],
    "cfg(any(target_arch = \"aarch64\", target_arch = \"arm\", target_arch = \"x86\", target_arch = \"x86_64\"))": [
      "aarch64-apple-darwin",
      "aarch64-apple-ios",
      "aarch64-apple-ios-sim",
      "aarch64-fuchsia",
      "aarch64-linux-android",
      "aarch64-pc-windows-msvc",
      "aarch64-unknown-linux-gnu",
      "arm-unknown-linux-gnueabi",
      "armv7-linux-androideabi",
      "armv7-unknown-linux-gnueabi",
      "i686-apple-darwin",
      "i686-linux-android",
      "i686-pc-windows-msvc",
      "i686-unknown-freebsd",
      "i686-unknown-linux-gnu",
      "thumbv7em-none-eabi",
      "thumbv8m.main-none-eabi",
      "x86_64-apple-darwin",
      "x86_64-apple-ios",
      "x86_64-fuchsia",
      "x86_64-linux-android",
      "x86_64-pc-windows-msvc",
      "x86_64-unknown-freebsd",
      "x86_64-unknown-linux-gnu",
      "x86_64-unknown-none"
    ],
    "cfg(any(target_arch = \"aarch64\", target_arch = \"x86\", target_arch = \"x86_64\"))": [
      "aarch64-apple-darwin",
      "aarch64-apple-ios",
      "aarch64-apple-ios-sim",
      "aarch64-fuchsia",
      "aarch64-linux-android",
      "aarch64-pc-windows-msvc",
      "aarch64-unknown-linux-gnu",
      "i686-apple-darwin",
      "i686-linux-android",
      "i686-pc-windows-msvc",
      "i686-unknown-freebsd",
      "i686-unknown-linux-gnu",
      "x86_64-apple-darwin",
      "x86_64-apple-ios",
      "x86_64-fuchsia",
      "x86_64-linux-android",
      "x86_64-pc-windows-msvc",
      "x86_64-unknown-freebsd",
      "x86_64-unknown-linux-gnu",
      "x86_64-unknown-none"
    ],
    "cfg(any(target_arch = \"aarch64\", target_arch = \"x86_64\", target_arch = \"x86\"))": [
      "aarch64-apple-darwin",
      "aarch64-apple-ios",
      "aarch64-apple-ios-sim",
      "aarch64-fuchsia",
      "aarch64-linux-android",
      "aarch64-pc-windows-msvc",
      "aarch64-unknown-linux-gnu",
      "i686-apple-darwin",
      "i686-linux-android",
      "i686-pc-windows-msvc",
      "i686-unknown-freebsd",
      "i686-unknown-linux-gnu",
      "x86_64-apple-darwin",
      "x86_64-apple-ios",
      "x86_64-fuchsia",
      "x86_64-linux-android",
      "x86_64-pc-windows-msvc",
      "x86_64-unknown-freebsd",
      "x86_64-unknown-linux-gnu",
      "x86_64-unknown-none"
    ],
    "cfg(any(target_os = \"macos\", target_os = \"ios\"))": [
      "aarch64-apple-darwin",
      "aarch64-apple-ios",
      "aarch64-apple-ios-sim",
      "i686-apple-darwin",
      "x86_64-apple-darwin",
      "x86_64-apple-ios"
    ],
    "cfg(any(unix, target_os = \"wasi\"))": [
      "aarch64-apple-darwin",
      "aarch64-apple-ios",
      "aarch64-apple-ios-sim",
      "aarch64-fuchsia",
      "aarch64-linux-android",
      "aarch64-unknown-linux-gnu",
      "arm-unknown-linux-gnueabi",
      "armv7-linux-androideabi",
      "armv7-unknown-linux-gnueabi",
      "i686-apple-darwin",
      "i686-linux-android",
      "i686-unknown-freebsd",
      "i686-unknown-linux-gnu",
      "powerpc-unknown-linux-gnu",
      "s390x-unknown-linux-gnu",
      "wasm32-wasi",
      "x86_64-apple-darwin",
      "x86_64-apple-ios",
      "x86_64-fuchsia",
      "x86_64-linux-android",
      "x86_64-unknown-freebsd",
      "x86_64-unknown-linux-gnu"
    ],
    "cfg(any(windows, unix, target_os = \"redox\"))": [
      "aarch64-apple-darwin",
      "aarch64-apple-ios",
      "aarch64-apple-ios-sim",
      "aarch64-fuchsia",
      "aarch64-linux-android",
      "aarch64-pc-windows-msvc",
      "aarch64-unknown-linux-gnu",
      "arm-unknown-linux-gnueabi",
      "armv7-linux-androideabi",
      "armv7-unknown-linux-gnueabi",
      "i686-apple-darwin",
      "i686-linux-android",
      "i686-pc-windows-msvc",
      "i686-unknown-freebsd",
      "i686-unknown-linux-gnu",
      "powerpc-unknown-linux-gnu",
      "s390x-unknown-linux-gnu",
      "x86_64-apple-darwin",
      "x86_64-apple-ios",
      "x86_64-fuchsia",
      "x86_64-linux-android",
      "x86_64-pc-windows-msvc",
      "x86_64-unknown-freebsd",
      "x86_64-unknown-linux-gnu"
    ],
    "cfg(not(all(windows, target_env = \"msvc\", not(target_vendor = \"uwp\"))))": [
      "aarch64-apple-darwin",
      "aarch64-apple-ios",
      "aarch64-apple-ios-sim",
      "aarch64-fuchsia",
      "aarch64-linux-android",
      "aarch64-unknown-linux-gnu",
      "arm-unknown-linux-gnueabi",
      "armv7-linux-androideabi",
      "armv7-unknown-linux-gnueabi",
      "i686-apple-darwin",
      "i686-linux-android",
      "i686-unknown-freebsd",
      "i686-unknown-linux-gnu",
      "powerpc-unknown-linux-gnu",
      "riscv32imc-unknown-none-elf",
      "riscv64gc-unknown-none-elf",
      "s390x-unknown-linux-gnu",
      "thumbv7em-none-eabi",
      "thumbv8m.main-none-eabi",
      "wasm32-unknown-unknown",
      "wasm32-wasi",
      "x86_64-apple-darwin",
      "x86_64-apple-ios",
      "x86_64-fuchsia",
      "x86_64-linux-android",
      "x86_64-unknown-freebsd",
      "x86_64-unknown-linux-gnu",
      "x86_64-unknown-none"
    ],
    "cfg(not(any(target_os = \"windows\", target_os = \"macos\", target_os = \"ios\")))": [
      "aarch64-fuchsia",
      "aarch64-linux-android",
      "aarch64-unknown-linux-gnu",
      "arm-unknown-linux-gnueabi",
      "armv7-linux-androideabi",
      "armv7-unknown-linux-gnueabi",
      "i686-linux-android",
      "i686-unknown-freebsd",
      "i686-unknown-linux-gnu",
      "powerpc-unknown-linux-gnu",
      "riscv32imc-unknown-none-elf",
      "riscv64gc-unknown-none-elf",
      "s390x-unknown-linux-gnu",
      "thumbv7em-none-eabi",
      "thumbv8m.main-none-eabi",
      "wasm32-unknown-unknown",
      "wasm32-wasi",
      "x86_64-fuchsia",
      "x86_64-linux-android",
      "x86_64-unknown-freebsd",
      "x86_64-unknown-linux-gnu",
      "x86_64-unknown-none"
    ],
    "cfg(not(any(windows, target_os = \"hermit\", target_os = \"unknown\")))": [
      "aarch64-apple-darwin",
      "aarch64-apple-ios",
      "aarch64-apple-ios-sim",
      "aarch64-fuchsia",
      "aarch64-linux-android",
      "aarch64-unknown-linux-gnu",
      "arm-unknown-linux-gnueabi",
      "armv7-linux-androideabi",
      "armv7-unknown-linux-gnueabi",
      "i686-apple-darwin",
      "i686-linux-android",
      "i686-unknown-freebsd",
      "i686-unknown-linux-gnu",
      "powerpc-unknown-linux-gnu",
      "riscv32imc-unknown-none-elf",
      "riscv64gc-unknown-none-elf",
      "s390x-unknown-linux-gnu",
      "thumbv7em-none-eabi",
      "thumbv8m.main-none-eabi",
      "wasm32-wasi",
      "x86_64-apple-darwin",
      "x86_64-apple-ios",
      "x86_64-fuchsia",
      "x86_64-linux-android",
      "x86_64-unknown-freebsd",
      "x86_64-unknown-linux-gnu",
      "x86_64-unknown-none"
    ],
    "cfg(not(target_arch = \"wasm32\"))": [
      "aarch64-apple-darwin",
      "aarch64-apple-ios",
      "aarch64-apple-ios-sim",
      "aarch64-fuchsia",
      "aarch64-linux-android",
      "aarch64-pc-windows-msvc",
      "aarch64-unknown-linux-gnu",
      "arm-unknown-linux-gnueabi",
      "armv7-linux-androideabi",
      "armv7-unknown-linux-gnueabi",
      "i686-apple-darwin",
      "i686-linux-android",
      "i686-pc-windows-msvc",
      "i686-unknown-freebsd",
      "i686-unknown-linux-gnu",
      "powerpc-unknown-linux-gnu",
      "riscv32imc-unknown-none-elf",
      "riscv64gc-unknown-none-elf",
      "s390x-unknown-linux-gnu",
      "thumbv7em-none-eabi",
      "thumbv8m.main-none-eabi",
      "x86_64-apple-darwin",
      "x86_64-apple-ios",
      "x86_64-fuchsia",
      "x86_64-linux-android",
      "x86_64-pc-windows-msvc",
      "x86_64-unknown-freebsd",
      "x86_64-unknown-linux-gnu",
      "x86_64-unknown-none"
    ],
    "cfg(not(target_family = \"wasm\"))": [
      "aarch64-apple-darwin",
      "aarch64-apple-ios",
      "aarch64-apple-ios-sim",
      "aarch64-fuchsia",
      "aarch64-linux-android",
      "aarch64-pc-windows-msvc",
      "aarch64-unknown-linux-gnu",
      "arm-unknown-linux-gnueabi",
      "armv7-linux-androideabi",
      "armv7-unknown-linux-gnueabi",
      "i686-apple-darwin",
      "i686-linux-android",
      "i686-pc-windows-msvc",
      "i686-unknown-freebsd",
      "i686-unknown-linux-gnu",
      "powerpc-unknown-linux-gnu",
      "riscv32imc-unknown-none-elf",
      "riscv64gc-unknown-none-elf",
      "s390x-unknown-linux-gnu",
      "thumbv7em-none-eabi",
      "thumbv8m.main-none-eabi",
      "x86_64-apple-darwin",
      "x86_64-apple-ios",
      "x86_64-fuchsia",
      "x86_64-linux-android",
      "x86_64-pc-windows-msvc",
      "x86_64-unknown-freebsd",
      "x86_64-unknown-linux-gnu",
      "x86_64-unknown-none"
    ],
    "cfg(not(windows))": [
      "aarch64-apple-darwin",
      "aarch64-apple-ios",
      "aarch64-apple-ios-sim",
      "aarch64-fuchsia",
      "aarch64-linux-android",
      "aarch64-unknown-linux-gnu",
      "arm-unknown-linux-gnueabi",
      "armv7-linux-androideabi",
      "armv7-unknown-linux-gnueabi",
      "i686-apple-darwin",
      "i686-linux-android",
      "i686-unknown-freebsd",
      "i686-unknown-linux-gnu",
      "powerpc-unknown-linux-gnu",
      "riscv32imc-unknown-none-elf",
      "riscv64gc-unknown-none-elf",
      "s390x-unknown-linux-gnu",
      "thumbv7em-none-eabi",
      "thumbv8m.main-none-eabi",
      "wasm32-unknown-unknown",
      "wasm32-wasi",
      "x86_64-apple-darwin",
      "x86_64-apple-ios",
      "x86_64-fuchsia",
      "x86_64-linux-android",
      "x86_64-unknown-freebsd",
      "x86_64-unknown-linux-gnu",
      "x86_64-unknown-none"
    ],
    "cfg(target_arch = \"spirv\")": [],
    "cfg(target_arch = \"wasm32\")": [
      "wasm32-unknown-unknown",
      "wasm32-wasi"
    ],
    "cfg(target_feature = \"atomics\")": [],
    "cfg(target_os = \"android\")": [
      "aarch64-linux-android",
      "armv7-linux-androideabi",
      "i686-linux-android",
      "x86_64-linux-android"
    ],
    "cfg(target_os = \"haiku\")": [],
    "cfg(target_os = \"hermit\")": [],
    "cfg(target_os = \"macos\")": [
      "aarch64-apple-darwin",
      "i686-apple-darwin",
      "x86_64-apple-darwin"
    ],
    "cfg(target_os = \"redox\")": [],
    "cfg(target_os = \"wasi\")": [
      "wasm32-wasi"
    ],
    "cfg(target_os = \"windows\")": [
      "aarch64-pc-windows-msvc",
      "i686-pc-windows-msvc",
      "x86_64-pc-windows-msvc"
    ],
    "cfg(tokio_taskdump)": [],
    "cfg(unix)": [
      "aarch64-apple-darwin",
      "aarch64-apple-ios",
      "aarch64-apple-ios-sim",
      "aarch64-fuchsia",
      "aarch64-linux-android",
      "aarch64-unknown-linux-gnu",
      "arm-unknown-linux-gnueabi",
      "armv7-linux-androideabi",
      "armv7-unknown-linux-gnueabi",
      "i686-apple-darwin",
      "i686-linux-android",
      "i686-unknown-freebsd",
      "i686-unknown-linux-gnu",
      "powerpc-unknown-linux-gnu",
      "s390x-unknown-linux-gnu",
      "x86_64-apple-darwin",
      "x86_64-apple-ios",
      "x86_64-fuchsia",
      "x86_64-linux-android",
      "x86_64-unknown-freebsd",
      "x86_64-unknown-linux-gnu"
    ],
    "cfg(windows)": [
      "aarch64-pc-windows-msvc",
      "i686-pc-windows-msvc",
      "x86_64-pc-windows-msvc"
    ],
    "i686-apple-darwin": [
      "i686-apple-darwin"
    ],
    "i686-linux-android": [
      "i686-linux-android"
    ],
    "i686-pc-windows-gnu": [],
    "i686-pc-windows-msvc": [
      "i686-pc-windows-msvc"
    ],
    "i686-unknown-freebsd": [
      "i686-unknown-freebsd"
    ],
    "i686-unknown-linux-gnu": [
      "i686-unknown-linux-gnu"
    ],
    "powerpc-unknown-linux-gnu": [
      "powerpc-unknown-linux-gnu"
    ],
    "riscv32imc-unknown-none-elf": [
      "riscv32imc-unknown-none-elf"
    ],
    "riscv64gc-unknown-none-elf": [
      "riscv64gc-unknown-none-elf"
    ],
    "s390x-unknown-linux-gnu": [
      "s390x-unknown-linux-gnu"
    ],
    "thumbv7em-none-eabi": [
      "thumbv7em-none-eabi"
    ],
    "thumbv8m.main-none-eabi": [
      "thumbv8m.main-none-eabi"
    ],
    "wasm32-unknown-unknown": [
      "wasm32-unknown-unknown"
    ],
    "wasm32-wasi": [
      "wasm32-wasi"
    ],
    "x86_64-apple-darwin": [
      "x86_64-apple-darwin"
    ],
    "x86_64-apple-ios": [
      "x86_64-apple-ios"
    ],
    "x86_64-fuchsia": [
      "x86_64-fuchsia"
    ],
    "x86_64-linux-android": [
      "x86_64-linux-android"
    ],
    "x86_64-pc-windows-gnu": [],
    "x86_64-pc-windows-gnullvm": [],
    "x86_64-pc-windows-msvc": [
      "x86_64-pc-windows-msvc"
    ],
    "x86_64-unknown-freebsd": [
      "x86_64-unknown-freebsd"
    ],
    "x86_64-unknown-linux-gnu": [
      "x86_64-unknown-linux-gnu"
    ],
    "x86_64-unknown-none": [
      "x86_64-unknown-none"
    ]
  }
}<|MERGE_RESOLUTION|>--- conflicted
+++ resolved
@@ -1,9 +1,5 @@
 {
-<<<<<<< HEAD
   "checksum": "bc03dd01be4e164c50a42326f218c67192927477c0ef1a546107442cfef9b861",
-=======
-  "checksum": "1009bd4101953a2b4f0c6e6758ff8abf4a18f2323f70b25cff19bbe86b86dcda",
->>>>>>> b9c8f37e
   "crates": {
     "addr2line 0.21.0": {
       "name": "addr2line",
