{
<<<<<<< HEAD
  "checksum": "bc03dd01be4e164c50a42326f218c67192927477c0ef1a546107442cfef9b861",
=======
  "checksum": "921ec690b72827a9567630905611af80eb840ee8f854b634c7fb96a9378a7b76",
>>>>>>> b73bee88
  "crates": {
    "addr2line 0.21.0": {
      "name": "addr2line",
      "version": "0.21.0",
      "repository": {
        "Http": {
          "url": "https://crates.io/api/v1/crates/addr2line/0.21.0/download",
          "sha256": "8a30b2e23b9e17a9f90641c7ab1549cd9b44f296d3ccbf309d2863cfe398a0cb"
        }
      },
      "targets": [
        {
          "Library": {
            "crate_name": "addr2line",
            "crate_root": "src/lib.rs",
            "srcs": [
              "**/*.rs"
            ]
          }
        }
      ],
      "library_target_name": "addr2line",
      "common_attrs": {
        "compile_data_glob": [
          "**"
        ],
        "deps": {
          "common": [
            {
              "id": "gimli 0.28.1",
              "target": "gimli"
            }
          ],
          "selects": {}
        },
        "edition": "2018",
        "version": "0.21.0"
      },
      "license": "Apache-2.0 OR MIT"
    },
    "adler 1.0.2": {
      "name": "adler",
      "version": "1.0.2",
      "repository": {
        "Http": {
          "url": "https://crates.io/api/v1/crates/adler/1.0.2/download",
          "sha256": "f26201604c87b1e01bd3d98f8d5d9a8fcbb815e8cedb41ffccbeb4bf593a35fe"
        }
      },
      "targets": [
        {
          "Library": {
            "crate_name": "adler",
            "crate_root": "src/lib.rs",
            "srcs": [
              "**/*.rs"
            ]
          }
        }
      ],
      "library_target_name": "adler",
      "common_attrs": {
        "compile_data_glob": [
          "**"
        ],
        "edition": "2015",
        "version": "1.0.2"
      },
      "license": "0BSD OR MIT OR Apache-2.0"
    },
    "aes 0.8.3": {
      "name": "aes",
      "version": "0.8.3",
      "repository": {
        "Http": {
          "url": "https://crates.io/api/v1/crates/aes/0.8.3/download",
          "sha256": "ac1f845298e95f983ff1944b728ae08b8cebab80d684f0a832ed0fc74dfa27e2"
        }
      },
      "targets": [
        {
          "Library": {
            "crate_name": "aes",
            "crate_root": "src/lib.rs",
            "srcs": [
              "**/*.rs"
            ]
          }
        }
      ],
      "library_target_name": "aes",
      "common_attrs": {
        "compile_data_glob": [
          "**"
        ],
        "deps": {
          "common": [
            {
              "id": "cfg-if 1.0.0",
              "target": "cfg_if"
            },
            {
              "id": "cipher 0.4.4",
              "target": "cipher"
            }
          ],
          "selects": {
            "cfg(any(target_arch = \"aarch64\", target_arch = \"x86_64\", target_arch = \"x86\"))": [
              {
                "id": "cpufeatures 0.2.11",
                "target": "cpufeatures"
              }
            ]
          }
        },
        "edition": "2021",
        "version": "0.8.3"
      },
      "license": "MIT OR Apache-2.0"
    },
    "aho-corasick 1.1.2": {
      "name": "aho-corasick",
      "version": "1.1.2",
      "repository": {
        "Http": {
          "url": "https://crates.io/api/v1/crates/aho-corasick/1.1.2/download",
          "sha256": "b2969dcb958b36655471fc61f7e416fa76033bdd4bfed0678d8fee1e2d07a1f0"
        }
      },
      "targets": [
        {
          "Library": {
            "crate_name": "aho_corasick",
            "crate_root": "src/lib.rs",
            "srcs": [
              "**/*.rs"
            ]
          }
        }
      ],
      "library_target_name": "aho_corasick",
      "common_attrs": {
        "compile_data_glob": [
          "**"
        ],
        "crate_features": {
          "common": [
            "default",
            "perf-literal",
            "std"
          ],
          "selects": {}
        },
        "deps": {
          "common": [
            {
              "id": "memchr 2.7.1",
              "target": "memchr"
            }
          ],
          "selects": {}
        },
        "edition": "2021",
        "version": "1.1.2"
      },
      "license": "Unlicense OR MIT"
    },
    "android-tzdata 0.1.1": {
      "name": "android-tzdata",
      "version": "0.1.1",
      "repository": {
        "Http": {
          "url": "https://crates.io/api/v1/crates/android-tzdata/0.1.1/download",
          "sha256": "e999941b234f3131b00bc13c22d06e8c5ff726d1b6318ac7eb276997bbb4fef0"
        }
      },
      "targets": [
        {
          "Library": {
            "crate_name": "android_tzdata",
            "crate_root": "src/lib.rs",
            "srcs": [
              "**/*.rs"
            ]
          }
        }
      ],
      "library_target_name": "android_tzdata",
      "common_attrs": {
        "compile_data_glob": [
          "**"
        ],
        "edition": "2018",
        "version": "0.1.1"
      },
      "license": "MIT OR Apache-2.0"
    },
    "android_system_properties 0.1.5": {
      "name": "android_system_properties",
      "version": "0.1.5",
      "repository": {
        "Http": {
          "url": "https://crates.io/api/v1/crates/android_system_properties/0.1.5/download",
          "sha256": "819e7219dbd41043ac279b19830f2efc897156490d7fd6ea916720117ee66311"
        }
      },
      "targets": [
        {
          "Library": {
            "crate_name": "android_system_properties",
            "crate_root": "src/lib.rs",
            "srcs": [
              "**/*.rs"
            ]
          }
        }
      ],
      "library_target_name": "android_system_properties",
      "common_attrs": {
        "compile_data_glob": [
          "**"
        ],
        "deps": {
          "common": [
            {
              "id": "libc 0.2.151",
              "target": "libc"
            }
          ],
          "selects": {}
        },
        "edition": "2018",
        "version": "0.1.5"
      },
      "license": "MIT/Apache-2.0"
    },
    "anes 0.1.6": {
      "name": "anes",
      "version": "0.1.6",
      "repository": {
        "Http": {
          "url": "https://crates.io/api/v1/crates/anes/0.1.6/download",
          "sha256": "4b46cbb362ab8752921c97e041f5e366ee6297bd428a31275b9fcf1e380f7299"
        }
      },
      "targets": [
        {
          "Library": {
            "crate_name": "anes",
            "crate_root": "src/lib.rs",
            "srcs": [
              "**/*.rs"
            ]
          }
        }
      ],
      "library_target_name": "anes",
      "common_attrs": {
        "compile_data_glob": [
          "**"
        ],
        "crate_features": {
          "common": [
            "default"
          ],
          "selects": {}
        },
        "edition": "2018",
        "version": "0.1.6"
      },
      "license": "MIT OR Apache-2.0"
    },
    "anstyle 1.0.4": {
      "name": "anstyle",
      "version": "1.0.4",
      "repository": {
        "Http": {
          "url": "https://crates.io/api/v1/crates/anstyle/1.0.4/download",
          "sha256": "7079075b41f533b8c61d2a4d073c4676e1f8b249ff94a393b0595db304e0dd87"
        }
      },
      "targets": [
        {
          "Library": {
            "crate_name": "anstyle",
            "crate_root": "src/lib.rs",
            "srcs": [
              "**/*.rs"
            ]
          }
        }
      ],
      "library_target_name": "anstyle",
      "common_attrs": {
        "compile_data_glob": [
          "**"
        ],
        "crate_features": {
          "common": [
            "default",
            "std"
          ],
          "selects": {}
        },
        "edition": "2021",
        "version": "1.0.4"
      },
      "license": "MIT OR Apache-2.0"
    },
    "anyhow 1.0.79": {
      "name": "anyhow",
      "version": "1.0.79",
      "repository": {
        "Http": {
          "url": "https://crates.io/api/v1/crates/anyhow/1.0.79/download",
          "sha256": "080e9890a082662b09c1ad45f567faeeb47f22b5fb23895fbe1e651e718e25ca"
        }
      },
      "targets": [
        {
          "Library": {
            "crate_name": "anyhow",
            "crate_root": "src/lib.rs",
            "srcs": [
              "**/*.rs"
            ]
          }
        },
        {
          "BuildScript": {
            "crate_name": "build_script_build",
            "crate_root": "build.rs",
            "srcs": [
              "**/*.rs"
            ]
          }
        }
      ],
      "library_target_name": "anyhow",
      "common_attrs": {
        "compile_data_glob": [
          "**"
        ],
        "crate_features": {
          "common": [
            "default",
            "std"
          ],
          "selects": {}
        },
        "deps": {
          "common": [
            {
              "id": "anyhow 1.0.79",
              "target": "build_script_build"
            }
          ],
          "selects": {}
        },
        "edition": "2018",
        "version": "1.0.79"
      },
      "build_script_attrs": {
        "data_glob": [
          "**"
        ]
      },
      "license": "MIT OR Apache-2.0"
    },
    "arc-swap 1.6.0": {
      "name": "arc-swap",
      "version": "1.6.0",
      "repository": {
        "Http": {
          "url": "https://crates.io/api/v1/crates/arc-swap/1.6.0/download",
          "sha256": "bddcadddf5e9015d310179a59bb28c4d4b9920ad0f11e8e14dbadf654890c9a6"
        }
      },
      "targets": [
        {
          "Library": {
            "crate_name": "arc_swap",
            "crate_root": "src/lib.rs",
            "srcs": [
              "**/*.rs"
            ]
          }
        }
      ],
      "library_target_name": "arc_swap",
      "common_attrs": {
        "compile_data_glob": [
          "**"
        ],
        "edition": "2018",
        "version": "1.6.0"
      },
      "license": "MIT OR Apache-2.0"
    },
    "arrayref 0.3.7": {
      "name": "arrayref",
      "version": "0.3.7",
      "repository": {
        "Http": {
          "url": "https://crates.io/api/v1/crates/arrayref/0.3.7/download",
          "sha256": "6b4930d2cb77ce62f89ee5d5289b4ac049559b1c45539271f5ed4fdc7db34545"
        }
      },
      "targets": [
        {
          "Library": {
            "crate_name": "arrayref",
            "crate_root": "src/lib.rs",
            "srcs": [
              "**/*.rs"
            ]
          }
        }
      ],
      "library_target_name": "arrayref",
      "common_attrs": {
        "compile_data_glob": [
          "**"
        ],
        "edition": "2015",
        "version": "0.3.7"
      },
      "license": "BSD-2-Clause"
    },
    "arrayvec 0.7.4": {
      "name": "arrayvec",
      "version": "0.7.4",
      "repository": {
        "Http": {
          "url": "https://crates.io/api/v1/crates/arrayvec/0.7.4/download",
          "sha256": "96d30a06541fbafbc7f82ed10c06164cfbd2c401138f6addd8404629c4b16711"
        }
      },
      "targets": [
        {
          "Library": {
            "crate_name": "arrayvec",
            "crate_root": "src/lib.rs",
            "srcs": [
              "**/*.rs"
            ]
          }
        }
      ],
      "library_target_name": "arrayvec",
      "common_attrs": {
        "compile_data_glob": [
          "**"
        ],
        "edition": "2018",
        "version": "0.7.4"
      },
      "license": "MIT OR Apache-2.0"
    },
    "async-stream 0.3.5": {
      "name": "async-stream",
      "version": "0.3.5",
      "repository": {
        "Http": {
          "url": "https://crates.io/api/v1/crates/async-stream/0.3.5/download",
          "sha256": "cd56dd203fef61ac097dd65721a419ddccb106b2d2b70ba60a6b529f03961a51"
        }
      },
      "targets": [
        {
          "Library": {
            "crate_name": "async_stream",
            "crate_root": "src/lib.rs",
            "srcs": [
              "**/*.rs"
            ]
          }
        }
      ],
      "library_target_name": "async_stream",
      "common_attrs": {
        "compile_data_glob": [
          "**"
        ],
        "deps": {
          "common": [
            {
              "id": "futures-core 0.3.30",
              "target": "futures_core"
            },
            {
              "id": "pin-project-lite 0.2.13",
              "target": "pin_project_lite"
            }
          ],
          "selects": {}
        },
        "edition": "2018",
        "proc_macro_deps": {
          "common": [
            {
              "id": "async-stream-impl 0.3.5",
              "target": "async_stream_impl"
            }
          ],
          "selects": {}
        },
        "version": "0.3.5"
      },
      "license": "MIT"
    },
    "async-stream-impl 0.3.5": {
      "name": "async-stream-impl",
      "version": "0.3.5",
      "repository": {
        "Http": {
          "url": "https://crates.io/api/v1/crates/async-stream-impl/0.3.5/download",
          "sha256": "16e62a023e7c117e27523144c5d2459f4397fcc3cab0085af8e2224f643a0193"
        }
      },
      "targets": [
        {
          "ProcMacro": {
            "crate_name": "async_stream_impl",
            "crate_root": "src/lib.rs",
            "srcs": [
              "**/*.rs"
            ]
          }
        }
      ],
      "library_target_name": "async_stream_impl",
      "common_attrs": {
        "compile_data_glob": [
          "**"
        ],
        "deps": {
          "common": [
            {
              "id": "proc-macro2 1.0.74",
              "target": "proc_macro2"
            },
            {
              "id": "quote 1.0.35",
              "target": "quote"
            },
            {
              "id": "syn 2.0.46",
              "target": "syn"
            }
          ],
          "selects": {}
        },
        "edition": "2018",
        "version": "0.3.5"
      },
      "license": "MIT"
    },
    "async-trait 0.1.77": {
      "name": "async-trait",
      "version": "0.1.77",
      "repository": {
        "Http": {
          "url": "https://crates.io/api/v1/crates/async-trait/0.1.77/download",
          "sha256": "c980ee35e870bd1a4d2c8294d4c04d0499e67bca1e4b5cefcc693c2fa00caea9"
        }
      },
      "targets": [
        {
          "ProcMacro": {
            "crate_name": "async_trait",
            "crate_root": "src/lib.rs",
            "srcs": [
              "**/*.rs"
            ]
          }
        },
        {
          "BuildScript": {
            "crate_name": "build_script_build",
            "crate_root": "build.rs",
            "srcs": [
              "**/*.rs"
            ]
          }
        }
      ],
      "library_target_name": "async_trait",
      "common_attrs": {
        "compile_data_glob": [
          "**"
        ],
        "deps": {
          "common": [
            {
              "id": "async-trait 0.1.77",
              "target": "build_script_build"
            },
            {
              "id": "proc-macro2 1.0.74",
              "target": "proc_macro2"
            },
            {
              "id": "quote 1.0.35",
              "target": "quote"
            },
            {
              "id": "syn 2.0.46",
              "target": "syn"
            }
          ],
          "selects": {}
        },
        "edition": "2021",
        "version": "0.1.77"
      },
      "build_script_attrs": {
        "data_glob": [
          "**"
        ]
      },
      "license": "MIT OR Apache-2.0"
    },
    "autha 3.0.0": {
      "name": "autha",
      "version": "3.0.0",
      "repository": null,
      "targets": [
        {
          "BuildScript": {
            "crate_name": "build_script_build",
            "crate_root": "build.rs",
            "srcs": [
              "**/*.rs"
            ]
          }
        }
      ],
      "library_target_name": null,
      "common_attrs": {
        "compile_data_glob": [
          "**"
        ],
        "deps": {
          "common": [
            {
              "id": "anyhow 1.0.79",
              "target": "anyhow"
            },
            {
              "id": "autha 3.0.0",
              "target": "build_script_build"
            },
            {
              "id": "chrono 0.4.31",
              "target": "chrono"
            },
            {
              "id": "fern 0.6.2",
              "target": "fern"
            },
            {
              "id": "hex 0.4.3",
              "target": "hex"
            },
            {
              "id": "isolang 2.4.0",
              "target": "isolang"
            },
            {
              "id": "jsonwebtoken 9.2.0",
              "target": "jsonwebtoken"
            },
            {
              "id": "lazy_static 1.4.0",
              "target": "lazy_static"
            },
            {
              "id": "log 0.4.20",
              "target": "log"
            },
            {
              "id": "prost 0.12.3",
              "target": "prost"
            },
            {
              "id": "prost-types 0.12.3",
              "target": "prost_types"
            },
            {
              "id": "regex 1.10.2",
              "target": "regex"
            },
            {
              "id": "reqwest 0.11.23",
              "target": "reqwest"
            },
            {
              "id": "serde 1.0.195",
              "target": "serde"
            },
            {
              "id": "serde_json 1.0.111",
              "target": "serde_json"
            },
            {
              "id": "serde_yaml 0.9.30",
              "target": "serde_yaml"
            },
            {
              "id": "tokio 1.35.1",
              "target": "tokio"
            },
            {
              "id": "tonic 0.10.2",
              "target": "tonic"
            },
            {
              "id": "totp-lite 2.0.1",
              "target": "totp_lite"
            },
            {
              "id": "uuid 1.6.1",
              "target": "uuid"
            },
            {
              "id": "warp 0.3.6",
              "target": "warp"
            }
          ],
          "selects": {}
        },
        "edition": "2021",
        "version": "3.0.0"
      },
      "build_script_attrs": {
        "data_glob": [
          "**"
        ],
        "deps": {
          "common": [
            {
              "id": "tonic-build 0.10.2",
              "target": "tonic_build"
            }
          ],
          "selects": {}
        }
      },
      "license": null
    },
    "autocfg 1.1.0": {
      "name": "autocfg",
      "version": "1.1.0",
      "repository": {
        "Http": {
          "url": "https://crates.io/api/v1/crates/autocfg/1.1.0/download",
          "sha256": "d468802bab17cbc0cc575e9b053f41e72aa36bfa6b7f55e3529ffa43161b97fa"
        }
      },
      "targets": [
        {
          "Library": {
            "crate_name": "autocfg",
            "crate_root": "src/lib.rs",
            "srcs": [
              "**/*.rs"
            ]
          }
        }
      ],
      "library_target_name": "autocfg",
      "common_attrs": {
        "compile_data_glob": [
          "**"
        ],
        "edition": "2015",
        "version": "1.1.0"
      },
      "license": "Apache-2.0 OR MIT"
    },
    "axum 0.6.20": {
      "name": "axum",
      "version": "0.6.20",
      "repository": {
        "Http": {
          "url": "https://crates.io/api/v1/crates/axum/0.6.20/download",
          "sha256": "3b829e4e32b91e643de6eafe82b1d90675f5874230191a4ffbc1b336dec4d6bf"
        }
      },
      "targets": [
        {
          "Library": {
            "crate_name": "axum",
            "crate_root": "src/lib.rs",
            "srcs": [
              "**/*.rs"
            ]
          }
        },
        {
          "BuildScript": {
            "crate_name": "build_script_build",
            "crate_root": "build.rs",
            "srcs": [
              "**/*.rs"
            ]
          }
        }
      ],
      "library_target_name": "axum",
      "common_attrs": {
        "compile_data_glob": [
          "**"
        ],
        "deps": {
          "common": [
            {
              "id": "axum 0.6.20",
              "target": "build_script_build"
            },
            {
              "id": "axum-core 0.3.4",
              "target": "axum_core"
            },
            {
              "id": "bitflags 1.3.2",
              "target": "bitflags"
            },
            {
              "id": "bytes 1.5.0",
              "target": "bytes"
            },
            {
              "id": "futures-util 0.3.30",
              "target": "futures_util"
            },
            {
              "id": "http 0.2.11",
              "target": "http"
            },
            {
              "id": "http-body 0.4.6",
              "target": "http_body"
            },
            {
              "id": "hyper 0.14.28",
              "target": "hyper"
            },
            {
              "id": "itoa 1.0.10",
              "target": "itoa"
            },
            {
              "id": "matchit 0.7.3",
              "target": "matchit"
            },
            {
              "id": "memchr 2.7.1",
              "target": "memchr"
            },
            {
              "id": "mime 0.3.17",
              "target": "mime"
            },
            {
              "id": "percent-encoding 2.3.1",
              "target": "percent_encoding"
            },
            {
              "id": "pin-project-lite 0.2.13",
              "target": "pin_project_lite"
            },
            {
              "id": "serde 1.0.195",
              "target": "serde"
            },
            {
              "id": "sync_wrapper 0.1.2",
              "target": "sync_wrapper"
            },
            {
              "id": "tower 0.4.13",
              "target": "tower"
            },
            {
              "id": "tower-layer 0.3.2",
              "target": "tower_layer"
            },
            {
              "id": "tower-service 0.3.2",
              "target": "tower_service"
            }
          ],
          "selects": {}
        },
        "edition": "2021",
        "proc_macro_deps": {
          "common": [
            {
              "id": "async-trait 0.1.77",
              "target": "async_trait"
            }
          ],
          "selects": {}
        },
        "version": "0.6.20"
      },
      "build_script_attrs": {
        "data_glob": [
          "**"
        ],
        "proc_macro_deps": {
          "common": [
            {
              "id": "rustversion 1.0.14",
              "target": "rustversion"
            }
          ],
          "selects": {}
        }
      },
      "license": "MIT"
    },
    "axum-core 0.3.4": {
      "name": "axum-core",
      "version": "0.3.4",
      "repository": {
        "Http": {
          "url": "https://crates.io/api/v1/crates/axum-core/0.3.4/download",
          "sha256": "759fa577a247914fd3f7f76d62972792636412fbfd634cd452f6a385a74d2d2c"
        }
      },
      "targets": [
        {
          "Library": {
            "crate_name": "axum_core",
            "crate_root": "src/lib.rs",
            "srcs": [
              "**/*.rs"
            ]
          }
        },
        {
          "BuildScript": {
            "crate_name": "build_script_build",
            "crate_root": "build.rs",
            "srcs": [
              "**/*.rs"
            ]
          }
        }
      ],
      "library_target_name": "axum_core",
      "common_attrs": {
        "compile_data_glob": [
          "**"
        ],
        "deps": {
          "common": [
            {
              "id": "axum-core 0.3.4",
              "target": "build_script_build"
            },
            {
              "id": "bytes 1.5.0",
              "target": "bytes"
            },
            {
              "id": "futures-util 0.3.30",
              "target": "futures_util"
            },
            {
              "id": "http 0.2.11",
              "target": "http"
            },
            {
              "id": "http-body 0.4.6",
              "target": "http_body"
            },
            {
              "id": "mime 0.3.17",
              "target": "mime"
            },
            {
              "id": "tower-layer 0.3.2",
              "target": "tower_layer"
            },
            {
              "id": "tower-service 0.3.2",
              "target": "tower_service"
            }
          ],
          "selects": {}
        },
        "edition": "2021",
        "proc_macro_deps": {
          "common": [
            {
              "id": "async-trait 0.1.77",
              "target": "async_trait"
            }
          ],
          "selects": {}
        },
        "version": "0.3.4"
      },
      "build_script_attrs": {
        "data_glob": [
          "**"
        ],
        "proc_macro_deps": {
          "common": [
            {
              "id": "rustversion 1.0.14",
              "target": "rustversion"
            }
          ],
          "selects": {}
        }
      },
      "license": "MIT"
    },
    "backtrace 0.3.69": {
      "name": "backtrace",
      "version": "0.3.69",
      "repository": {
        "Http": {
          "url": "https://crates.io/api/v1/crates/backtrace/0.3.69/download",
          "sha256": "2089b7e3f35b9dd2d0ed921ead4f6d318c27680d4a5bd167b3ee120edb105837"
        }
      },
      "targets": [
        {
          "Library": {
            "crate_name": "backtrace",
            "crate_root": "src/lib.rs",
            "srcs": [
              "**/*.rs"
            ]
          }
        },
        {
          "BuildScript": {
            "crate_name": "build_script_build",
            "crate_root": "build.rs",
            "srcs": [
              "**/*.rs"
            ]
          }
        }
      ],
      "library_target_name": "backtrace",
      "common_attrs": {
        "compile_data_glob": [
          "**"
        ],
        "deps": {
          "common": [
            {
              "id": "backtrace 0.3.69",
              "target": "build_script_build"
            },
            {
              "id": "cfg-if 1.0.0",
              "target": "cfg_if"
            },
            {
              "id": "rustc-demangle 0.1.23",
              "target": "rustc_demangle"
            }
          ],
          "selects": {
            "cfg(not(all(windows, target_env = \"msvc\", not(target_vendor = \"uwp\"))))": [
              {
                "id": "addr2line 0.21.0",
                "target": "addr2line"
              },
              {
                "id": "libc 0.2.151",
                "target": "libc"
              },
              {
                "id": "miniz_oxide 0.7.1",
                "target": "miniz_oxide"
              },
              {
                "id": "object 0.32.2",
                "target": "object"
              }
            ]
          }
        },
        "edition": "2018",
        "version": "0.3.69"
      },
      "build_script_attrs": {
        "data_glob": [
          "**"
        ],
        "deps": {
          "common": [
            {
              "id": "cc 1.0.83",
              "target": "cc"
            }
          ],
          "selects": {}
        }
      },
      "license": "MIT OR Apache-2.0"
    },
    "base64 0.21.5": {
      "name": "base64",
      "version": "0.21.5",
      "repository": {
        "Http": {
          "url": "https://crates.io/api/v1/crates/base64/0.21.5/download",
          "sha256": "35636a1494ede3b646cc98f74f8e62c773a38a659ebc777a2cf26b9b74171df9"
        }
      },
      "targets": [
        {
          "Library": {
            "crate_name": "base64",
            "crate_root": "src/lib.rs",
            "srcs": [
              "**/*.rs"
            ]
          }
        }
      ],
      "library_target_name": "base64",
      "common_attrs": {
        "compile_data_glob": [
          "**"
        ],
        "crate_features": {
          "common": [
            "alloc",
            "default",
            "std"
          ],
          "selects": {}
        },
        "edition": "2018",
        "version": "0.21.5"
      },
      "license": "MIT OR Apache-2.0"
    },
    "bigdecimal 0.2.2": {
      "name": "bigdecimal",
      "version": "0.2.2",
      "repository": {
        "Http": {
          "url": "https://crates.io/api/v1/crates/bigdecimal/0.2.2/download",
          "sha256": "d1e50562e37200edf7c6c43e54a08e64a5553bfb59d9c297d5572512aa517256"
        }
      },
      "targets": [
        {
          "Library": {
            "crate_name": "bigdecimal",
            "crate_root": "src/lib.rs",
            "srcs": [
              "**/*.rs"
            ]
          }
        }
      ],
      "library_target_name": "bigdecimal",
      "common_attrs": {
        "compile_data_glob": [
          "**"
        ],
        "deps": {
          "common": [
            {
              "id": "num-bigint 0.3.3",
              "target": "num_bigint"
            },
            {
              "id": "num-integer 0.1.45",
              "target": "num_integer"
            },
            {
              "id": "num-traits 0.2.17",
              "target": "num_traits"
            }
          ],
          "selects": {}
        },
        "edition": "2015",
        "version": "0.2.2"
      },
      "license": "MIT/Apache-2.0"
    },
    "bit_field 0.10.2": {
      "name": "bit_field",
      "version": "0.10.2",
      "repository": {
        "Http": {
          "url": "https://crates.io/api/v1/crates/bit_field/0.10.2/download",
          "sha256": "dc827186963e592360843fb5ba4b973e145841266c1357f7180c43526f2e5b61"
        }
      },
      "targets": [
        {
          "Library": {
            "crate_name": "bit_field",
            "crate_root": "src/lib.rs",
            "srcs": [
              "**/*.rs"
            ]
          }
        }
      ],
      "library_target_name": "bit_field",
      "common_attrs": {
        "compile_data_glob": [
          "**"
        ],
        "edition": "2015",
        "version": "0.10.2"
      },
      "license": "Apache-2.0/MIT"
    },
    "bitflags 1.3.2": {
      "name": "bitflags",
      "version": "1.3.2",
      "repository": {
        "Http": {
          "url": "https://crates.io/api/v1/crates/bitflags/1.3.2/download",
          "sha256": "bef38d45163c2f1dde094a7dfd33ccf595c92905c8f8f4fdc18d06fb1037718a"
        }
      },
      "targets": [
        {
          "Library": {
            "crate_name": "bitflags",
            "crate_root": "src/lib.rs",
            "srcs": [
              "**/*.rs"
            ]
          }
        }
      ],
      "library_target_name": "bitflags",
      "common_attrs": {
        "compile_data_glob": [
          "**"
        ],
        "crate_features": {
          "common": [
            "default"
          ],
          "selects": {}
        },
        "edition": "2018",
        "version": "1.3.2"
      },
      "license": "MIT/Apache-2.0"
    },
    "bitflags 2.4.1": {
      "name": "bitflags",
      "version": "2.4.1",
      "repository": {
        "Http": {
          "url": "https://crates.io/api/v1/crates/bitflags/2.4.1/download",
          "sha256": "327762f6e5a765692301e5bb513e0d9fef63be86bbc14528052b1cd3e6f03e07"
        }
      },
      "targets": [
        {
          "Library": {
            "crate_name": "bitflags",
            "crate_root": "src/lib.rs",
            "srcs": [
              "**/*.rs"
            ]
          }
        }
      ],
      "library_target_name": "bitflags",
      "common_attrs": {
        "compile_data_glob": [
          "**"
        ],
        "crate_features": {
          "common": [
            "std"
          ],
          "selects": {}
        },
        "edition": "2021",
        "version": "2.4.1"
      },
      "license": "MIT OR Apache-2.0"
    },
    "blake2b_simd 1.0.2": {
      "name": "blake2b_simd",
      "version": "1.0.2",
      "repository": {
        "Http": {
          "url": "https://crates.io/api/v1/crates/blake2b_simd/1.0.2/download",
          "sha256": "23285ad32269793932e830392f2fe2f83e26488fd3ec778883a93c8323735780"
        }
      },
      "targets": [
        {
          "Library": {
            "crate_name": "blake2b_simd",
            "crate_root": "src/lib.rs",
            "srcs": [
              "**/*.rs"
            ]
          }
        }
      ],
      "library_target_name": "blake2b_simd",
      "common_attrs": {
        "compile_data_glob": [
          "**"
        ],
        "crate_features": {
          "common": [
            "default",
            "std"
          ],
          "selects": {}
        },
        "deps": {
          "common": [
            {
              "id": "arrayref 0.3.7",
              "target": "arrayref"
            },
            {
              "id": "arrayvec 0.7.4",
              "target": "arrayvec"
            },
            {
              "id": "constant_time_eq 0.3.0",
              "target": "constant_time_eq"
            }
          ],
          "selects": {}
        },
        "edition": "2018",
        "version": "1.0.2"
      },
      "license": "MIT"
    },
    "block-buffer 0.10.4": {
      "name": "block-buffer",
      "version": "0.10.4",
      "repository": {
        "Http": {
          "url": "https://crates.io/api/v1/crates/block-buffer/0.10.4/download",
          "sha256": "3078c7629b62d3f0439517fa394996acacc5cbc91c5a20d8c658e77abd503a71"
        }
      },
      "targets": [
        {
          "Library": {
            "crate_name": "block_buffer",
            "crate_root": "src/lib.rs",
            "srcs": [
              "**/*.rs"
            ]
          }
        }
      ],
      "library_target_name": "block_buffer",
      "common_attrs": {
        "compile_data_glob": [
          "**"
        ],
        "deps": {
          "common": [
            {
              "id": "generic-array 0.14.7",
              "target": "generic_array"
            }
          ],
          "selects": {}
        },
        "edition": "2018",
        "version": "0.10.4"
      },
      "license": "MIT OR Apache-2.0"
    },
    "bumpalo 3.14.0": {
      "name": "bumpalo",
      "version": "3.14.0",
      "repository": {
        "Http": {
          "url": "https://crates.io/api/v1/crates/bumpalo/3.14.0/download",
          "sha256": "7f30e7476521f6f8af1a1c4c0b8cc94f0bee37d91763d0ca2665f299b6cd8aec"
        }
      },
      "targets": [
        {
          "Library": {
            "crate_name": "bumpalo",
            "crate_root": "src/lib.rs",
            "srcs": [
              "**/*.rs"
            ]
          }
        }
      ],
      "library_target_name": "bumpalo",
      "common_attrs": {
        "compile_data_glob": [
          "**"
        ],
        "crate_features": {
          "common": [
            "default"
          ],
          "selects": {}
        },
        "edition": "2021",
        "version": "3.14.0"
      },
      "license": "MIT OR Apache-2.0"
    },
    "bytemuck 1.14.0": {
      "name": "bytemuck",
      "version": "1.14.0",
      "repository": {
        "Http": {
          "url": "https://crates.io/api/v1/crates/bytemuck/1.14.0/download",
          "sha256": "374d28ec25809ee0e23827c2ab573d729e293f281dfe393500e7ad618baa61c6"
        }
      },
      "targets": [
        {
          "Library": {
            "crate_name": "bytemuck",
            "crate_root": "src/lib.rs",
            "srcs": [
              "**/*.rs"
            ]
          }
        }
      ],
      "library_target_name": "bytemuck",
      "common_attrs": {
        "compile_data_glob": [
          "**"
        ],
        "crate_features": {
          "common": [
            "extern_crate_alloc"
          ],
          "selects": {}
        },
        "edition": "2018",
        "version": "1.14.0"
      },
      "license": "Zlib OR Apache-2.0 OR MIT"
    },
    "byteorder 1.5.0": {
      "name": "byteorder",
      "version": "1.5.0",
      "repository": {
        "Http": {
          "url": "https://crates.io/api/v1/crates/byteorder/1.5.0/download",
          "sha256": "1fd0f2584146f6f2ef48085050886acf353beff7305ebd1ae69500e27c67f64b"
        }
      },
      "targets": [
        {
          "Library": {
            "crate_name": "byteorder",
            "crate_root": "src/lib.rs",
            "srcs": [
              "**/*.rs"
            ]
          }
        }
      ],
      "library_target_name": "byteorder",
      "common_attrs": {
        "compile_data_glob": [
          "**"
        ],
        "crate_features": {
          "common": [
            "default",
            "std"
          ],
          "selects": {}
        },
        "edition": "2021",
        "version": "1.5.0"
      },
      "license": "Unlicense OR MIT"
    },
    "bytes 1.5.0": {
      "name": "bytes",
      "version": "1.5.0",
      "repository": {
        "Http": {
          "url": "https://crates.io/api/v1/crates/bytes/1.5.0/download",
          "sha256": "a2bd12c1caf447e69cd4528f47f94d203fd2582878ecb9e9465484c4148a8223"
        }
      },
      "targets": [
        {
          "Library": {
            "crate_name": "bytes",
            "crate_root": "src/lib.rs",
            "srcs": [
              "**/*.rs"
            ]
          }
        }
      ],
      "library_target_name": "bytes",
      "common_attrs": {
        "compile_data_glob": [
          "**"
        ],
        "crate_features": {
          "common": [
            "default",
            "std"
          ],
          "selects": {}
        },
        "edition": "2018",
        "version": "1.5.0"
      },
      "license": "MIT"
    },
    "cast 0.3.0": {
      "name": "cast",
      "version": "0.3.0",
      "repository": {
        "Http": {
          "url": "https://crates.io/api/v1/crates/cast/0.3.0/download",
          "sha256": "37b2a672a2cb129a2e41c10b1224bb368f9f37a2b16b612598138befd7b37eb5"
        }
      },
      "targets": [
        {
          "Library": {
            "crate_name": "cast",
            "crate_root": "src/lib.rs",
            "srcs": [
              "**/*.rs"
            ]
          }
        }
      ],
      "library_target_name": "cast",
      "common_attrs": {
        "compile_data_glob": [
          "**"
        ],
        "edition": "2018",
        "version": "0.3.0"
      },
      "license": "MIT OR Apache-2.0"
    },
    "cbc 0.1.2": {
      "name": "cbc",
      "version": "0.1.2",
      "repository": {
        "Http": {
          "url": "https://crates.io/api/v1/crates/cbc/0.1.2/download",
          "sha256": "26b52a9543ae338f279b96b0b9fed9c8093744685043739079ce85cd58f289a6"
        }
      },
      "targets": [
        {
          "Library": {
            "crate_name": "cbc",
            "crate_root": "src/lib.rs",
            "srcs": [
              "**/*.rs"
            ]
          }
        }
      ],
      "library_target_name": "cbc",
      "common_attrs": {
        "compile_data_glob": [
          "**"
        ],
        "deps": {
          "common": [
            {
              "id": "cipher 0.4.4",
              "target": "cipher"
            }
          ],
          "selects": {}
        },
        "edition": "2021",
        "version": "0.1.2"
      },
      "license": "MIT OR Apache-2.0"
    },
    "cc 1.0.83": {
      "name": "cc",
      "version": "1.0.83",
      "repository": {
        "Http": {
          "url": "https://crates.io/api/v1/crates/cc/1.0.83/download",
          "sha256": "f1174fb0b6ec23863f8b971027804a42614e347eafb0a95bf0b12cdae21fc4d0"
        }
      },
      "targets": [
        {
          "Library": {
            "crate_name": "cc",
            "crate_root": "src/lib.rs",
            "srcs": [
              "**/*.rs"
            ]
          }
        }
      ],
      "library_target_name": "cc",
      "common_attrs": {
        "compile_data_glob": [
          "**"
        ],
        "crate_features": {
          "common": [
            "jobserver",
            "parallel"
          ],
          "selects": {}
        },
        "deps": {
          "common": [
            {
              "id": "jobserver 0.1.27",
              "target": "jobserver"
            }
          ],
          "selects": {
            "cfg(unix)": [
              {
                "id": "libc 0.2.151",
                "target": "libc"
              }
            ]
          }
        },
        "edition": "2018",
        "version": "1.0.83"
      },
      "license": "MIT OR Apache-2.0"
    },
    "cfg-if 1.0.0": {
      "name": "cfg-if",
      "version": "1.0.0",
      "repository": {
        "Http": {
          "url": "https://crates.io/api/v1/crates/cfg-if/1.0.0/download",
          "sha256": "baf1de4339761588bc0619e3cbc0120ee582ebb74b53b4efbf79117bd2da40fd"
        }
      },
      "targets": [
        {
          "Library": {
            "crate_name": "cfg_if",
            "crate_root": "src/lib.rs",
            "srcs": [
              "**/*.rs"
            ]
          }
        }
      ],
      "library_target_name": "cfg_if",
      "common_attrs": {
        "compile_data_glob": [
          "**"
        ],
        "edition": "2018",
        "version": "1.0.0"
      },
      "license": "MIT/Apache-2.0"
    },
    "chrono 0.4.31": {
      "name": "chrono",
      "version": "0.4.31",
      "repository": {
        "Http": {
          "url": "https://crates.io/api/v1/crates/chrono/0.4.31/download",
          "sha256": "7f2c685bad3eb3d45a01354cedb7d5faa66194d1d58ba6e267a8de788f79db38"
        }
      },
      "targets": [
        {
          "Library": {
            "crate_name": "chrono",
            "crate_root": "src/lib.rs",
            "srcs": [
              "**/*.rs"
            ]
          }
        }
      ],
      "library_target_name": "chrono",
      "common_attrs": {
        "compile_data_glob": [
          "**"
        ],
        "crate_features": {
          "common": [
            "android-tzdata",
            "clock",
            "default",
            "iana-time-zone",
            "js-sys",
            "oldtime",
            "std",
            "wasm-bindgen",
            "wasmbind",
            "winapi",
            "windows-targets"
          ],
          "selects": {}
        },
        "deps": {
          "common": [
            {
              "id": "num-traits 0.2.17",
              "target": "num_traits"
            }
          ],
          "selects": {
            "cfg(all(target_arch = \"wasm32\", not(any(target_os = \"emscripten\", target_os = \"wasi\"))))": [
              {
                "id": "js-sys 0.3.66",
                "target": "js_sys"
              },
              {
                "id": "wasm-bindgen 0.2.89",
                "target": "wasm_bindgen"
              }
            ],
            "cfg(target_os = \"android\")": [
              {
                "id": "android-tzdata 0.1.1",
                "target": "android_tzdata"
              }
            ],
            "cfg(unix)": [
              {
                "id": "iana-time-zone 0.1.59",
                "target": "iana_time_zone"
              }
            ],
            "cfg(windows)": [
              {
                "id": "windows-targets 0.48.5",
                "target": "windows_targets"
              }
            ]
          }
        },
        "edition": "2021",
        "version": "0.4.31"
      },
      "license": "MIT OR Apache-2.0"
    },
    "ciborium 0.2.1": {
      "name": "ciborium",
      "version": "0.2.1",
      "repository": {
        "Http": {
          "url": "https://crates.io/api/v1/crates/ciborium/0.2.1/download",
          "sha256": "effd91f6c78e5a4ace8a5d3c0b6bfaec9e2baaef55f3efc00e45fb2e477ee926"
        }
      },
      "targets": [
        {
          "Library": {
            "crate_name": "ciborium",
            "crate_root": "src/lib.rs",
            "srcs": [
              "**/*.rs"
            ]
          }
        }
      ],
      "library_target_name": "ciborium",
      "common_attrs": {
        "compile_data_glob": [
          "**"
        ],
        "crate_features": {
          "common": [
            "default",
            "std"
          ],
          "selects": {}
        },
        "deps": {
          "common": [
            {
              "id": "ciborium-io 0.2.1",
              "target": "ciborium_io"
            },
            {
              "id": "ciborium-ll 0.2.1",
              "target": "ciborium_ll"
            },
            {
              "id": "serde 1.0.195",
              "target": "serde"
            }
          ],
          "selects": {}
        },
        "edition": "2021",
        "version": "0.2.1"
      },
      "license": "Apache-2.0"
    },
    "ciborium-io 0.2.1": {
      "name": "ciborium-io",
      "version": "0.2.1",
      "repository": {
        "Http": {
          "url": "https://crates.io/api/v1/crates/ciborium-io/0.2.1/download",
          "sha256": "cdf919175532b369853f5d5e20b26b43112613fd6fe7aee757e35f7a44642656"
        }
      },
      "targets": [
        {
          "Library": {
            "crate_name": "ciborium_io",
            "crate_root": "src/lib.rs",
            "srcs": [
              "**/*.rs"
            ]
          }
        }
      ],
      "library_target_name": "ciborium_io",
      "common_attrs": {
        "compile_data_glob": [
          "**"
        ],
        "crate_features": {
          "common": [
            "alloc",
            "std"
          ],
          "selects": {}
        },
        "edition": "2021",
        "version": "0.2.1"
      },
      "license": "Apache-2.0"
    },
    "ciborium-ll 0.2.1": {
      "name": "ciborium-ll",
      "version": "0.2.1",
      "repository": {
        "Http": {
          "url": "https://crates.io/api/v1/crates/ciborium-ll/0.2.1/download",
          "sha256": "defaa24ecc093c77630e6c15e17c51f5e187bf35ee514f4e2d67baaa96dae22b"
        }
      },
      "targets": [
        {
          "Library": {
            "crate_name": "ciborium_ll",
            "crate_root": "src/lib.rs",
            "srcs": [
              "**/*.rs"
            ]
          }
        }
      ],
      "library_target_name": "ciborium_ll",
      "common_attrs": {
        "compile_data_glob": [
          "**"
        ],
        "deps": {
          "common": [
            {
              "id": "ciborium-io 0.2.1",
              "target": "ciborium_io"
            },
            {
              "id": "half 1.8.2",
              "target": "half"
            }
          ],
          "selects": {}
        },
        "edition": "2021",
        "version": "0.2.1"
      },
      "license": "Apache-2.0"
    },
    "cipher 0.4.4": {
      "name": "cipher",
      "version": "0.4.4",
      "repository": {
        "Http": {
          "url": "https://crates.io/api/v1/crates/cipher/0.4.4/download",
          "sha256": "773f3b9af64447d2ce9850330c473515014aa235e6a783b02db81ff39e4a3dad"
        }
      },
      "targets": [
        {
          "Library": {
            "crate_name": "cipher",
            "crate_root": "src/lib.rs",
            "srcs": [
              "**/*.rs"
            ]
          }
        }
      ],
      "library_target_name": "cipher",
      "common_attrs": {
        "compile_data_glob": [
          "**"
        ],
        "deps": {
          "common": [
            {
              "id": "crypto-common 0.1.6",
              "target": "crypto_common"
            },
            {
              "id": "inout 0.1.3",
              "target": "inout"
            }
          ],
          "selects": {}
        },
        "edition": "2021",
        "version": "0.4.4"
      },
      "license": "MIT OR Apache-2.0"
    },
    "clap 4.4.12": {
      "name": "clap",
      "version": "4.4.12",
      "repository": {
        "Http": {
          "url": "https://crates.io/api/v1/crates/clap/4.4.12/download",
          "sha256": "dcfab8ba68f3668e89f6ff60f5b205cea56aa7b769451a59f34b8682f51c056d"
        }
      },
      "targets": [
        {
          "Library": {
            "crate_name": "clap",
            "crate_root": "src/lib.rs",
            "srcs": [
              "**/*.rs"
            ]
          }
        }
      ],
      "library_target_name": "clap",
      "common_attrs": {
        "compile_data_glob": [
          "**"
        ],
        "crate_features": {
          "common": [
            "std"
          ],
          "selects": {}
        },
        "deps": {
          "common": [
            {
              "id": "clap_builder 4.4.12",
              "target": "clap_builder"
            }
          ],
          "selects": {}
        },
        "edition": "2021",
        "version": "4.4.12"
      },
      "license": "MIT OR Apache-2.0"
    },
    "clap_builder 4.4.12": {
      "name": "clap_builder",
      "version": "4.4.12",
      "repository": {
        "Http": {
          "url": "https://crates.io/api/v1/crates/clap_builder/4.4.12/download",
          "sha256": "fb7fb5e4e979aec3be7791562fcba452f94ad85e954da024396433e0e25a79e9"
        }
      },
      "targets": [
        {
          "Library": {
            "crate_name": "clap_builder",
            "crate_root": "src/lib.rs",
            "srcs": [
              "**/*.rs"
            ]
          }
        }
      ],
      "library_target_name": "clap_builder",
      "common_attrs": {
        "compile_data_glob": [
          "**"
        ],
        "crate_features": {
          "common": [
            "std"
          ],
          "selects": {}
        },
        "deps": {
          "common": [
            {
              "id": "anstyle 1.0.4",
              "target": "anstyle"
            },
            {
              "id": "clap_lex 0.6.0",
              "target": "clap_lex"
            }
          ],
          "selects": {}
        },
        "edition": "2021",
        "version": "4.4.12"
      },
      "license": "MIT OR Apache-2.0"
    },
    "clap_lex 0.6.0": {
      "name": "clap_lex",
      "version": "0.6.0",
      "repository": {
        "Http": {
          "url": "https://crates.io/api/v1/crates/clap_lex/0.6.0/download",
          "sha256": "702fc72eb24e5a1e48ce58027a675bc24edd52096d5397d4aea7c6dd9eca0bd1"
        }
      },
      "targets": [
        {
          "Library": {
            "crate_name": "clap_lex",
            "crate_root": "src/lib.rs",
            "srcs": [
              "**/*.rs"
            ]
          }
        }
      ],
      "library_target_name": "clap_lex",
      "common_attrs": {
        "compile_data_glob": [
          "**"
        ],
        "edition": "2021",
        "version": "0.6.0"
      },
      "license": "MIT OR Apache-2.0"
    },
    "cloudinary 0.4.0": {
      "name": "cloudinary",
      "version": "0.4.0",
      "repository": {
        "Http": {
          "url": "https://crates.io/api/v1/crates/cloudinary/0.4.0/download",
          "sha256": "3b2bf9354f9e6756343f66fef23bc44fbae5fd1f61af3fd4ae3fccb72977a2f0"
        }
      },
      "targets": [
        {
          "Library": {
            "crate_name": "cloudinary",
            "crate_root": "src/lib.rs",
            "srcs": [
              "**/*.rs"
            ]
          }
        }
      ],
      "library_target_name": "cloudinary",
      "common_attrs": {
        "compile_data_glob": [
          "**"
        ],
        "deps": {
          "common": [
            {
              "id": "anyhow 1.0.79",
              "target": "anyhow"
            },
            {
              "id": "chrono 0.4.31",
              "target": "chrono"
            },
            {
              "id": "itertools 0.12.0",
              "target": "itertools"
            },
            {
              "id": "mime 0.3.17",
              "target": "mime"
            },
            {
              "id": "reqwest 0.11.23",
              "target": "reqwest"
            },
            {
              "id": "serde 1.0.195",
              "target": "serde"
            },
            {
              "id": "serde_json 1.0.111",
              "target": "serde_json"
            },
            {
              "id": "sha1 0.10.6",
              "target": "sha1"
            },
            {
              "id": "tokio 1.35.1",
              "target": "tokio"
            },
            {
              "id": "tokio-util 0.7.10",
              "target": "tokio_util"
            },
            {
              "id": "url 2.5.0",
              "target": "url"
            }
          ],
          "selects": {}
        },
        "edition": "2021",
        "version": "0.4.0"
      },
      "license": "MIT OR Apache-2.0"
    },
    "color_quant 1.1.0": {
      "name": "color_quant",
      "version": "1.1.0",
      "repository": {
        "Http": {
          "url": "https://crates.io/api/v1/crates/color_quant/1.1.0/download",
          "sha256": "3d7b894f5411737b7867f4827955924d7c254fc9f4d91a6aad6b097804b1018b"
        }
      },
      "targets": [
        {
          "Library": {
            "crate_name": "color_quant",
            "crate_root": "src/lib.rs",
            "srcs": [
              "**/*.rs"
            ]
          }
        }
      ],
      "library_target_name": "color_quant",
      "common_attrs": {
        "compile_data_glob": [
          "**"
        ],
        "edition": "2015",
        "version": "1.1.0"
      },
      "license": "MIT"
    },
    "constant_time_eq 0.3.0": {
      "name": "constant_time_eq",
      "version": "0.3.0",
      "repository": {
        "Http": {
          "url": "https://crates.io/api/v1/crates/constant_time_eq/0.3.0/download",
          "sha256": "f7144d30dcf0fafbce74250a3963025d8d52177934239851c917d29f1df280c2"
        }
      },
      "targets": [
        {
          "Library": {
            "crate_name": "constant_time_eq",
            "crate_root": "src/lib.rs",
            "srcs": [
              "**/*.rs"
            ]
          }
        }
      ],
      "library_target_name": "constant_time_eq",
      "common_attrs": {
        "compile_data_glob": [
          "**"
        ],
        "edition": "2021",
        "version": "0.3.0"
      },
      "license": "CC0-1.0 OR MIT-0 OR Apache-2.0"
    },
    "core-foundation 0.9.4": {
      "name": "core-foundation",
      "version": "0.9.4",
      "repository": {
        "Http": {
          "url": "https://crates.io/api/v1/crates/core-foundation/0.9.4/download",
          "sha256": "91e195e091a93c46f7102ec7818a2aa394e1e1771c3ab4825963fa03e45afb8f"
        }
      },
      "targets": [
        {
          "Library": {
            "crate_name": "core_foundation",
            "crate_root": "src/lib.rs",
            "srcs": [
              "**/*.rs"
            ]
          }
        }
      ],
      "library_target_name": "core_foundation",
      "common_attrs": {
        "compile_data_glob": [
          "**"
        ],
        "crate_features": {
          "common": [
            "default",
            "link"
          ],
          "selects": {}
        },
        "deps": {
          "common": [
            {
              "id": "core-foundation-sys 0.8.6",
              "target": "core_foundation_sys"
            },
            {
              "id": "libc 0.2.151",
              "target": "libc"
            }
          ],
          "selects": {}
        },
        "edition": "2018",
        "version": "0.9.4"
      },
      "license": "MIT OR Apache-2.0"
    },
    "core-foundation-sys 0.8.6": {
      "name": "core-foundation-sys",
      "version": "0.8.6",
      "repository": {
        "Http": {
          "url": "https://crates.io/api/v1/crates/core-foundation-sys/0.8.6/download",
          "sha256": "06ea2b9bc92be3c2baa9334a323ebca2d6f074ff852cd1d7b11064035cd3868f"
        }
      },
      "targets": [
        {
          "Library": {
            "crate_name": "core_foundation_sys",
            "crate_root": "src/lib.rs",
            "srcs": [
              "**/*.rs"
            ]
          }
        }
      ],
      "library_target_name": "core_foundation_sys",
      "common_attrs": {
        "compile_data_glob": [
          "**"
        ],
        "crate_features": {
          "common": [
            "default",
            "link"
          ],
          "selects": {}
        },
        "edition": "2018",
        "version": "0.8.6"
      },
      "license": "MIT OR Apache-2.0"
    },
    "cpufeatures 0.2.11": {
      "name": "cpufeatures",
      "version": "0.2.11",
      "repository": {
        "Http": {
          "url": "https://crates.io/api/v1/crates/cpufeatures/0.2.11/download",
          "sha256": "ce420fe07aecd3e67c5f910618fe65e94158f6dcc0adf44e00d69ce2bdfe0fd0"
        }
      },
      "targets": [
        {
          "Library": {
            "crate_name": "cpufeatures",
            "crate_root": "src/lib.rs",
            "srcs": [
              "**/*.rs"
            ]
          }
        }
      ],
      "library_target_name": "cpufeatures",
      "common_attrs": {
        "compile_data_glob": [
          "**"
        ],
        "deps": {
          "common": [],
          "selects": {
            "aarch64-linux-android": [
              {
                "id": "libc 0.2.151",
                "target": "libc"
              }
            ],
            "cfg(all(target_arch = \"aarch64\", target_os = \"linux\"))": [
              {
                "id": "libc 0.2.151",
                "target": "libc"
              }
            ],
            "cfg(all(target_arch = \"aarch64\", target_vendor = \"apple\"))": [
              {
                "id": "libc 0.2.151",
                "target": "libc"
              }
            ],
            "cfg(all(target_arch = \"loongarch64\", target_os = \"linux\"))": [
              {
                "id": "libc 0.2.151",
                "target": "libc"
              }
            ]
          }
        },
        "edition": "2018",
        "version": "0.2.11"
      },
      "license": "MIT OR Apache-2.0"
    },
    "crc 3.0.1": {
      "name": "crc",
      "version": "3.0.1",
      "repository": {
        "Http": {
          "url": "https://crates.io/api/v1/crates/crc/3.0.1/download",
          "sha256": "86ec7a15cbe22e59248fc7eadb1907dab5ba09372595da4d73dd805ed4417dfe"
        }
      },
      "targets": [
        {
          "Library": {
            "crate_name": "crc",
            "crate_root": "src/lib.rs",
            "srcs": [
              "**/*.rs"
            ]
          }
        }
      ],
      "library_target_name": "crc",
      "common_attrs": {
        "compile_data_glob": [
          "**"
        ],
        "deps": {
          "common": [
            {
              "id": "crc-catalog 2.4.0",
              "target": "crc_catalog"
            }
          ],
          "selects": {}
        },
        "edition": "2018",
        "version": "3.0.1"
      },
      "license": "MIT OR Apache-2.0"
    },
    "crc-catalog 2.4.0": {
      "name": "crc-catalog",
      "version": "2.4.0",
      "repository": {
        "Http": {
          "url": "https://crates.io/api/v1/crates/crc-catalog/2.4.0/download",
          "sha256": "19d374276b40fb8bbdee95aef7c7fa6b5316ec764510eb64b8dd0e2ed0d7e7f5"
        }
      },
      "targets": [
        {
          "Library": {
            "crate_name": "crc_catalog",
            "crate_root": "src/lib.rs",
            "srcs": [
              "**/*.rs"
            ]
          }
        }
      ],
      "library_target_name": "crc_catalog",
      "common_attrs": {
        "compile_data_glob": [
          "**"
        ],
        "edition": "2018",
        "version": "2.4.0"
      },
      "license": "MIT OR Apache-2.0"
    },
    "crc32fast 1.3.2": {
      "name": "crc32fast",
      "version": "1.3.2",
      "repository": {
        "Http": {
          "url": "https://crates.io/api/v1/crates/crc32fast/1.3.2/download",
          "sha256": "b540bd8bc810d3885c6ea91e2018302f68baba2129ab3e88f32389ee9370880d"
        }
      },
      "targets": [
        {
          "Library": {
            "crate_name": "crc32fast",
            "crate_root": "src/lib.rs",
            "srcs": [
              "**/*.rs"
            ]
          }
        },
        {
          "BuildScript": {
            "crate_name": "build_script_build",
            "crate_root": "build.rs",
            "srcs": [
              "**/*.rs"
            ]
          }
        }
      ],
      "library_target_name": "crc32fast",
      "common_attrs": {
        "compile_data_glob": [
          "**"
        ],
        "crate_features": {
          "common": [
            "default",
            "std"
          ],
          "selects": {}
        },
        "deps": {
          "common": [
            {
              "id": "cfg-if 1.0.0",
              "target": "cfg_if"
            },
            {
              "id": "crc32fast 1.3.2",
              "target": "build_script_build"
            }
          ],
          "selects": {}
        },
        "edition": "2015",
        "version": "1.3.2"
      },
      "build_script_attrs": {
        "data_glob": [
          "**"
        ]
      },
      "license": "MIT OR Apache-2.0"
    },
    "criterion 0.5.1": {
      "name": "criterion",
      "version": "0.5.1",
      "repository": {
        "Http": {
          "url": "https://crates.io/api/v1/crates/criterion/0.5.1/download",
          "sha256": "f2b12d017a929603d80db1831cd3a24082f8137ce19c69e6447f54f5fc8d692f"
        }
      },
      "targets": [
        {
          "Library": {
            "crate_name": "criterion",
            "crate_root": "src/lib.rs",
            "srcs": [
              "**/*.rs"
            ]
          }
        }
      ],
      "library_target_name": "criterion",
      "common_attrs": {
        "compile_data_glob": [
          "**"
        ],
        "crate_features": {
          "common": [
            "cargo_bench_support",
            "default",
            "html_reports",
            "plotters",
            "rayon"
          ],
          "selects": {}
        },
        "deps": {
          "common": [
            {
              "id": "anes 0.1.6",
              "target": "anes"
            },
            {
              "id": "cast 0.3.0",
              "target": "cast"
            },
            {
              "id": "ciborium 0.2.1",
              "target": "ciborium"
            },
            {
              "id": "clap 4.4.12",
              "target": "clap"
            },
            {
              "id": "criterion-plot 0.5.0",
              "target": "criterion_plot"
            },
            {
              "id": "is-terminal 0.4.10",
              "target": "is_terminal"
            },
            {
              "id": "itertools 0.10.5",
              "target": "itertools"
            },
            {
              "id": "num-traits 0.2.17",
              "target": "num_traits"
            },
            {
              "id": "once_cell 1.19.0",
              "target": "once_cell"
            },
            {
              "id": "oorandom 11.1.3",
              "target": "oorandom"
            },
            {
              "id": "plotters 0.3.5",
              "target": "plotters"
            },
            {
              "id": "rayon 1.8.0",
              "target": "rayon"
            },
            {
              "id": "regex 1.10.2",
              "target": "regex"
            },
            {
              "id": "serde 1.0.195",
              "target": "serde"
            },
            {
              "id": "serde_json 1.0.111",
              "target": "serde_json"
            },
            {
              "id": "tinytemplate 1.2.1",
              "target": "tinytemplate"
            },
            {
              "id": "walkdir 2.4.0",
              "target": "walkdir"
            }
          ],
          "selects": {}
        },
        "edition": "2018",
        "proc_macro_deps": {
          "common": [
            {
              "id": "serde_derive 1.0.195",
              "target": "serde_derive"
            }
          ],
          "selects": {}
        },
        "version": "0.5.1"
      },
      "license": "Apache-2.0 OR MIT"
    },
    "criterion-plot 0.5.0": {
      "name": "criterion-plot",
      "version": "0.5.0",
      "repository": {
        "Http": {
          "url": "https://crates.io/api/v1/crates/criterion-plot/0.5.0/download",
          "sha256": "6b50826342786a51a89e2da3a28f1c32b06e387201bc2d19791f622c673706b1"
        }
      },
      "targets": [
        {
          "Library": {
            "crate_name": "criterion_plot",
            "crate_root": "src/lib.rs",
            "srcs": [
              "**/*.rs"
            ]
          }
        }
      ],
      "library_target_name": "criterion_plot",
      "common_attrs": {
        "compile_data_glob": [
          "**"
        ],
        "deps": {
          "common": [
            {
              "id": "cast 0.3.0",
              "target": "cast"
            },
            {
              "id": "itertools 0.10.5",
              "target": "itertools"
            }
          ],
          "selects": {}
        },
        "edition": "2018",
        "version": "0.5.0"
      },
      "license": "MIT/Apache-2.0"
    },
    "crossbeam-deque 0.8.4": {
      "name": "crossbeam-deque",
      "version": "0.8.4",
      "repository": {
        "Http": {
          "url": "https://crates.io/api/v1/crates/crossbeam-deque/0.8.4/download",
          "sha256": "fca89a0e215bab21874660c67903c5f143333cab1da83d041c7ded6053774751"
        }
      },
      "targets": [
        {
          "Library": {
            "crate_name": "crossbeam_deque",
            "crate_root": "src/lib.rs",
            "srcs": [
              "**/*.rs"
            ]
          }
        }
      ],
      "library_target_name": "crossbeam_deque",
      "common_attrs": {
        "compile_data_glob": [
          "**"
        ],
        "crate_features": {
          "common": [
            "crossbeam-epoch",
            "crossbeam-utils",
            "default",
            "std"
          ],
          "selects": {}
        },
        "deps": {
          "common": [
            {
              "id": "cfg-if 1.0.0",
              "target": "cfg_if"
            },
            {
              "id": "crossbeam-epoch 0.9.17",
              "target": "crossbeam_epoch"
            },
            {
              "id": "crossbeam-utils 0.8.18",
              "target": "crossbeam_utils"
            }
          ],
          "selects": {}
        },
        "edition": "2018",
        "version": "0.8.4"
      },
      "license": "MIT OR Apache-2.0"
    },
    "crossbeam-epoch 0.9.17": {
      "name": "crossbeam-epoch",
      "version": "0.9.17",
      "repository": {
        "Http": {
          "url": "https://crates.io/api/v1/crates/crossbeam-epoch/0.9.17/download",
          "sha256": "0e3681d554572a651dda4186cd47240627c3d0114d45a95f6ad27f2f22e7548d"
        }
      },
      "targets": [
        {
          "Library": {
            "crate_name": "crossbeam_epoch",
            "crate_root": "src/lib.rs",
            "srcs": [
              "**/*.rs"
            ]
          }
        }
      ],
      "library_target_name": "crossbeam_epoch",
      "common_attrs": {
        "compile_data_glob": [
          "**"
        ],
        "crate_features": {
          "common": [
            "alloc",
            "std"
          ],
          "selects": {}
        },
        "deps": {
          "common": [
            {
              "id": "cfg-if 1.0.0",
              "target": "cfg_if"
            },
            {
              "id": "crossbeam-utils 0.8.18",
              "target": "crossbeam_utils"
            }
          ],
          "selects": {}
        },
        "edition": "2021",
        "version": "0.9.17"
      },
      "license": "MIT OR Apache-2.0"
    },
    "crossbeam-utils 0.8.18": {
      "name": "crossbeam-utils",
      "version": "0.8.18",
      "repository": {
        "Http": {
          "url": "https://crates.io/api/v1/crates/crossbeam-utils/0.8.18/download",
          "sha256": "c3a430a770ebd84726f584a90ee7f020d28db52c6d02138900f22341f866d39c"
        }
      },
      "targets": [
        {
          "Library": {
            "crate_name": "crossbeam_utils",
            "crate_root": "src/lib.rs",
            "srcs": [
              "**/*.rs"
            ]
          }
        },
        {
          "BuildScript": {
            "crate_name": "build_script_build",
            "crate_root": "build.rs",
            "srcs": [
              "**/*.rs"
            ]
          }
        }
      ],
      "library_target_name": "crossbeam_utils",
      "common_attrs": {
        "compile_data_glob": [
          "**"
        ],
        "crate_features": {
          "common": [
            "default",
            "std"
          ],
          "selects": {}
        },
        "deps": {
          "common": [
            {
              "id": "cfg-if 1.0.0",
              "target": "cfg_if"
            },
            {
              "id": "crossbeam-utils 0.8.18",
              "target": "build_script_build"
            }
          ],
          "selects": {}
        },
        "edition": "2021",
        "version": "0.8.18"
      },
      "build_script_attrs": {
        "data_glob": [
          "**"
        ]
      },
      "license": "MIT OR Apache-2.0"
    },
    "crunchy 0.2.2": {
      "name": "crunchy",
      "version": "0.2.2",
      "repository": {
        "Http": {
          "url": "https://crates.io/api/v1/crates/crunchy/0.2.2/download",
          "sha256": "7a81dae078cea95a014a339291cec439d2f232ebe854a9d672b796c6afafa9b7"
        }
      },
      "targets": [
        {
          "Library": {
            "crate_name": "crunchy",
            "crate_root": "src/lib.rs",
            "srcs": [
              "**/*.rs"
            ]
          }
        },
        {
          "BuildScript": {
            "crate_name": "build_script_build",
            "crate_root": "build.rs",
            "srcs": [
              "**/*.rs"
            ]
          }
        }
      ],
      "library_target_name": "crunchy",
      "common_attrs": {
        "compile_data_glob": [
          "**"
        ],
        "deps": {
          "common": [
            {
              "id": "crunchy 0.2.2",
              "target": "build_script_build"
            }
          ],
          "selects": {}
        },
        "edition": "2015",
        "version": "0.2.2"
      },
      "build_script_attrs": {
        "data_glob": [
          "**"
        ]
      },
      "license": "MIT"
    },
    "crypto 0.1.0": {
      "name": "crypto",
      "version": "0.1.0",
      "repository": null,
      "targets": [
        {
          "Library": {
            "crate_name": "crypto",
            "crate_root": "src/lib.rs",
            "srcs": [
              "**/*.rs"
            ]
          }
        }
      ],
      "library_target_name": "crypto",
      "common_attrs": {
        "compile_data_glob": [
          "**"
        ],
        "deps": {
          "common": [
            {
              "id": "aes 0.8.3",
              "target": "aes"
            },
            {
              "id": "anyhow 1.0.79",
              "target": "anyhow"
            },
            {
              "id": "fpe 0.6.1",
              "target": "fpe"
            },
            {
              "id": "hex 0.4.3",
              "target": "hex"
            },
            {
              "id": "log 0.4.20",
              "target": "log"
            },
            {
              "id": "rand 0.8.5",
              "target": "rand"
            },
            {
              "id": "regex 1.10.2",
              "target": "regex"
            },
            {
              "id": "ring 0.17.7",
              "target": "ring"
            },
            {
              "id": "rust-argon2 2.1.0",
              "target": "argon2"
            }
          ],
          "selects": {}
        },
        "deps_dev": {
          "common": [
            {
              "id": "criterion 0.5.1",
              "target": "criterion"
            }
          ],
          "selects": {}
        },
        "edition": "2021",
        "version": "0.1.0"
      },
      "license": null
    },
    "crypto-common 0.1.6": {
      "name": "crypto-common",
      "version": "0.1.6",
      "repository": {
        "Http": {
          "url": "https://crates.io/api/v1/crates/crypto-common/0.1.6/download",
          "sha256": "1bfb12502f3fc46cca1bb51ac28df9d618d813cdc3d2f25b9fe775a34af26bb3"
        }
      },
      "targets": [
        {
          "Library": {
            "crate_name": "crypto_common",
            "crate_root": "src/lib.rs",
            "srcs": [
              "**/*.rs"
            ]
          }
        }
      ],
      "library_target_name": "crypto_common",
      "common_attrs": {
        "compile_data_glob": [
          "**"
        ],
        "crate_features": {
          "common": [
            "std"
          ],
          "selects": {}
        },
        "deps": {
          "common": [
            {
              "id": "generic-array 0.14.7",
              "target": "generic_array"
            },
            {
              "id": "typenum 1.17.0",
              "target": "typenum"
            }
          ],
          "selects": {}
        },
        "edition": "2018",
        "version": "0.1.6"
      },
      "license": "MIT OR Apache-2.0"
    },
    "darling 0.20.3": {
      "name": "darling",
      "version": "0.20.3",
      "repository": {
        "Http": {
          "url": "https://crates.io/api/v1/crates/darling/0.20.3/download",
          "sha256": "0209d94da627ab5605dcccf08bb18afa5009cfbef48d8a8b7d7bdbc79be25c5e"
        }
      },
      "targets": [
        {
          "Library": {
            "crate_name": "darling",
            "crate_root": "src/lib.rs",
            "srcs": [
              "**/*.rs"
            ]
          }
        }
      ],
      "library_target_name": "darling",
      "common_attrs": {
        "compile_data_glob": [
          "**"
        ],
        "crate_features": {
          "common": [
            "default",
            "suggestions"
          ],
          "selects": {}
        },
        "deps": {
          "common": [
            {
              "id": "darling_core 0.20.3",
              "target": "darling_core"
            }
          ],
          "selects": {}
        },
        "edition": "2018",
        "proc_macro_deps": {
          "common": [
            {
              "id": "darling_macro 0.20.3",
              "target": "darling_macro"
            }
          ],
          "selects": {}
        },
        "version": "0.20.3"
      },
      "license": "MIT"
    },
    "darling_core 0.20.3": {
      "name": "darling_core",
      "version": "0.20.3",
      "repository": {
        "Http": {
          "url": "https://crates.io/api/v1/crates/darling_core/0.20.3/download",
          "sha256": "177e3443818124b357d8e76f53be906d60937f0d3a90773a664fa63fa253e621"
        }
      },
      "targets": [
        {
          "Library": {
            "crate_name": "darling_core",
            "crate_root": "src/lib.rs",
            "srcs": [
              "**/*.rs"
            ]
          }
        }
      ],
      "library_target_name": "darling_core",
      "common_attrs": {
        "compile_data_glob": [
          "**"
        ],
        "crate_features": {
          "common": [
            "strsim",
            "suggestions"
          ],
          "selects": {}
        },
        "deps": {
          "common": [
            {
              "id": "fnv 1.0.7",
              "target": "fnv"
            },
            {
              "id": "ident_case 1.0.1",
              "target": "ident_case"
            },
            {
              "id": "proc-macro2 1.0.74",
              "target": "proc_macro2"
            },
            {
              "id": "quote 1.0.35",
              "target": "quote"
            },
            {
              "id": "strsim 0.10.0",
              "target": "strsim"
            },
            {
              "id": "syn 2.0.46",
              "target": "syn"
            }
          ],
          "selects": {}
        },
        "edition": "2018",
        "version": "0.20.3"
      },
      "license": "MIT"
    },
    "darling_macro 0.20.3": {
      "name": "darling_macro",
      "version": "0.20.3",
      "repository": {
        "Http": {
          "url": "https://crates.io/api/v1/crates/darling_macro/0.20.3/download",
          "sha256": "836a9bbc7ad63342d6d6e7b815ccab164bc77a2d95d84bc3117a8c0d5c98e2d5"
        }
      },
      "targets": [
        {
          "ProcMacro": {
            "crate_name": "darling_macro",
            "crate_root": "src/lib.rs",
            "srcs": [
              "**/*.rs"
            ]
          }
        }
      ],
      "library_target_name": "darling_macro",
      "common_attrs": {
        "compile_data_glob": [
          "**"
        ],
        "deps": {
          "common": [
            {
              "id": "darling_core 0.20.3",
              "target": "darling_core"
            },
            {
              "id": "quote 1.0.35",
              "target": "quote"
            },
            {
              "id": "syn 2.0.46",
              "target": "syn"
            }
          ],
          "selects": {}
        },
        "edition": "2018",
        "version": "0.20.3"
      },
      "license": "MIT"
    },
    "dashmap 5.5.3": {
      "name": "dashmap",
      "version": "5.5.3",
      "repository": {
        "Http": {
          "url": "https://crates.io/api/v1/crates/dashmap/5.5.3/download",
          "sha256": "978747c1d849a7d2ee5e8adc0159961c48fb7e5db2f06af6723b80123bb53856"
        }
      },
      "targets": [
        {
          "Library": {
            "crate_name": "dashmap",
            "crate_root": "src/lib.rs",
            "srcs": [
              "**/*.rs"
            ]
          }
        }
      ],
      "library_target_name": "dashmap",
      "common_attrs": {
        "compile_data_glob": [
          "**"
        ],
        "deps": {
          "common": [
            {
              "id": "cfg-if 1.0.0",
              "target": "cfg_if"
            },
            {
              "id": "hashbrown 0.14.3",
              "target": "hashbrown"
            },
            {
              "id": "lock_api 0.4.11",
              "target": "lock_api"
            },
            {
              "id": "once_cell 1.19.0",
              "target": "once_cell"
            },
            {
              "id": "parking_lot_core 0.9.9",
              "target": "parking_lot_core"
            }
          ],
          "selects": {}
        },
        "edition": "2018",
        "version": "5.5.3"
      },
      "license": "MIT"
    },
    "data-encoding 2.5.0": {
      "name": "data-encoding",
      "version": "2.5.0",
      "repository": {
        "Http": {
          "url": "https://crates.io/api/v1/crates/data-encoding/2.5.0/download",
          "sha256": "7e962a19be5cfc3f3bf6dd8f61eb50107f356ad6270fbb3ed41476571db78be5"
        }
      },
      "targets": [
        {
          "Library": {
            "crate_name": "data_encoding",
            "crate_root": "src/lib.rs",
            "srcs": [
              "**/*.rs"
            ]
          }
        }
      ],
      "library_target_name": "data_encoding",
      "common_attrs": {
        "compile_data_glob": [
          "**"
        ],
        "crate_features": {
          "common": [
            "alloc",
            "default",
            "std"
          ],
          "selects": {}
        },
        "edition": "2018",
        "version": "2.5.0"
      },
      "license": "MIT"
    },
    "db 0.1.0": {
      "name": "db",
      "version": "0.1.0",
      "repository": null,
      "targets": [
        {
          "Library": {
            "crate_name": "db",
            "crate_root": "src/lib.rs",
            "srcs": [
              "**/*.rs"
            ]
          }
        }
      ],
      "library_target_name": "db",
      "common_attrs": {
        "compile_data_glob": [
          "**"
        ],
        "deps": {
          "common": [
            {
              "id": "anyhow 1.0.79",
              "target": "anyhow"
            },
            {
              "id": "kafka 0.10.0",
              "target": "kafka"
            },
            {
              "id": "log 0.4.20",
              "target": "log"
            },
            {
              "id": "memcache 0.17.1",
              "target": "memcache"
            },
            {
              "id": "r2d2 0.8.10",
              "target": "r2d2"
            },
            {
              "id": "scylla 0.11.1",
              "target": "scylla"
            },
            {
              "id": "serde 1.0.195",
              "target": "serde"
            }
          ],
          "selects": {}
        },
        "edition": "2021",
        "proc_macro_deps": {
          "common": [
            {
              "id": "async-trait 0.1.77",
              "target": "async_trait"
            }
          ],
          "selects": {}
        },
        "version": "0.1.0"
      },
      "license": null
    },
    "deranged 0.3.11": {
      "name": "deranged",
      "version": "0.3.11",
      "repository": {
        "Http": {
          "url": "https://crates.io/api/v1/crates/deranged/0.3.11/download",
          "sha256": "b42b6fa04a440b495c8b04d0e71b707c585f83cb9cb28cf8cd0d976c315e31b4"
        }
      },
      "targets": [
        {
          "Library": {
            "crate_name": "deranged",
            "crate_root": "src/lib.rs",
            "srcs": [
              "**/*.rs"
            ]
          }
        }
      ],
      "library_target_name": "deranged",
      "common_attrs": {
        "compile_data_glob": [
          "**"
        ],
        "crate_features": {
          "common": [
            "alloc",
            "powerfmt",
            "std"
          ],
          "selects": {}
        },
        "deps": {
          "common": [
            {
              "id": "powerfmt 0.2.0",
              "target": "powerfmt"
            }
          ],
          "selects": {}
        },
        "edition": "2021",
        "version": "0.3.11"
      },
      "license": "MIT OR Apache-2.0"
    },
    "digest 0.10.7": {
      "name": "digest",
      "version": "0.10.7",
      "repository": {
        "Http": {
          "url": "https://crates.io/api/v1/crates/digest/0.10.7/download",
          "sha256": "9ed9a281f7bc9b7576e61468ba615a66a5c8cfdff42420a70aa82701a3b1e292"
        }
      },
      "targets": [
        {
          "Library": {
            "crate_name": "digest",
            "crate_root": "src/lib.rs",
            "srcs": [
              "**/*.rs"
            ]
          }
        }
      ],
      "library_target_name": "digest",
      "common_attrs": {
        "compile_data_glob": [
          "**"
        ],
        "crate_features": {
          "common": [
            "alloc",
            "block-buffer",
            "core-api",
            "default",
            "mac",
            "std",
            "subtle"
          ],
          "selects": {}
        },
        "deps": {
          "common": [
            {
              "id": "block-buffer 0.10.4",
              "target": "block_buffer"
            },
            {
              "id": "crypto-common 0.1.6",
              "target": "crypto_common"
            },
            {
              "id": "subtle 2.5.0",
              "target": "subtle"
            }
          ],
          "selects": {}
        },
        "edition": "2018",
        "version": "0.10.7"
      },
      "license": "MIT OR Apache-2.0"
    },
    "either 1.9.0": {
      "name": "either",
      "version": "1.9.0",
      "repository": {
        "Http": {
          "url": "https://crates.io/api/v1/crates/either/1.9.0/download",
          "sha256": "a26ae43d7bcc3b814de94796a5e736d4029efb0ee900c12e2d54c993ad1a1e07"
        }
      },
      "targets": [
        {
          "Library": {
            "crate_name": "either",
            "crate_root": "src/lib.rs",
            "srcs": [
              "**/*.rs"
            ]
          }
        }
      ],
      "library_target_name": "either",
      "common_attrs": {
        "compile_data_glob": [
          "**"
        ],
        "crate_features": {
          "common": [
            "default",
            "use_std"
          ],
          "selects": {}
        },
        "edition": "2018",
        "version": "1.9.0"
      },
      "license": "MIT OR Apache-2.0"
    },
    "encoding_rs 0.8.33": {
      "name": "encoding_rs",
      "version": "0.8.33",
      "repository": {
        "Http": {
          "url": "https://crates.io/api/v1/crates/encoding_rs/0.8.33/download",
          "sha256": "7268b386296a025e474d5140678f75d6de9493ae55a5d709eeb9dd08149945e1"
        }
      },
      "targets": [
        {
          "Library": {
            "crate_name": "encoding_rs",
            "crate_root": "src/lib.rs",
            "srcs": [
              "**/*.rs"
            ]
          }
        }
      ],
      "library_target_name": "encoding_rs",
      "common_attrs": {
        "compile_data_glob": [
          "**"
        ],
        "crate_features": {
          "common": [
            "alloc",
            "default"
          ],
          "selects": {}
        },
        "deps": {
          "common": [
            {
              "id": "cfg-if 1.0.0",
              "target": "cfg_if"
            }
          ],
          "selects": {}
        },
        "edition": "2018",
        "version": "0.8.33"
      },
      "license": "(Apache-2.0 OR MIT) AND BSD-3-Clause"
    },
    "enum_dispatch 0.3.12": {
      "name": "enum_dispatch",
      "version": "0.3.12",
      "repository": {
        "Http": {
          "url": "https://crates.io/api/v1/crates/enum_dispatch/0.3.12/download",
          "sha256": "8f33313078bb8d4d05a2733a94ac4c2d8a0df9a2b84424ebf4f33bfc224a890e"
        }
      },
      "targets": [
        {
          "ProcMacro": {
            "crate_name": "enum_dispatch",
            "crate_root": "src/lib.rs",
            "srcs": [
              "**/*.rs"
            ]
          }
        }
      ],
      "library_target_name": "enum_dispatch",
      "common_attrs": {
        "compile_data_glob": [
          "**"
        ],
        "deps": {
          "common": [
            {
              "id": "once_cell 1.19.0",
              "target": "once_cell"
            },
            {
              "id": "proc-macro2 1.0.74",
              "target": "proc_macro2"
            },
            {
              "id": "quote 1.0.35",
              "target": "quote"
            },
            {
              "id": "syn 2.0.46",
              "target": "syn"
            }
          ],
          "selects": {}
        },
        "edition": "2018",
        "version": "0.3.12"
      },
      "license": "MIT OR Apache-2.0"
    },
    "equivalent 1.0.1": {
      "name": "equivalent",
      "version": "1.0.1",
      "repository": {
        "Http": {
          "url": "https://crates.io/api/v1/crates/equivalent/1.0.1/download",
          "sha256": "5443807d6dff69373d433ab9ef5378ad8df50ca6298caf15de6e52e24aaf54d5"
        }
      },
      "targets": [
        {
          "Library": {
            "crate_name": "equivalent",
            "crate_root": "src/lib.rs",
            "srcs": [
              "**/*.rs"
            ]
          }
        }
      ],
      "library_target_name": "equivalent",
      "common_attrs": {
        "compile_data_glob": [
          "**"
        ],
        "edition": "2015",
        "version": "1.0.1"
      },
      "license": "Apache-2.0 OR MIT"
    },
    "errno 0.3.8": {
      "name": "errno",
      "version": "0.3.8",
      "repository": {
        "Http": {
          "url": "https://crates.io/api/v1/crates/errno/0.3.8/download",
          "sha256": "a258e46cdc063eb8519c00b9fc845fc47bcfca4130e2f08e88665ceda8474245"
        }
      },
      "targets": [
        {
          "Library": {
            "crate_name": "errno",
            "crate_root": "src/lib.rs",
            "srcs": [
              "**/*.rs"
            ]
          }
        }
      ],
      "library_target_name": "errno",
      "common_attrs": {
        "compile_data_glob": [
          "**"
        ],
        "crate_features": {
          "common": [
            "std"
          ],
          "selects": {}
        },
        "deps": {
          "common": [],
          "selects": {
            "cfg(target_os = \"hermit\")": [
              {
                "id": "libc 0.2.151",
                "target": "libc"
              }
            ],
            "cfg(target_os = \"wasi\")": [
              {
                "id": "libc 0.2.151",
                "target": "libc"
              }
            ],
            "cfg(unix)": [
              {
                "id": "libc 0.2.151",
                "target": "libc"
              }
            ],
            "cfg(windows)": [
              {
                "id": "windows-sys 0.52.0",
                "target": "windows_sys"
              }
            ]
          }
        },
        "edition": "2018",
        "version": "0.3.8"
      },
      "license": "MIT OR Apache-2.0"
    },
    "exr 1.71.0": {
      "name": "exr",
      "version": "1.71.0",
      "repository": {
        "Http": {
          "url": "https://crates.io/api/v1/crates/exr/1.71.0/download",
          "sha256": "832a761f35ab3e6664babfbdc6cef35a4860e816ec3916dcfd0882954e98a8a8"
        }
      },
      "targets": [
        {
          "Library": {
            "crate_name": "exr",
            "crate_root": "src/lib.rs",
            "srcs": [
              "**/*.rs"
            ]
          }
        }
      ],
      "library_target_name": "exr",
      "common_attrs": {
        "compile_data_glob": [
          "**"
        ],
        "deps": {
          "common": [
            {
              "id": "bit_field 0.10.2",
              "target": "bit_field"
            },
            {
              "id": "flume 0.11.0",
              "target": "flume"
            },
            {
              "id": "half 2.2.1",
              "target": "half"
            },
            {
              "id": "lebe 0.5.2",
              "target": "lebe"
            },
            {
              "id": "miniz_oxide 0.7.1",
              "target": "miniz_oxide"
            },
            {
              "id": "rayon-core 1.12.0",
              "target": "rayon_core"
            },
            {
              "id": "smallvec 1.11.2",
              "target": "smallvec"
            },
            {
              "id": "zune-inflate 0.2.54",
              "target": "zune_inflate"
            }
          ],
          "selects": {}
        },
        "edition": "2018",
        "version": "1.71.0"
      },
      "license": "BSD-3-Clause"
    },
    "fast_image_resize 2.7.3": {
      "name": "fast_image_resize",
      "version": "2.7.3",
      "repository": {
        "Http": {
          "url": "https://crates.io/api/v1/crates/fast_image_resize/2.7.3/download",
          "sha256": "cc789a40040e11bbe4ba31ca319406805a12fe3f8d71314bbc4bd076602ad55a"
        }
      },
      "targets": [
        {
          "Library": {
            "crate_name": "fast_image_resize",
            "crate_root": "src/lib.rs",
            "srcs": [
              "**/*.rs"
            ]
          }
        }
      ],
      "library_target_name": "fast_image_resize",
      "common_attrs": {
        "compile_data_glob": [
          "**"
        ],
        "deps": {
          "common": [
            {
              "id": "num-traits 0.2.17",
              "target": "num_traits"
            },
            {
              "id": "thiserror 1.0.56",
              "target": "thiserror"
            }
          ],
          "selects": {}
        },
        "edition": "2021",
        "version": "2.7.3"
      },
      "license": "MIT OR Apache-2.0"
    },
    "fastrand 2.0.1": {
      "name": "fastrand",
      "version": "2.0.1",
      "repository": {
        "Http": {
          "url": "https://crates.io/api/v1/crates/fastrand/2.0.1/download",
          "sha256": "25cbce373ec4653f1a01a31e8a5e5ec0c622dc27ff9c4e6606eefef5cbbed4a5"
        }
      },
      "targets": [
        {
          "Library": {
            "crate_name": "fastrand",
            "crate_root": "src/lib.rs",
            "srcs": [
              "**/*.rs"
            ]
          }
        }
      ],
      "library_target_name": "fastrand",
      "common_attrs": {
        "compile_data_glob": [
          "**"
        ],
        "crate_features": {
          "common": [
            "alloc",
            "default",
            "std"
          ],
          "selects": {}
        },
        "edition": "2018",
        "version": "2.0.1"
      },
      "license": "Apache-2.0 OR MIT"
    },
    "fdeflate 0.3.3": {
      "name": "fdeflate",
      "version": "0.3.3",
      "repository": {
        "Http": {
          "url": "https://crates.io/api/v1/crates/fdeflate/0.3.3/download",
          "sha256": "209098dd6dfc4445aa6111f0e98653ac323eaa4dfd212c9ca3931bf9955c31bd"
        }
      },
      "targets": [
        {
          "Library": {
            "crate_name": "fdeflate",
            "crate_root": "src/lib.rs",
            "srcs": [
              "**/*.rs"
            ]
          }
        }
      ],
      "library_target_name": "fdeflate",
      "common_attrs": {
        "compile_data_glob": [
          "**"
        ],
        "deps": {
          "common": [
            {
              "id": "simd-adler32 0.3.7",
              "target": "simd_adler32"
            }
          ],
          "selects": {}
        },
        "edition": "2021",
        "version": "0.3.3"
      },
      "license": "MIT OR Apache-2.0"
    },
    "fern 0.6.2": {
      "name": "fern",
      "version": "0.6.2",
      "repository": {
        "Http": {
          "url": "https://crates.io/api/v1/crates/fern/0.6.2/download",
          "sha256": "d9f0c14694cbd524c8720dd69b0e3179344f04ebb5f90f2e4a440c6ea3b2f1ee"
        }
      },
      "targets": [
        {
          "Library": {
            "crate_name": "fern",
            "crate_root": "src/lib.rs",
            "srcs": [
              "**/*.rs"
            ]
          }
        }
      ],
      "library_target_name": "fern",
      "common_attrs": {
        "compile_data_glob": [
          "**"
        ],
        "deps": {
          "common": [
            {
              "id": "log 0.4.20",
              "target": "log"
            }
          ],
          "selects": {}
        },
        "edition": "2018",
        "version": "0.6.2"
      },
      "license": "MIT"
    },
    "fixedbitset 0.4.2": {
      "name": "fixedbitset",
      "version": "0.4.2",
      "repository": {
        "Http": {
          "url": "https://crates.io/api/v1/crates/fixedbitset/0.4.2/download",
          "sha256": "0ce7134b9999ecaf8bcd65542e436736ef32ddca1b3e06094cb6ec5755203b80"
        }
      },
      "targets": [
        {
          "Library": {
            "crate_name": "fixedbitset",
            "crate_root": "src/lib.rs",
            "srcs": [
              "**/*.rs"
            ]
          }
        }
      ],
      "library_target_name": "fixedbitset",
      "common_attrs": {
        "compile_data_glob": [
          "**"
        ],
        "edition": "2015",
        "version": "0.4.2"
      },
      "license": "MIT/Apache-2.0"
    },
    "flate2 1.0.28": {
      "name": "flate2",
      "version": "1.0.28",
      "repository": {
        "Http": {
          "url": "https://crates.io/api/v1/crates/flate2/1.0.28/download",
          "sha256": "46303f565772937ffe1d394a4fac6f411c6013172fadde9dcdb1e147a086940e"
        }
      },
      "targets": [
        {
          "Library": {
            "crate_name": "flate2",
            "crate_root": "src/lib.rs",
            "srcs": [
              "**/*.rs"
            ]
          }
        }
      ],
      "library_target_name": "flate2",
      "common_attrs": {
        "compile_data_glob": [
          "**"
        ],
        "crate_features": {
          "common": [
            "any_impl",
            "default",
            "miniz_oxide",
            "rust_backend"
          ],
          "selects": {}
        },
        "deps": {
          "common": [
            {
              "id": "crc32fast 1.3.2",
              "target": "crc32fast"
            },
            {
              "id": "miniz_oxide 0.7.1",
              "target": "miniz_oxide"
            }
          ],
          "selects": {}
        },
        "edition": "2018",
        "version": "1.0.28"
      },
      "license": "MIT OR Apache-2.0"
    },
    "flume 0.11.0": {
      "name": "flume",
      "version": "0.11.0",
      "repository": {
        "Http": {
          "url": "https://crates.io/api/v1/crates/flume/0.11.0/download",
          "sha256": "55ac459de2512911e4b674ce33cf20befaba382d05b62b008afc1c8b57cbf181"
        }
      },
      "targets": [
        {
          "Library": {
            "crate_name": "flume",
            "crate_root": "src/lib.rs",
            "srcs": [
              "**/*.rs"
            ]
          }
        }
      ],
      "library_target_name": "flume",
      "common_attrs": {
        "compile_data_glob": [
          "**"
        ],
        "deps": {
          "common": [
            {
              "id": "spin 0.9.8",
              "target": "spin",
              "alias": "spin1"
            }
          ],
          "selects": {}
        },
        "edition": "2018",
        "version": "0.11.0"
      },
      "license": "Apache-2.0/MIT"
    },
    "fnv 1.0.7": {
      "name": "fnv",
      "version": "1.0.7",
      "repository": {
        "Http": {
          "url": "https://crates.io/api/v1/crates/fnv/1.0.7/download",
          "sha256": "3f9eec918d3f24069decb9af1554cad7c880e2da24a9afd88aca000531ab82c1"
        }
      },
      "targets": [
        {
          "Library": {
            "crate_name": "fnv",
            "crate_root": "lib.rs",
            "srcs": [
              "**/*.rs"
            ]
          }
        }
      ],
      "library_target_name": "fnv",
      "common_attrs": {
        "compile_data_glob": [
          "**"
        ],
        "crate_features": {
          "common": [
            "default",
            "std"
          ],
          "selects": {}
        },
        "edition": "2015",
        "version": "1.0.7"
      },
      "license": "Apache-2.0 / MIT"
    },
    "foreign-types 0.3.2": {
      "name": "foreign-types",
      "version": "0.3.2",
      "repository": {
        "Http": {
          "url": "https://crates.io/api/v1/crates/foreign-types/0.3.2/download",
          "sha256": "f6f339eb8adc052cd2ca78910fda869aefa38d22d5cb648e6485e4d3fc06f3b1"
        }
      },
      "targets": [
        {
          "Library": {
            "crate_name": "foreign_types",
            "crate_root": "src/lib.rs",
            "srcs": [
              "**/*.rs"
            ]
          }
        }
      ],
      "library_target_name": "foreign_types",
      "common_attrs": {
        "compile_data_glob": [
          "**"
        ],
        "deps": {
          "common": [
            {
              "id": "foreign-types-shared 0.1.1",
              "target": "foreign_types_shared"
            }
          ],
          "selects": {}
        },
        "edition": "2015",
        "version": "0.3.2"
      },
      "license": "MIT/Apache-2.0"
    },
    "foreign-types-shared 0.1.1": {
      "name": "foreign-types-shared",
      "version": "0.1.1",
      "repository": {
        "Http": {
          "url": "https://crates.io/api/v1/crates/foreign-types-shared/0.1.1/download",
          "sha256": "00b0228411908ca8685dba7fc2cdd70ec9990a6e753e89b6ac91a84c40fbaf4b"
        }
      },
      "targets": [
        {
          "Library": {
            "crate_name": "foreign_types_shared",
            "crate_root": "src/lib.rs",
            "srcs": [
              "**/*.rs"
            ]
          }
        }
      ],
      "library_target_name": "foreign_types_shared",
      "common_attrs": {
        "compile_data_glob": [
          "**"
        ],
        "edition": "2015",
        "version": "0.1.1"
      },
      "license": "MIT/Apache-2.0"
    },
    "form_urlencoded 1.2.1": {
      "name": "form_urlencoded",
      "version": "1.2.1",
      "repository": {
        "Http": {
          "url": "https://crates.io/api/v1/crates/form_urlencoded/1.2.1/download",
          "sha256": "e13624c2627564efccf4934284bdd98cbaa14e79b0b5a141218e507b3a823456"
        }
      },
      "targets": [
        {
          "Library": {
            "crate_name": "form_urlencoded",
            "crate_root": "src/lib.rs",
            "srcs": [
              "**/*.rs"
            ]
          }
        }
      ],
      "library_target_name": "form_urlencoded",
      "common_attrs": {
        "compile_data_glob": [
          "**"
        ],
        "crate_features": {
          "common": [
            "alloc",
            "default",
            "std"
          ],
          "selects": {}
        },
        "deps": {
          "common": [
            {
              "id": "percent-encoding 2.3.1",
              "target": "percent_encoding"
            }
          ],
          "selects": {}
        },
        "edition": "2018",
        "version": "1.2.1"
      },
      "license": "MIT OR Apache-2.0"
    },
    "fpe 0.6.1": {
      "name": "fpe",
      "version": "0.6.1",
      "repository": {
        "Http": {
          "url": "https://crates.io/api/v1/crates/fpe/0.6.1/download",
          "sha256": "26c4b37de5ae15812a764c958297cfc50f5c010438f60c6ce75d11b802abd404"
        }
      },
      "targets": [
        {
          "Library": {
            "crate_name": "fpe",
            "crate_root": "src/lib.rs",
            "srcs": [
              "**/*.rs"
            ]
          }
        }
      ],
      "library_target_name": "fpe",
      "common_attrs": {
        "compile_data_glob": [
          "**"
        ],
        "crate_features": {
          "common": [
            "alloc",
            "default",
            "num-bigint",
            "num-integer",
            "num-traits",
            "std"
          ],
          "selects": {}
        },
        "deps": {
          "common": [
            {
              "id": "cbc 0.1.2",
              "target": "cbc"
            },
            {
              "id": "cipher 0.4.4",
              "target": "cipher"
            },
            {
              "id": "libm 0.2.8",
              "target": "libm"
            },
            {
              "id": "num-bigint 0.4.4",
              "target": "num_bigint"
            },
            {
              "id": "num-integer 0.1.45",
              "target": "num_integer"
            },
            {
              "id": "num-traits 0.2.17",
              "target": "num_traits"
            }
          ],
          "selects": {}
        },
        "edition": "2021",
        "version": "0.6.1"
      },
      "license": "MIT/Apache-2.0"
    },
    "futures 0.3.30": {
      "name": "futures",
      "version": "0.3.30",
      "repository": {
        "Http": {
          "url": "https://crates.io/api/v1/crates/futures/0.3.30/download",
          "sha256": "645c6916888f6cb6350d2550b80fb63e734897a8498abe35cfb732b6487804b0"
        }
      },
      "targets": [
        {
          "Library": {
            "crate_name": "futures",
            "crate_root": "src/lib.rs",
            "srcs": [
              "**/*.rs"
            ]
          }
        }
      ],
      "library_target_name": "futures",
      "common_attrs": {
        "compile_data_glob": [
          "**"
        ],
        "crate_features": {
          "common": [
            "alloc",
            "async-await",
            "default",
            "executor",
            "futures-executor",
            "std"
          ],
          "selects": {}
        },
        "deps": {
          "common": [
            {
              "id": "futures-channel 0.3.30",
              "target": "futures_channel"
            },
            {
              "id": "futures-core 0.3.30",
              "target": "futures_core"
            },
            {
              "id": "futures-executor 0.3.30",
              "target": "futures_executor"
            },
            {
              "id": "futures-io 0.3.30",
              "target": "futures_io"
            },
            {
              "id": "futures-sink 0.3.30",
              "target": "futures_sink"
            },
            {
              "id": "futures-task 0.3.30",
              "target": "futures_task"
            },
            {
              "id": "futures-util 0.3.30",
              "target": "futures_util"
            }
          ],
          "selects": {}
        },
        "edition": "2018",
        "version": "0.3.30"
      },
      "license": "MIT OR Apache-2.0"
    },
    "futures-channel 0.3.30": {
      "name": "futures-channel",
      "version": "0.3.30",
      "repository": {
        "Http": {
          "url": "https://crates.io/api/v1/crates/futures-channel/0.3.30/download",
          "sha256": "eac8f7d7865dcb88bd4373ab671c8cf4508703796caa2b1985a9ca867b3fcb78"
        }
      },
      "targets": [
        {
          "Library": {
            "crate_name": "futures_channel",
            "crate_root": "src/lib.rs",
            "srcs": [
              "**/*.rs"
            ]
          }
        }
      ],
      "library_target_name": "futures_channel",
      "common_attrs": {
        "compile_data_glob": [
          "**"
        ],
        "crate_features": {
          "common": [
            "alloc",
            "default",
            "futures-sink",
            "sink",
            "std"
          ],
          "selects": {}
        },
        "deps": {
          "common": [
            {
              "id": "futures-core 0.3.30",
              "target": "futures_core"
            },
            {
              "id": "futures-sink 0.3.30",
              "target": "futures_sink"
            }
          ],
          "selects": {}
        },
        "edition": "2018",
        "version": "0.3.30"
      },
      "license": "MIT OR Apache-2.0"
    },
    "futures-core 0.3.30": {
      "name": "futures-core",
      "version": "0.3.30",
      "repository": {
        "Http": {
          "url": "https://crates.io/api/v1/crates/futures-core/0.3.30/download",
          "sha256": "dfc6580bb841c5a68e9ef15c77ccc837b40a7504914d52e47b8b0e9bbda25a1d"
        }
      },
      "targets": [
        {
          "Library": {
            "crate_name": "futures_core",
            "crate_root": "src/lib.rs",
            "srcs": [
              "**/*.rs"
            ]
          }
        }
      ],
      "library_target_name": "futures_core",
      "common_attrs": {
        "compile_data_glob": [
          "**"
        ],
        "crate_features": {
          "common": [
            "alloc",
            "default",
            "std"
          ],
          "selects": {}
        },
        "edition": "2018",
        "version": "0.3.30"
      },
      "license": "MIT OR Apache-2.0"
    },
    "futures-executor 0.3.30": {
      "name": "futures-executor",
      "version": "0.3.30",
      "repository": {
        "Http": {
          "url": "https://crates.io/api/v1/crates/futures-executor/0.3.30/download",
          "sha256": "a576fc72ae164fca6b9db127eaa9a9dda0d61316034f33a0a0d4eda41f02b01d"
        }
      },
      "targets": [
        {
          "Library": {
            "crate_name": "futures_executor",
            "crate_root": "src/lib.rs",
            "srcs": [
              "**/*.rs"
            ]
          }
        }
      ],
      "library_target_name": "futures_executor",
      "common_attrs": {
        "compile_data_glob": [
          "**"
        ],
        "crate_features": {
          "common": [
            "std"
          ],
          "selects": {}
        },
        "deps": {
          "common": [
            {
              "id": "futures-core 0.3.30",
              "target": "futures_core"
            },
            {
              "id": "futures-task 0.3.30",
              "target": "futures_task"
            },
            {
              "id": "futures-util 0.3.30",
              "target": "futures_util"
            }
          ],
          "selects": {}
        },
        "edition": "2018",
        "version": "0.3.30"
      },
      "license": "MIT OR Apache-2.0"
    },
    "futures-io 0.3.30": {
      "name": "futures-io",
      "version": "0.3.30",
      "repository": {
        "Http": {
          "url": "https://crates.io/api/v1/crates/futures-io/0.3.30/download",
          "sha256": "a44623e20b9681a318efdd71c299b6b222ed6f231972bfe2f224ebad6311f0c1"
        }
      },
      "targets": [
        {
          "Library": {
            "crate_name": "futures_io",
            "crate_root": "src/lib.rs",
            "srcs": [
              "**/*.rs"
            ]
          }
        }
      ],
      "library_target_name": "futures_io",
      "common_attrs": {
        "compile_data_glob": [
          "**"
        ],
        "crate_features": {
          "common": [
            "std"
          ],
          "selects": {}
        },
        "edition": "2018",
        "version": "0.3.30"
      },
      "license": "MIT OR Apache-2.0"
    },
    "futures-macro 0.3.30": {
      "name": "futures-macro",
      "version": "0.3.30",
      "repository": {
        "Http": {
          "url": "https://crates.io/api/v1/crates/futures-macro/0.3.30/download",
          "sha256": "87750cf4b7a4c0625b1529e4c543c2182106e4dedc60a2a6455e00d212c489ac"
        }
      },
      "targets": [
        {
          "ProcMacro": {
            "crate_name": "futures_macro",
            "crate_root": "src/lib.rs",
            "srcs": [
              "**/*.rs"
            ]
          }
        }
      ],
      "library_target_name": "futures_macro",
      "common_attrs": {
        "compile_data_glob": [
          "**"
        ],
        "deps": {
          "common": [
            {
              "id": "proc-macro2 1.0.74",
              "target": "proc_macro2"
            },
            {
              "id": "quote 1.0.35",
              "target": "quote"
            },
            {
              "id": "syn 2.0.46",
              "target": "syn"
            }
          ],
          "selects": {}
        },
        "edition": "2018",
        "version": "0.3.30"
      },
      "license": "MIT OR Apache-2.0"
    },
    "futures-sink 0.3.30": {
      "name": "futures-sink",
      "version": "0.3.30",
      "repository": {
        "Http": {
          "url": "https://crates.io/api/v1/crates/futures-sink/0.3.30/download",
          "sha256": "9fb8e00e87438d937621c1c6269e53f536c14d3fbd6a042bb24879e57d474fb5"
        }
      },
      "targets": [
        {
          "Library": {
            "crate_name": "futures_sink",
            "crate_root": "src/lib.rs",
            "srcs": [
              "**/*.rs"
            ]
          }
        }
      ],
      "library_target_name": "futures_sink",
      "common_attrs": {
        "compile_data_glob": [
          "**"
        ],
        "crate_features": {
          "common": [
            "alloc",
            "default",
            "std"
          ],
          "selects": {}
        },
        "edition": "2018",
        "version": "0.3.30"
      },
      "license": "MIT OR Apache-2.0"
    },
    "futures-task 0.3.30": {
      "name": "futures-task",
      "version": "0.3.30",
      "repository": {
        "Http": {
          "url": "https://crates.io/api/v1/crates/futures-task/0.3.30/download",
          "sha256": "38d84fa142264698cdce1a9f9172cf383a0c82de1bddcf3092901442c4097004"
        }
      },
      "targets": [
        {
          "Library": {
            "crate_name": "futures_task",
            "crate_root": "src/lib.rs",
            "srcs": [
              "**/*.rs"
            ]
          }
        }
      ],
      "library_target_name": "futures_task",
      "common_attrs": {
        "compile_data_glob": [
          "**"
        ],
        "crate_features": {
          "common": [
            "alloc",
            "std"
          ],
          "selects": {}
        },
        "edition": "2018",
        "version": "0.3.30"
      },
      "license": "MIT OR Apache-2.0"
    },
    "futures-util 0.3.30": {
      "name": "futures-util",
      "version": "0.3.30",
      "repository": {
        "Http": {
          "url": "https://crates.io/api/v1/crates/futures-util/0.3.30/download",
          "sha256": "3d6401deb83407ab3da39eba7e33987a73c3df0c82b4bb5813ee871c19c41d48"
        }
      },
      "targets": [
        {
          "Library": {
            "crate_name": "futures_util",
            "crate_root": "src/lib.rs",
            "srcs": [
              "**/*.rs"
            ]
          }
        }
      ],
      "library_target_name": "futures_util",
      "common_attrs": {
        "compile_data_glob": [
          "**"
        ],
        "crate_features": {
          "common": [
            "alloc",
            "async-await",
            "async-await-macro",
            "channel",
            "futures-channel",
            "futures-io",
            "futures-macro",
            "futures-sink",
            "io",
            "memchr",
            "sink",
            "slab",
            "std"
          ],
          "selects": {
            "wasm32-unknown-unknown": [
              "default"
            ],
            "wasm32-wasi": [
              "default"
            ]
          }
        },
        "deps": {
          "common": [
            {
              "id": "futures-channel 0.3.30",
              "target": "futures_channel"
            },
            {
              "id": "futures-core 0.3.30",
              "target": "futures_core"
            },
            {
              "id": "futures-io 0.3.30",
              "target": "futures_io"
            },
            {
              "id": "futures-sink 0.3.30",
              "target": "futures_sink"
            },
            {
              "id": "futures-task 0.3.30",
              "target": "futures_task"
            },
            {
              "id": "memchr 2.7.1",
              "target": "memchr"
            },
            {
              "id": "pin-project-lite 0.2.13",
              "target": "pin_project_lite"
            },
            {
              "id": "pin-utils 0.1.0",
              "target": "pin_utils"
            },
            {
              "id": "slab 0.4.9",
              "target": "slab"
            }
          ],
          "selects": {}
        },
        "edition": "2018",
        "proc_macro_deps": {
          "common": [
            {
              "id": "futures-macro 0.3.30",
              "target": "futures_macro"
            }
          ],
          "selects": {}
        },
        "version": "0.3.30"
      },
      "license": "MIT OR Apache-2.0"
    },
    "generic-array 0.14.7": {
      "name": "generic-array",
      "version": "0.14.7",
      "repository": {
        "Http": {
          "url": "https://crates.io/api/v1/crates/generic-array/0.14.7/download",
          "sha256": "85649ca51fd72272d7821adaf274ad91c288277713d9c18820d8499a7ff69e9a"
        }
      },
      "targets": [
        {
          "Library": {
            "crate_name": "generic_array",
            "crate_root": "src/lib.rs",
            "srcs": [
              "**/*.rs"
            ]
          }
        },
        {
          "BuildScript": {
            "crate_name": "build_script_build",
            "crate_root": "build.rs",
            "srcs": [
              "**/*.rs"
            ]
          }
        }
      ],
      "library_target_name": "generic_array",
      "common_attrs": {
        "compile_data_glob": [
          "**"
        ],
        "crate_features": {
          "common": [
            "more_lengths"
          ],
          "selects": {}
        },
        "deps": {
          "common": [
            {
              "id": "generic-array 0.14.7",
              "target": "build_script_build"
            },
            {
              "id": "typenum 1.17.0",
              "target": "typenum"
            }
          ],
          "selects": {}
        },
        "edition": "2015",
        "version": "0.14.7"
      },
      "build_script_attrs": {
        "data_glob": [
          "**"
        ],
        "deps": {
          "common": [
            {
              "id": "version_check 0.9.4",
              "target": "version_check"
            }
          ],
          "selects": {}
        }
      },
      "license": "MIT"
    },
    "getrandom 0.2.11": {
      "name": "getrandom",
      "version": "0.2.11",
      "repository": {
        "Http": {
          "url": "https://crates.io/api/v1/crates/getrandom/0.2.11/download",
          "sha256": "fe9006bed769170c11f845cf00c7c1e9092aeb3f268e007c3e760ac68008070f"
        }
      },
      "targets": [
        {
          "Library": {
            "crate_name": "getrandom",
            "crate_root": "src/lib.rs",
            "srcs": [
              "**/*.rs"
            ]
          }
        }
      ],
      "library_target_name": "getrandom",
      "common_attrs": {
        "compile_data_glob": [
          "**"
        ],
        "crate_features": {
          "common": [
            "std"
          ],
          "selects": {
            "wasm32-unknown-unknown": [
              "js",
              "js-sys",
              "wasm-bindgen"
            ],
            "wasm32-wasi": [
              "js",
              "js-sys",
              "wasm-bindgen"
            ]
          }
        },
        "deps": {
          "common": [
            {
              "id": "cfg-if 1.0.0",
              "target": "cfg_if"
            }
          ],
          "selects": {
            "cfg(all(any(target_arch = \"wasm32\", target_arch = \"wasm64\"), target_os = \"unknown\"))": [
              {
                "id": "js-sys 0.3.66",
                "target": "js_sys"
              },
              {
                "id": "wasm-bindgen 0.2.89",
                "target": "wasm_bindgen"
              }
            ],
            "cfg(target_os = \"wasi\")": [
              {
                "id": "wasi 0.11.0+wasi-snapshot-preview1",
                "target": "wasi"
              }
            ],
            "cfg(unix)": [
              {
                "id": "libc 0.2.151",
                "target": "libc"
              }
            ]
          }
        },
        "edition": "2018",
        "version": "0.2.11"
      },
      "license": "MIT OR Apache-2.0"
    },
    "gif 0.12.0": {
      "name": "gif",
      "version": "0.12.0",
      "repository": {
        "Http": {
          "url": "https://crates.io/api/v1/crates/gif/0.12.0/download",
          "sha256": "80792593675e051cf94a4b111980da2ba60d4a83e43e0048c5693baab3977045"
        }
      },
      "targets": [
        {
          "Library": {
            "crate_name": "gif",
            "crate_root": "src/lib.rs",
            "srcs": [
              "**/*.rs"
            ]
          }
        }
      ],
      "library_target_name": "gif",
      "common_attrs": {
        "compile_data_glob": [
          "**"
        ],
        "crate_features": {
          "common": [
            "color_quant",
            "default",
            "raii_no_panic",
            "std"
          ],
          "selects": {}
        },
        "deps": {
          "common": [
            {
              "id": "color_quant 1.1.0",
              "target": "color_quant"
            },
            {
              "id": "weezl 0.1.7",
              "target": "weezl"
            }
          ],
          "selects": {}
        },
        "edition": "2018",
        "version": "0.12.0"
      },
      "license": "MIT/Apache-2.0"
    },
    "gimli 0.28.1": {
      "name": "gimli",
      "version": "0.28.1",
      "repository": {
        "Http": {
          "url": "https://crates.io/api/v1/crates/gimli/0.28.1/download",
          "sha256": "4271d37baee1b8c7e4b708028c57d816cf9d2434acb33a549475f78c181f6253"
        }
      },
      "targets": [
        {
          "Library": {
            "crate_name": "gimli",
            "crate_root": "src/lib.rs",
            "srcs": [
              "**/*.rs"
            ]
          }
        }
      ],
      "library_target_name": "gimli",
      "common_attrs": {
        "compile_data_glob": [
          "**"
        ],
        "edition": "2018",
        "version": "0.28.1"
      },
      "license": "MIT OR Apache-2.0"
    },
    "glob 0.3.1": {
      "name": "glob",
      "version": "0.3.1",
      "repository": {
        "Http": {
          "url": "https://crates.io/api/v1/crates/glob/0.3.1/download",
          "sha256": "d2fabcfbdc87f4758337ca535fb41a6d701b65693ce38287d856d1674551ec9b"
        }
      },
      "targets": [
        {
          "Library": {
            "crate_name": "glob",
            "crate_root": "src/lib.rs",
            "srcs": [
              "**/*.rs"
            ]
          }
        }
      ],
      "library_target_name": "glob",
      "common_attrs": {
        "compile_data_glob": [
          "**"
        ],
        "edition": "2015",
        "version": "0.3.1"
      },
      "license": "MIT OR Apache-2.0"
    },
    "h2 0.3.22": {
      "name": "h2",
      "version": "0.3.22",
      "repository": {
        "Http": {
          "url": "https://crates.io/api/v1/crates/h2/0.3.22/download",
          "sha256": "4d6250322ef6e60f93f9a2162799302cd6f68f79f6e5d85c8c16f14d1d958178"
        }
      },
      "targets": [
        {
          "Library": {
            "crate_name": "h2",
            "crate_root": "src/lib.rs",
            "srcs": [
              "**/*.rs"
            ]
          }
        }
      ],
      "library_target_name": "h2",
      "common_attrs": {
        "compile_data_glob": [
          "**"
        ],
        "deps": {
          "common": [
            {
              "id": "bytes 1.5.0",
              "target": "bytes"
            },
            {
              "id": "fnv 1.0.7",
              "target": "fnv"
            },
            {
              "id": "futures-core 0.3.30",
              "target": "futures_core"
            },
            {
              "id": "futures-sink 0.3.30",
              "target": "futures_sink"
            },
            {
              "id": "futures-util 0.3.30",
              "target": "futures_util"
            },
            {
              "id": "http 0.2.11",
              "target": "http"
            },
            {
              "id": "indexmap 2.1.0",
              "target": "indexmap"
            },
            {
              "id": "slab 0.4.9",
              "target": "slab"
            },
            {
              "id": "tokio 1.35.1",
              "target": "tokio"
            },
            {
              "id": "tokio-util 0.7.10",
              "target": "tokio_util"
            },
            {
              "id": "tracing 0.1.40",
              "target": "tracing"
            }
          ],
          "selects": {}
        },
        "edition": "2018",
        "version": "0.3.22"
      },
      "license": "MIT"
    },
    "half 1.8.2": {
      "name": "half",
      "version": "1.8.2",
      "repository": {
        "Http": {
          "url": "https://crates.io/api/v1/crates/half/1.8.2/download",
          "sha256": "eabb4a44450da02c90444cf74558da904edde8fb4e9035a9a6a4e15445af0bd7"
        }
      },
      "targets": [
        {
          "Library": {
            "crate_name": "half",
            "crate_root": "src/lib.rs",
            "srcs": [
              "**/*.rs"
            ]
          }
        }
      ],
      "library_target_name": "half",
      "common_attrs": {
        "compile_data_glob": [
          "**"
        ],
        "edition": "2018",
        "version": "1.8.2"
      },
      "license": "MIT OR Apache-2.0"
    },
    "half 2.2.1": {
      "name": "half",
      "version": "2.2.1",
      "repository": {
        "Http": {
          "url": "https://crates.io/api/v1/crates/half/2.2.1/download",
          "sha256": "02b4af3693f1b705df946e9fe5631932443781d0aabb423b62fcd4d73f6d2fd0"
        }
      },
      "targets": [
        {
          "Library": {
            "crate_name": "half",
            "crate_root": "src/lib.rs",
            "srcs": [
              "**/*.rs"
            ]
          }
        }
      ],
      "library_target_name": "half",
      "common_attrs": {
        "compile_data_glob": [
          "**"
        ],
        "crate_features": {
          "common": [
            "alloc",
            "default",
            "std"
          ],
          "selects": {}
        },
        "deps": {
          "common": [],
          "selects": {
            "cfg(target_arch = \"spirv\")": [
              {
                "id": "crunchy 0.2.2",
                "target": "crunchy"
              }
            ]
          }
        },
        "edition": "2021",
        "version": "2.2.1"
      },
      "license": "MIT OR Apache-2.0"
    },
    "hashbrown 0.12.3": {
      "name": "hashbrown",
      "version": "0.12.3",
      "repository": {
        "Http": {
          "url": "https://crates.io/api/v1/crates/hashbrown/0.12.3/download",
          "sha256": "8a9ee70c43aaf417c914396645a0fa852624801b24ebb7ae78fe8272889ac888"
        }
      },
      "targets": [
        {
          "Library": {
            "crate_name": "hashbrown",
            "crate_root": "src/lib.rs",
            "srcs": [
              "**/*.rs"
            ]
          }
        }
      ],
      "library_target_name": "hashbrown",
      "common_attrs": {
        "compile_data_glob": [
          "**"
        ],
        "crate_features": {
          "common": [
            "raw"
          ],
          "selects": {}
        },
        "edition": "2021",
        "version": "0.12.3"
      },
      "license": "MIT OR Apache-2.0"
    },
    "hashbrown 0.14.3": {
      "name": "hashbrown",
      "version": "0.14.3",
      "repository": {
        "Http": {
          "url": "https://crates.io/api/v1/crates/hashbrown/0.14.3/download",
          "sha256": "290f1a1d9242c78d09ce40a5e87e7554ee637af1351968159f4952f028f75604"
        }
      },
      "targets": [
        {
          "Library": {
            "crate_name": "hashbrown",
            "crate_root": "src/lib.rs",
            "srcs": [
              "**/*.rs"
            ]
          }
        }
      ],
      "library_target_name": "hashbrown",
      "common_attrs": {
        "compile_data_glob": [
          "**"
        ],
        "crate_features": {
          "common": [
            "raw"
          ],
          "selects": {}
        },
        "edition": "2021",
        "version": "0.14.3"
      },
      "license": "MIT OR Apache-2.0"
    },
    "headers 0.3.9": {
      "name": "headers",
      "version": "0.3.9",
      "repository": {
        "Http": {
          "url": "https://crates.io/api/v1/crates/headers/0.3.9/download",
          "sha256": "06683b93020a07e3dbcf5f8c0f6d40080d725bea7936fc01ad345c01b97dc270"
        }
      },
      "targets": [
        {
          "Library": {
            "crate_name": "headers",
            "crate_root": "src/lib.rs",
            "srcs": [
              "**/*.rs"
            ]
          }
        }
      ],
      "library_target_name": "headers",
      "common_attrs": {
        "compile_data_glob": [
          "**"
        ],
        "deps": {
          "common": [
            {
              "id": "base64 0.21.5",
              "target": "base64"
            },
            {
              "id": "bytes 1.5.0",
              "target": "bytes"
            },
            {
              "id": "headers-core 0.2.0",
              "target": "headers_core"
            },
            {
              "id": "http 0.2.11",
              "target": "http"
            },
            {
              "id": "httpdate 1.0.3",
              "target": "httpdate"
            },
            {
              "id": "mime 0.3.17",
              "target": "mime"
            },
            {
              "id": "sha1 0.10.6",
              "target": "sha1"
            }
          ],
          "selects": {}
        },
        "edition": "2015",
        "version": "0.3.9"
      },
      "license": "MIT"
    },
    "headers-core 0.2.0": {
      "name": "headers-core",
      "version": "0.2.0",
      "repository": {
        "Http": {
          "url": "https://crates.io/api/v1/crates/headers-core/0.2.0/download",
          "sha256": "e7f66481bfee273957b1f20485a4ff3362987f85b2c236580d81b4eb7a326429"
        }
      },
      "targets": [
        {
          "Library": {
            "crate_name": "headers_core",
            "crate_root": "src/lib.rs",
            "srcs": [
              "**/*.rs"
            ]
          }
        }
      ],
      "library_target_name": "headers_core",
      "common_attrs": {
        "compile_data_glob": [
          "**"
        ],
        "deps": {
          "common": [
            {
              "id": "http 0.2.11",
              "target": "http"
            }
          ],
          "selects": {}
        },
        "edition": "2015",
        "version": "0.2.0"
      },
      "license": "MIT"
    },
    "heck 0.3.3": {
      "name": "heck",
      "version": "0.3.3",
      "repository": {
        "Http": {
          "url": "https://crates.io/api/v1/crates/heck/0.3.3/download",
          "sha256": "6d621efb26863f0e9924c6ac577e8275e5e6b77455db64ffa6c65c904e9e132c"
        }
      },
      "targets": [
        {
          "Library": {
            "crate_name": "heck",
            "crate_root": "src/lib.rs",
            "srcs": [
              "**/*.rs"
            ]
          }
        }
      ],
      "library_target_name": "heck",
      "common_attrs": {
        "compile_data_glob": [
          "**"
        ],
        "deps": {
          "common": [
            {
              "id": "unicode-segmentation 1.10.1",
              "target": "unicode_segmentation"
            }
          ],
          "selects": {}
        },
        "edition": "2018",
        "version": "0.3.3"
      },
      "license": "MIT OR Apache-2.0"
    },
    "heck 0.4.1": {
      "name": "heck",
      "version": "0.4.1",
      "repository": {
        "Http": {
          "url": "https://crates.io/api/v1/crates/heck/0.4.1/download",
          "sha256": "95505c38b4572b2d910cecb0281560f54b440a19336cbbcb27bf6ce6adc6f5a8"
        }
      },
      "targets": [
        {
          "Library": {
            "crate_name": "heck",
            "crate_root": "src/lib.rs",
            "srcs": [
              "**/*.rs"
            ]
          }
        }
      ],
      "library_target_name": "heck",
      "common_attrs": {
        "compile_data_glob": [
          "**"
        ],
        "crate_features": {
          "common": [
            "default"
          ],
          "selects": {}
        },
        "edition": "2018",
        "version": "0.4.1"
      },
      "license": "MIT OR Apache-2.0"
    },
    "hermit-abi 0.3.3": {
      "name": "hermit-abi",
      "version": "0.3.3",
      "repository": {
        "Http": {
          "url": "https://crates.io/api/v1/crates/hermit-abi/0.3.3/download",
          "sha256": "d77f7ec81a6d05a3abb01ab6eb7590f6083d08449fe5a1c8b1e620283546ccb7"
        }
      },
      "targets": [
        {
          "Library": {
            "crate_name": "hermit_abi",
            "crate_root": "src/lib.rs",
            "srcs": [
              "**/*.rs"
            ]
          }
        }
      ],
      "library_target_name": "hermit_abi",
      "common_attrs": {
        "compile_data_glob": [
          "**"
        ],
        "edition": "2021",
        "version": "0.3.3"
      },
      "license": "MIT OR Apache-2.0"
    },
    "hex 0.4.3": {
      "name": "hex",
      "version": "0.4.3",
      "repository": {
        "Http": {
          "url": "https://crates.io/api/v1/crates/hex/0.4.3/download",
          "sha256": "7f24254aa9a54b5c858eaee2f5bccdb46aaf0e486a595ed5fd8f86ba55232a70"
        }
      },
      "targets": [
        {
          "Library": {
            "crate_name": "hex",
            "crate_root": "src/lib.rs",
            "srcs": [
              "**/*.rs"
            ]
          }
        }
      ],
      "library_target_name": "hex",
      "common_attrs": {
        "compile_data_glob": [
          "**"
        ],
        "crate_features": {
          "common": [
            "alloc",
            "default",
            "std"
          ],
          "selects": {}
        },
        "edition": "2018",
        "version": "0.4.3"
      },
      "license": "MIT OR Apache-2.0"
    },
    "histogram 0.6.9": {
      "name": "histogram",
      "version": "0.6.9",
      "repository": {
        "Http": {
          "url": "https://crates.io/api/v1/crates/histogram/0.6.9/download",
          "sha256": "12cb882ccb290b8646e554b157ab0b71e64e8d5bef775cd66b6531e52d302669"
        }
      },
      "targets": [
        {
          "Library": {
            "crate_name": "histogram",
            "crate_root": "src/lib.rs",
            "srcs": [
              "**/*.rs"
            ]
          }
        }
      ],
      "library_target_name": "histogram",
      "common_attrs": {
        "compile_data_glob": [
          "**"
        ],
        "edition": "2015",
        "version": "0.6.9"
      },
      "license": "MIT/Apache-2.0"
    },
    "hmac 0.12.1": {
      "name": "hmac",
      "version": "0.12.1",
      "repository": {
        "Http": {
          "url": "https://crates.io/api/v1/crates/hmac/0.12.1/download",
          "sha256": "6c49c37c09c17a53d937dfbb742eb3a961d65a994e6bcdcf37e7399d0cc8ab5e"
        }
      },
      "targets": [
        {
          "Library": {
            "crate_name": "hmac",
            "crate_root": "src/lib.rs",
            "srcs": [
              "**/*.rs"
            ]
          }
        }
      ],
      "library_target_name": "hmac",
      "common_attrs": {
        "compile_data_glob": [
          "**"
        ],
        "deps": {
          "common": [
            {
              "id": "digest 0.10.7",
              "target": "digest"
            }
          ],
          "selects": {}
        },
        "edition": "2018",
        "version": "0.12.1"
      },
      "license": "MIT OR Apache-2.0"
    },
    "home 0.5.9": {
      "name": "home",
      "version": "0.5.9",
      "repository": {
        "Http": {
          "url": "https://crates.io/api/v1/crates/home/0.5.9/download",
          "sha256": "e3d1354bf6b7235cb4a0576c2619fd4ed18183f689b12b006a0ee7329eeff9a5"
        }
      },
      "targets": [
        {
          "Library": {
            "crate_name": "home",
            "crate_root": "src/lib.rs",
            "srcs": [
              "**/*.rs"
            ]
          }
        }
      ],
      "library_target_name": "home",
      "common_attrs": {
        "compile_data_glob": [
          "**"
        ],
        "deps": {
          "common": [],
          "selects": {
            "cfg(windows)": [
              {
                "id": "windows-sys 0.52.0",
                "target": "windows_sys"
              }
            ]
          }
        },
        "edition": "2021",
        "version": "0.5.9"
      },
      "license": "MIT OR Apache-2.0"
    },
    "http 0.2.11": {
      "name": "http",
      "version": "0.2.11",
      "repository": {
        "Http": {
          "url": "https://crates.io/api/v1/crates/http/0.2.11/download",
          "sha256": "8947b1a6fad4393052c7ba1f4cd97bed3e953a95c79c92ad9b051a04611d9fbb"
        }
      },
      "targets": [
        {
          "Library": {
            "crate_name": "http",
            "crate_root": "src/lib.rs",
            "srcs": [
              "**/*.rs"
            ]
          }
        }
      ],
      "library_target_name": "http",
      "common_attrs": {
        "compile_data_glob": [
          "**"
        ],
        "deps": {
          "common": [
            {
              "id": "bytes 1.5.0",
              "target": "bytes"
            },
            {
              "id": "fnv 1.0.7",
              "target": "fnv"
            },
            {
              "id": "itoa 1.0.10",
              "target": "itoa"
            }
          ],
          "selects": {}
        },
        "edition": "2018",
        "version": "0.2.11"
      },
      "license": "MIT OR Apache-2.0"
    },
    "http-body 0.4.6": {
      "name": "http-body",
      "version": "0.4.6",
      "repository": {
        "Http": {
          "url": "https://crates.io/api/v1/crates/http-body/0.4.6/download",
          "sha256": "7ceab25649e9960c0311ea418d17bee82c0dcec1bd053b5f9a66e265a693bed2"
        }
      },
      "targets": [
        {
          "Library": {
            "crate_name": "http_body",
            "crate_root": "src/lib.rs",
            "srcs": [
              "**/*.rs"
            ]
          }
        }
      ],
      "library_target_name": "http_body",
      "common_attrs": {
        "compile_data_glob": [
          "**"
        ],
        "deps": {
          "common": [
            {
              "id": "bytes 1.5.0",
              "target": "bytes"
            },
            {
              "id": "http 0.2.11",
              "target": "http"
            },
            {
              "id": "pin-project-lite 0.2.13",
              "target": "pin_project_lite"
            }
          ],
          "selects": {}
        },
        "edition": "2018",
        "version": "0.4.6"
      },
      "license": "MIT"
    },
    "httparse 1.8.0": {
      "name": "httparse",
      "version": "1.8.0",
      "repository": {
        "Http": {
          "url": "https://crates.io/api/v1/crates/httparse/1.8.0/download",
          "sha256": "d897f394bad6a705d5f4104762e116a75639e470d80901eed05a860a95cb1904"
        }
      },
      "targets": [
        {
          "Library": {
            "crate_name": "httparse",
            "crate_root": "src/lib.rs",
            "srcs": [
              "**/*.rs"
            ]
          }
        },
        {
          "BuildScript": {
            "crate_name": "build_script_build",
            "crate_root": "build.rs",
            "srcs": [
              "**/*.rs"
            ]
          }
        }
      ],
      "library_target_name": "httparse",
      "common_attrs": {
        "compile_data_glob": [
          "**"
        ],
        "crate_features": {
          "common": [
            "default",
            "std"
          ],
          "selects": {}
        },
        "deps": {
          "common": [
            {
              "id": "httparse 1.8.0",
              "target": "build_script_build"
            }
          ],
          "selects": {}
        },
        "edition": "2018",
        "version": "1.8.0"
      },
      "build_script_attrs": {
        "data_glob": [
          "**"
        ]
      },
      "license": "MIT/Apache-2.0"
    },
    "httpdate 1.0.3": {
      "name": "httpdate",
      "version": "1.0.3",
      "repository": {
        "Http": {
          "url": "https://crates.io/api/v1/crates/httpdate/1.0.3/download",
          "sha256": "df3b46402a9d5adb4c86a0cf463f42e19994e3ee891101b1841f30a545cb49a9"
        }
      },
      "targets": [
        {
          "Library": {
            "crate_name": "httpdate",
            "crate_root": "src/lib.rs",
            "srcs": [
              "**/*.rs"
            ]
          }
        }
      ],
      "library_target_name": "httpdate",
      "common_attrs": {
        "compile_data_glob": [
          "**"
        ],
        "edition": "2021",
        "version": "1.0.3"
      },
      "license": "MIT OR Apache-2.0"
    },
    "hyper 0.14.28": {
      "name": "hyper",
      "version": "0.14.28",
      "repository": {
        "Http": {
          "url": "https://crates.io/api/v1/crates/hyper/0.14.28/download",
          "sha256": "bf96e135eb83a2a8ddf766e426a841d8ddd7449d5f00d34ea02b41d2f19eef80"
        }
      },
      "targets": [
        {
          "Library": {
            "crate_name": "hyper",
            "crate_root": "src/lib.rs",
            "srcs": [
              "**/*.rs"
            ]
          }
        }
      ],
      "library_target_name": "hyper",
      "common_attrs": {
        "compile_data_glob": [
          "**"
        ],
        "crate_features": {
          "common": [
            "client",
            "default",
            "full",
            "h2",
            "http1",
            "http2",
            "runtime",
            "server",
            "socket2",
            "stream",
            "tcp"
          ],
          "selects": {}
        },
        "deps": {
          "common": [
            {
              "id": "bytes 1.5.0",
              "target": "bytes"
            },
            {
              "id": "futures-channel 0.3.30",
              "target": "futures_channel"
            },
            {
              "id": "futures-core 0.3.30",
              "target": "futures_core"
            },
            {
              "id": "futures-util 0.3.30",
              "target": "futures_util"
            },
            {
              "id": "h2 0.3.22",
              "target": "h2"
            },
            {
              "id": "http 0.2.11",
              "target": "http"
            },
            {
              "id": "http-body 0.4.6",
              "target": "http_body"
            },
            {
              "id": "httparse 1.8.0",
              "target": "httparse"
            },
            {
              "id": "httpdate 1.0.3",
              "target": "httpdate"
            },
            {
              "id": "itoa 1.0.10",
              "target": "itoa"
            },
            {
              "id": "pin-project-lite 0.2.13",
              "target": "pin_project_lite"
            },
            {
              "id": "socket2 0.5.5",
              "target": "socket2"
            },
            {
              "id": "tokio 1.35.1",
              "target": "tokio"
            },
            {
              "id": "tower-service 0.3.2",
              "target": "tower_service"
            },
            {
              "id": "tracing 0.1.40",
              "target": "tracing"
            },
            {
              "id": "want 0.3.1",
              "target": "want"
            }
          ],
          "selects": {}
        },
        "edition": "2018",
        "version": "0.14.28"
      },
      "license": "MIT"
    },
    "hyper-timeout 0.4.1": {
      "name": "hyper-timeout",
      "version": "0.4.1",
      "repository": {
        "Http": {
          "url": "https://crates.io/api/v1/crates/hyper-timeout/0.4.1/download",
          "sha256": "bbb958482e8c7be4bc3cf272a766a2b0bf1a6755e7a6ae777f017a31d11b13b1"
        }
      },
      "targets": [
        {
          "Library": {
            "crate_name": "hyper_timeout",
            "crate_root": "src/lib.rs",
            "srcs": [
              "**/*.rs"
            ]
          }
        }
      ],
      "library_target_name": "hyper_timeout",
      "common_attrs": {
        "compile_data_glob": [
          "**"
        ],
        "deps": {
          "common": [
            {
              "id": "hyper 0.14.28",
              "target": "hyper"
            },
            {
              "id": "pin-project-lite 0.2.13",
              "target": "pin_project_lite"
            },
            {
              "id": "tokio 1.35.1",
              "target": "tokio"
            },
            {
              "id": "tokio-io-timeout 1.2.0",
              "target": "tokio_io_timeout"
            }
          ],
          "selects": {}
        },
        "edition": "2018",
        "version": "0.4.1"
      },
      "license": "MIT/Apache-2.0"
    },
    "hyper-tls 0.5.0": {
      "name": "hyper-tls",
      "version": "0.5.0",
      "repository": {
        "Http": {
          "url": "https://crates.io/api/v1/crates/hyper-tls/0.5.0/download",
          "sha256": "d6183ddfa99b85da61a140bea0efc93fdf56ceaa041b37d553518030827f9905"
        }
      },
      "targets": [
        {
          "Library": {
            "crate_name": "hyper_tls",
            "crate_root": "src/lib.rs",
            "srcs": [
              "**/*.rs"
            ]
          }
        }
      ],
      "library_target_name": "hyper_tls",
      "common_attrs": {
        "compile_data_glob": [
          "**"
        ],
        "deps": {
          "common": [
            {
              "id": "bytes 1.5.0",
              "target": "bytes"
            },
            {
              "id": "hyper 0.14.28",
              "target": "hyper"
            },
            {
              "id": "native-tls 0.2.11",
              "target": "native_tls"
            },
            {
              "id": "tokio 1.35.1",
              "target": "tokio"
            },
            {
              "id": "tokio-native-tls 0.3.1",
              "target": "tokio_native_tls"
            }
          ],
          "selects": {}
        },
        "edition": "2018",
        "version": "0.5.0"
      },
      "license": "MIT/Apache-2.0"
    },
    "iana-time-zone 0.1.59": {
      "name": "iana-time-zone",
      "version": "0.1.59",
      "repository": {
        "Http": {
          "url": "https://crates.io/api/v1/crates/iana-time-zone/0.1.59/download",
          "sha256": "b6a67363e2aa4443928ce15e57ebae94fd8949958fd1223c4cfc0cd473ad7539"
        }
      },
      "targets": [
        {
          "Library": {
            "crate_name": "iana_time_zone",
            "crate_root": "src/lib.rs",
            "srcs": [
              "**/*.rs"
            ]
          }
        }
      ],
      "library_target_name": "iana_time_zone",
      "common_attrs": {
        "compile_data_glob": [
          "**"
        ],
        "crate_features": {
          "common": [
            "fallback"
          ],
          "selects": {}
        },
        "deps": {
          "common": [],
          "selects": {
            "cfg(any(target_os = \"macos\", target_os = \"ios\"))": [
              {
                "id": "core-foundation-sys 0.8.6",
                "target": "core_foundation_sys"
              }
            ],
            "cfg(target_arch = \"wasm32\")": [
              {
                "id": "js-sys 0.3.66",
                "target": "js_sys"
              },
              {
                "id": "wasm-bindgen 0.2.89",
                "target": "wasm_bindgen"
              }
            ],
            "cfg(target_os = \"android\")": [
              {
                "id": "android_system_properties 0.1.5",
                "target": "android_system_properties"
              }
            ],
            "cfg(target_os = \"haiku\")": [
              {
                "id": "iana-time-zone-haiku 0.1.2",
                "target": "iana_time_zone_haiku"
              }
            ],
            "cfg(target_os = \"windows\")": [
              {
                "id": "windows-core 0.52.0",
                "target": "windows_core"
              }
            ]
          }
        },
        "edition": "2018",
        "version": "0.1.59"
      },
      "license": "MIT OR Apache-2.0"
    },
    "iana-time-zone-haiku 0.1.2": {
      "name": "iana-time-zone-haiku",
      "version": "0.1.2",
      "repository": {
        "Http": {
          "url": "https://crates.io/api/v1/crates/iana-time-zone-haiku/0.1.2/download",
          "sha256": "f31827a206f56af32e590ba56d5d2d085f558508192593743f16b2306495269f"
        }
      },
      "targets": [
        {
          "Library": {
            "crate_name": "iana_time_zone_haiku",
            "crate_root": "src/lib.rs",
            "srcs": [
              "**/*.rs"
            ]
          }
        },
        {
          "BuildScript": {
            "crate_name": "build_script_build",
            "crate_root": "build.rs",
            "srcs": [
              "**/*.rs"
            ]
          }
        }
      ],
      "library_target_name": "iana_time_zone_haiku",
      "common_attrs": {
        "compile_data_glob": [
          "**"
        ],
        "deps": {
          "common": [
            {
              "id": "iana-time-zone-haiku 0.1.2",
              "target": "build_script_build"
            }
          ],
          "selects": {}
        },
        "edition": "2018",
        "version": "0.1.2"
      },
      "build_script_attrs": {
        "data_glob": [
          "**"
        ],
        "deps": {
          "common": [
            {
              "id": "cc 1.0.83",
              "target": "cc"
            }
          ],
          "selects": {}
        }
      },
      "license": "MIT OR Apache-2.0"
    },
    "ident_case 1.0.1": {
      "name": "ident_case",
      "version": "1.0.1",
      "repository": {
        "Http": {
          "url": "https://crates.io/api/v1/crates/ident_case/1.0.1/download",
          "sha256": "b9e0384b61958566e926dc50660321d12159025e767c18e043daf26b70104c39"
        }
      },
      "targets": [
        {
          "Library": {
            "crate_name": "ident_case",
            "crate_root": "src/lib.rs",
            "srcs": [
              "**/*.rs"
            ]
          }
        }
      ],
      "library_target_name": "ident_case",
      "common_attrs": {
        "compile_data_glob": [
          "**"
        ],
        "edition": "2015",
        "version": "1.0.1"
      },
      "license": "MIT/Apache-2.0"
    },
    "idna 0.5.0": {
      "name": "idna",
      "version": "0.5.0",
      "repository": {
        "Http": {
          "url": "https://crates.io/api/v1/crates/idna/0.5.0/download",
          "sha256": "634d9b1461af396cad843f47fdba5597a4f9e6ddd4bfb6ff5d85028c25cb12f6"
        }
      },
      "targets": [
        {
          "Library": {
            "crate_name": "idna",
            "crate_root": "src/lib.rs",
            "srcs": [
              "**/*.rs"
            ]
          }
        }
      ],
      "library_target_name": "idna",
      "common_attrs": {
        "compile_data_glob": [
          "**"
        ],
        "crate_features": {
          "common": [
            "alloc",
            "default",
            "std"
          ],
          "selects": {}
        },
        "deps": {
          "common": [
            {
              "id": "unicode-bidi 0.3.14",
              "target": "unicode_bidi"
            },
            {
              "id": "unicode-normalization 0.1.22",
              "target": "unicode_normalization"
            }
          ],
          "selects": {}
        },
        "edition": "2018",
        "version": "0.5.0"
      },
      "license": "MIT OR Apache-2.0"
    },
    "image 0.24.7": {
      "name": "image",
      "version": "0.24.7",
      "repository": {
        "Http": {
          "url": "https://crates.io/api/v1/crates/image/0.24.7/download",
          "sha256": "6f3dfdbdd72063086ff443e297b61695500514b1e41095b6fb9a5ab48a70a711"
        }
      },
      "targets": [
        {
          "Library": {
            "crate_name": "image",
            "crate_root": "src/lib.rs",
            "srcs": [
              "**/*.rs"
            ]
          }
        }
      ],
      "library_target_name": "image",
      "common_attrs": {
        "compile_data_glob": [
          "**"
        ],
        "crate_features": {
          "common": [
            "bmp",
            "dds",
            "default",
            "dxt",
            "exr",
            "farbfeld",
            "gif",
            "hdr",
            "ico",
            "jpeg",
            "jpeg_rayon",
            "openexr",
            "png",
            "pnm",
            "qoi",
            "tga",
            "tiff",
            "webp"
          ],
          "selects": {}
        },
        "deps": {
          "common": [
            {
              "id": "bytemuck 1.14.0",
              "target": "bytemuck"
            },
            {
              "id": "byteorder 1.5.0",
              "target": "byteorder"
            },
            {
              "id": "color_quant 1.1.0",
              "target": "color_quant"
            },
            {
              "id": "exr 1.71.0",
              "target": "exr"
            },
            {
              "id": "gif 0.12.0",
              "target": "gif"
            },
            {
              "id": "jpeg-decoder 0.3.0",
              "target": "jpeg_decoder",
              "alias": "jpeg"
            },
            {
              "id": "num-rational 0.4.1",
              "target": "num_rational"
            },
            {
              "id": "num-traits 0.2.17",
              "target": "num_traits"
            },
            {
              "id": "png 0.17.10",
              "target": "png"
            },
            {
              "id": "qoi 0.4.1",
              "target": "qoi"
            },
            {
              "id": "tiff 0.9.0",
              "target": "tiff"
            }
          ],
          "selects": {}
        },
        "edition": "2018",
        "version": "0.24.7"
      },
      "license": "MIT"
    },
    "image_processor 0.1.0": {
      "name": "image_processor",
      "version": "0.1.0",
      "repository": null,
      "targets": [
        {
          "Library": {
            "crate_name": "image_processor",
            "crate_root": "src/lib.rs",
            "srcs": [
              "**/*.rs"
            ]
          }
        }
      ],
      "library_target_name": "image_processor",
      "common_attrs": {
        "compile_data_glob": [
          "**"
        ],
        "deps": {
          "common": [
            {
              "id": "anyhow 1.0.79",
              "target": "anyhow"
            },
            {
              "id": "cloudinary 0.4.0",
              "target": "cloudinary"
            },
            {
              "id": "fast_image_resize 2.7.3",
              "target": "fast_image_resize"
            },
            {
              "id": "image 0.24.7",
              "target": "image"
            },
            {
              "id": "kamadak-exif 0.5.5",
              "target": "exif"
            },
            {
              "id": "log 0.4.20",
              "target": "log"
            },
            {
              "id": "tempfile 3.9.0",
              "target": "tempfile"
            },
            {
              "id": "webp 0.2.6",
              "target": "webp"
            }
          ],
          "selects": {}
        },
        "deps_dev": {
          "common": [
            {
              "id": "criterion 0.5.1",
              "target": "criterion"
            }
          ],
          "selects": {}
        },
        "edition": "2021",
        "version": "0.1.0"
      },
      "license": null
    },
    "indexmap 1.9.3": {
      "name": "indexmap",
      "version": "1.9.3",
      "repository": {
        "Http": {
          "url": "https://crates.io/api/v1/crates/indexmap/1.9.3/download",
          "sha256": "bd070e393353796e801d209ad339e89596eb4c8d430d18ede6a1cced8fafbd99"
        }
      },
      "targets": [
        {
          "Library": {
            "crate_name": "indexmap",
            "crate_root": "src/lib.rs",
            "srcs": [
              "**/*.rs"
            ]
          }
        },
        {
          "BuildScript": {
            "crate_name": "build_script_build",
            "crate_root": "build.rs",
            "srcs": [
              "**/*.rs"
            ]
          }
        }
      ],
      "library_target_name": "indexmap",
      "common_attrs": {
        "compile_data_glob": [
          "**"
        ],
        "deps": {
          "common": [
            {
              "id": "hashbrown 0.12.3",
              "target": "hashbrown"
            },
            {
              "id": "indexmap 1.9.3",
              "target": "build_script_build"
            }
          ],
          "selects": {}
        },
        "edition": "2021",
        "version": "1.9.3"
      },
      "build_script_attrs": {
        "data_glob": [
          "**"
        ],
        "deps": {
          "common": [
            {
              "id": "autocfg 1.1.0",
              "target": "autocfg"
            }
          ],
          "selects": {}
        }
      },
      "license": "Apache-2.0 OR MIT"
    },
    "indexmap 2.1.0": {
      "name": "indexmap",
      "version": "2.1.0",
      "repository": {
        "Http": {
          "url": "https://crates.io/api/v1/crates/indexmap/2.1.0/download",
          "sha256": "d530e1a18b1cb4c484e6e34556a0d948706958449fca0cab753d649f2bce3d1f"
        }
      },
      "targets": [
        {
          "Library": {
            "crate_name": "indexmap",
            "crate_root": "src/lib.rs",
            "srcs": [
              "**/*.rs"
            ]
          }
        }
      ],
      "library_target_name": "indexmap",
      "common_attrs": {
        "compile_data_glob": [
          "**"
        ],
        "crate_features": {
          "common": [
            "default",
            "std"
          ],
          "selects": {}
        },
        "deps": {
          "common": [
            {
              "id": "equivalent 1.0.1",
              "target": "equivalent"
            },
            {
              "id": "hashbrown 0.14.3",
              "target": "hashbrown"
            }
          ],
          "selects": {}
        },
        "edition": "2021",
        "version": "2.1.0"
      },
      "license": "Apache-2.0 OR MIT"
    },
    "inout 0.1.3": {
      "name": "inout",
      "version": "0.1.3",
      "repository": {
        "Http": {
          "url": "https://crates.io/api/v1/crates/inout/0.1.3/download",
          "sha256": "a0c10553d664a4d0bcff9f4215d0aac67a639cc68ef660840afe309b807bc9f5"
        }
      },
      "targets": [
        {
          "Library": {
            "crate_name": "inout",
            "crate_root": "src/lib.rs",
            "srcs": [
              "**/*.rs"
            ]
          }
        }
      ],
      "library_target_name": "inout",
      "common_attrs": {
        "compile_data_glob": [
          "**"
        ],
        "deps": {
          "common": [
            {
              "id": "generic-array 0.14.7",
              "target": "generic_array"
            }
          ],
          "selects": {}
        },
        "edition": "2021",
        "version": "0.1.3"
      },
      "license": "MIT OR Apache-2.0"
    },
    "ipnet 2.9.0": {
      "name": "ipnet",
      "version": "2.9.0",
      "repository": {
        "Http": {
          "url": "https://crates.io/api/v1/crates/ipnet/2.9.0/download",
          "sha256": "8f518f335dce6725a761382244631d86cf0ccb2863413590b31338feb467f9c3"
        }
      },
      "targets": [
        {
          "Library": {
            "crate_name": "ipnet",
            "crate_root": "src/lib.rs",
            "srcs": [
              "**/*.rs"
            ]
          }
        }
      ],
      "library_target_name": "ipnet",
      "common_attrs": {
        "compile_data_glob": [
          "**"
        ],
        "crate_features": {
          "common": [
            "default",
            "std"
          ],
          "selects": {}
        },
        "edition": "2018",
        "version": "2.9.0"
      },
      "license": "MIT OR Apache-2.0"
    },
    "is-terminal 0.4.10": {
      "name": "is-terminal",
      "version": "0.4.10",
      "repository": {
        "Http": {
          "url": "https://crates.io/api/v1/crates/is-terminal/0.4.10/download",
          "sha256": "0bad00257d07be169d870ab665980b06cdb366d792ad690bf2e76876dc503455"
        }
      },
      "targets": [
        {
          "Library": {
            "crate_name": "is_terminal",
            "crate_root": "src/lib.rs",
            "srcs": [
              "**/*.rs"
            ]
          }
        }
      ],
      "library_target_name": "is_terminal",
      "common_attrs": {
        "compile_data_glob": [
          "**"
        ],
        "deps": {
          "common": [],
          "selects": {
            "cfg(not(any(windows, target_os = \"hermit\", target_os = \"unknown\")))": [
              {
                "id": "rustix 0.38.28",
                "target": "rustix"
              }
            ],
            "cfg(target_os = \"hermit\")": [
              {
                "id": "hermit-abi 0.3.3",
                "target": "hermit_abi"
              }
            ],
            "cfg(windows)": [
              {
                "id": "windows-sys 0.52.0",
                "target": "windows_sys"
              }
            ]
          }
        },
        "edition": "2018",
        "version": "0.4.10"
      },
      "license": "MIT"
    },
    "isolang 2.4.0": {
      "name": "isolang",
      "version": "2.4.0",
      "repository": {
        "Http": {
          "url": "https://crates.io/api/v1/crates/isolang/2.4.0/download",
          "sha256": "fe50d48c77760c55188549098b9a7f6e37ae980c586a24693d6b01c3b2010c3c"
        }
      },
      "targets": [
        {
          "Library": {
            "crate_name": "isolang",
            "crate_root": "src/lib.rs",
            "srcs": [
              "**/*.rs"
            ]
          }
        }
      ],
      "library_target_name": "isolang",
      "common_attrs": {
        "compile_data_glob": [
          "**"
        ],
        "crate_features": {
          "common": [
            "default",
            "english_names"
          ],
          "selects": {}
        },
        "deps": {
          "common": [
            {
              "id": "phf 0.11.2",
              "target": "phf"
            }
          ],
          "selects": {}
        },
        "edition": "2021",
        "version": "2.4.0"
      },
      "license": "Apache-2.0"
    },
    "itertools 0.10.5": {
      "name": "itertools",
      "version": "0.10.5",
      "repository": {
        "Http": {
          "url": "https://crates.io/api/v1/crates/itertools/0.10.5/download",
          "sha256": "b0fd2260e829bddf4cb6ea802289de2f86d6a7a690192fbe91b3f46e0f2c8473"
        }
      },
      "targets": [
        {
          "Library": {
            "crate_name": "itertools",
            "crate_root": "src/lib.rs",
            "srcs": [
              "**/*.rs"
            ]
          }
        }
      ],
      "library_target_name": "itertools",
      "common_attrs": {
        "compile_data_glob": [
          "**"
        ],
        "crate_features": {
          "common": [
            "default",
            "use_alloc",
            "use_std"
          ],
          "selects": {}
        },
        "deps": {
          "common": [
            {
              "id": "either 1.9.0",
              "target": "either"
            }
          ],
          "selects": {}
        },
        "edition": "2018",
        "version": "0.10.5"
      },
      "license": "MIT/Apache-2.0"
    },
    "itertools 0.11.0": {
      "name": "itertools",
      "version": "0.11.0",
      "repository": {
        "Http": {
          "url": "https://crates.io/api/v1/crates/itertools/0.11.0/download",
          "sha256": "b1c173a5686ce8bfa551b3563d0c2170bf24ca44da99c7ca4bfdab5418c3fe57"
        }
      },
      "targets": [
        {
          "Library": {
            "crate_name": "itertools",
            "crate_root": "src/lib.rs",
            "srcs": [
              "**/*.rs"
            ]
          }
        }
      ],
      "library_target_name": "itertools",
      "common_attrs": {
        "compile_data_glob": [
          "**"
        ],
        "crate_features": {
          "common": [
            "default",
            "use_alloc",
            "use_std"
          ],
          "selects": {}
        },
        "deps": {
          "common": [
            {
              "id": "either 1.9.0",
              "target": "either"
            }
          ],
          "selects": {}
        },
        "edition": "2018",
        "version": "0.11.0"
      },
      "license": "MIT OR Apache-2.0"
    },
    "itertools 0.12.0": {
      "name": "itertools",
      "version": "0.12.0",
      "repository": {
        "Http": {
          "url": "https://crates.io/api/v1/crates/itertools/0.12.0/download",
          "sha256": "25db6b064527c5d482d0423354fcd07a89a2dfe07b67892e62411946db7f07b0"
        }
      },
      "targets": [
        {
          "Library": {
            "crate_name": "itertools",
            "crate_root": "src/lib.rs",
            "srcs": [
              "**/*.rs"
            ]
          }
        }
      ],
      "library_target_name": "itertools",
      "common_attrs": {
        "compile_data_glob": [
          "**"
        ],
        "crate_features": {
          "common": [
            "default",
            "use_alloc",
            "use_std"
          ],
          "selects": {}
        },
        "deps": {
          "common": [
            {
              "id": "either 1.9.0",
              "target": "either"
            }
          ],
          "selects": {}
        },
        "edition": "2018",
        "version": "0.12.0"
      },
      "license": "MIT OR Apache-2.0"
    },
    "itoa 1.0.10": {
      "name": "itoa",
      "version": "1.0.10",
      "repository": {
        "Http": {
          "url": "https://crates.io/api/v1/crates/itoa/1.0.10/download",
          "sha256": "b1a46d1a171d865aa5f83f92695765caa047a9b4cbae2cbf37dbd613a793fd4c"
        }
      },
      "targets": [
        {
          "Library": {
            "crate_name": "itoa",
            "crate_root": "src/lib.rs",
            "srcs": [
              "**/*.rs"
            ]
          }
        }
      ],
      "library_target_name": "itoa",
      "common_attrs": {
        "compile_data_glob": [
          "**"
        ],
        "edition": "2018",
        "version": "1.0.10"
      },
      "license": "MIT OR Apache-2.0"
    },
    "jobserver 0.1.27": {
      "name": "jobserver",
      "version": "0.1.27",
      "repository": {
        "Http": {
          "url": "https://crates.io/api/v1/crates/jobserver/0.1.27/download",
          "sha256": "8c37f63953c4c63420ed5fd3d6d398c719489b9f872b9fa683262f8edd363c7d"
        }
      },
      "targets": [
        {
          "Library": {
            "crate_name": "jobserver",
            "crate_root": "src/lib.rs",
            "srcs": [
              "**/*.rs"
            ]
          }
        }
      ],
      "library_target_name": "jobserver",
      "common_attrs": {
        "compile_data_glob": [
          "**"
        ],
        "deps": {
          "common": [],
          "selects": {
            "cfg(unix)": [
              {
                "id": "libc 0.2.151",
                "target": "libc"
              }
            ]
          }
        },
        "edition": "2018",
        "version": "0.1.27"
      },
      "license": "MIT/Apache-2.0"
    },
    "jpeg-decoder 0.3.0": {
      "name": "jpeg-decoder",
      "version": "0.3.0",
      "repository": {
        "Http": {
          "url": "https://crates.io/api/v1/crates/jpeg-decoder/0.3.0/download",
          "sha256": "bc0000e42512c92e31c2252315bda326620a4e034105e900c98ec492fa077b3e"
        }
      },
      "targets": [
        {
          "Library": {
            "crate_name": "jpeg_decoder",
            "crate_root": "src/lib.rs",
            "srcs": [
              "**/*.rs"
            ]
          }
        }
      ],
      "library_target_name": "jpeg_decoder",
      "common_attrs": {
        "compile_data_glob": [
          "**"
        ],
        "crate_features": {
          "common": [
            "rayon"
          ],
          "selects": {}
        },
        "deps": {
          "common": [
            {
              "id": "rayon 1.8.0",
              "target": "rayon"
            }
          ],
          "selects": {}
        },
        "edition": "2018",
        "version": "0.3.0"
      },
      "license": "MIT / Apache-2.0"
    },
    "js-sys 0.3.66": {
      "name": "js-sys",
      "version": "0.3.66",
      "repository": {
        "Http": {
          "url": "https://crates.io/api/v1/crates/js-sys/0.3.66/download",
          "sha256": "cee9c64da59eae3b50095c18d3e74f8b73c0b86d2792824ff01bbce68ba229ca"
        }
      },
      "targets": [
        {
          "Library": {
            "crate_name": "js_sys",
            "crate_root": "src/lib.rs",
            "srcs": [
              "**/*.rs"
            ]
          }
        }
      ],
      "library_target_name": "js_sys",
      "common_attrs": {
        "compile_data_glob": [
          "**"
        ],
        "deps": {
          "common": [
            {
              "id": "wasm-bindgen 0.2.89",
              "target": "wasm_bindgen"
            }
          ],
          "selects": {}
        },
        "edition": "2018",
        "version": "0.3.66"
      },
      "license": "MIT OR Apache-2.0"
    },
    "jsonwebtoken 9.2.0": {
      "name": "jsonwebtoken",
      "version": "9.2.0",
      "repository": {
        "Http": {
          "url": "https://crates.io/api/v1/crates/jsonwebtoken/9.2.0/download",
          "sha256": "5c7ea04a7c5c055c175f189b6dc6ba036fd62306b58c66c9f6389036c503a3f4"
        }
      },
      "targets": [
        {
          "Library": {
            "crate_name": "jsonwebtoken",
            "crate_root": "src/lib.rs",
            "srcs": [
              "**/*.rs"
            ]
          }
        }
      ],
      "library_target_name": "jsonwebtoken",
      "common_attrs": {
        "compile_data_glob": [
          "**"
        ],
        "crate_features": {
          "common": [
            "default",
            "pem",
            "simple_asn1",
            "use_pem"
          ],
          "selects": {}
        },
        "deps": {
          "common": [
            {
              "id": "base64 0.21.5",
              "target": "base64"
            },
            {
              "id": "pem 3.0.3",
              "target": "pem"
            },
            {
              "id": "serde 1.0.195",
              "target": "serde"
            },
            {
              "id": "serde_json 1.0.111",
              "target": "serde_json"
            },
            {
              "id": "simple_asn1 0.6.2",
              "target": "simple_asn1"
            }
          ],
          "selects": {
            "cfg(not(target_arch = \"wasm32\"))": [
              {
                "id": "ring 0.17.7",
                "target": "ring"
              }
            ],
            "cfg(target_arch = \"wasm32\")": [
              {
                "id": "js-sys 0.3.66",
                "target": "js_sys"
              },
              {
                "id": "ring 0.17.7",
                "target": "ring"
              }
            ]
          }
        },
        "edition": "2021",
        "version": "9.2.0"
      },
      "license": "MIT"
    },
    "kafka 0.10.0": {
      "name": "kafka",
      "version": "0.10.0",
      "repository": {
        "Http": {
          "url": "https://crates.io/api/v1/crates/kafka/0.10.0/download",
          "sha256": "2054ba4edcb4dcda4209e138c7e88caf26d4a325b3db76fbdb6ca5eecc23e426"
        }
      },
      "targets": [
        {
          "Library": {
            "crate_name": "kafka",
            "crate_root": "src/lib.rs",
            "srcs": [
              "**/*.rs"
            ]
          }
        },
        {
          "BuildScript": {
            "crate_name": "build_script_build",
            "crate_root": "build.rs",
            "srcs": [
              "**/*.rs"
            ]
          }
        }
      ],
      "library_target_name": "kafka",
      "common_attrs": {
        "compile_data_glob": [
          "**"
        ],
        "crate_features": {
          "common": [
            "default",
            "flate2",
            "gzip",
            "openssl",
            "openssl-sys",
            "security",
            "snap",
            "snappy"
          ],
          "selects": {}
        },
        "deps": {
          "common": [
            {
              "id": "byteorder 1.5.0",
              "target": "byteorder"
            },
            {
              "id": "crc 3.0.1",
              "target": "crc"
            },
            {
              "id": "flate2 1.0.28",
              "target": "flate2"
            },
            {
              "id": "fnv 1.0.7",
              "target": "fnv"
            },
            {
              "id": "kafka 0.10.0",
              "target": "build_script_build"
            },
            {
              "id": "openssl 0.10.62",
              "target": "openssl"
            },
            {
              "id": "openssl-sys 0.9.98",
              "target": "openssl_sys"
            },
            {
              "id": "ref_slice 1.2.1",
              "target": "ref_slice"
            },
            {
              "id": "snap 1.1.1",
              "target": "snap"
            },
            {
              "id": "thiserror 1.0.56",
              "target": "thiserror"
            },
            {
              "id": "tracing 0.1.40",
              "target": "tracing"
            },
            {
              "id": "twox-hash 1.6.3",
              "target": "twox_hash"
            }
          ],
          "selects": {}
        },
        "edition": "2021",
        "version": "0.10.0"
      },
      "build_script_attrs": {
        "data_glob": [
          "**"
        ],
        "link_deps": {
          "common": [
            {
              "id": "openssl-sys 0.9.98",
              "target": "openssl_sys"
            }
          ],
          "selects": {}
        }
      },
      "license": "MIT OR Apache-2.0"
    },
    "kamadak-exif 0.5.5": {
      "name": "kamadak-exif",
      "version": "0.5.5",
      "repository": {
        "Http": {
          "url": "https://crates.io/api/v1/crates/kamadak-exif/0.5.5/download",
          "sha256": "ef4fc70d0ab7e5b6bafa30216a6b48705ea964cdfc29c050f2412295eba58077"
        }
      },
      "targets": [
        {
          "Library": {
            "crate_name": "exif",
            "crate_root": "src/lib.rs",
            "srcs": [
              "**/*.rs"
            ]
          }
        }
      ],
      "library_target_name": "exif",
      "common_attrs": {
        "compile_data_glob": [
          "**"
        ],
        "deps": {
          "common": [
            {
              "id": "mutate_once 0.1.1",
              "target": "mutate_once"
            }
          ],
          "selects": {}
        },
        "edition": "2018",
        "version": "0.5.5"
      },
      "license": "BSD-2-Clause"
    },
    "lazy_static 1.4.0": {
      "name": "lazy_static",
      "version": "1.4.0",
      "repository": {
        "Http": {
          "url": "https://crates.io/api/v1/crates/lazy_static/1.4.0/download",
          "sha256": "e2abad23fbc42b3700f2f279844dc832adb2b2eb069b2df918f455c4e18cc646"
        }
      },
      "targets": [
        {
          "Library": {
            "crate_name": "lazy_static",
            "crate_root": "src/lib.rs",
            "srcs": [
              "**/*.rs"
            ]
          }
        }
      ],
      "library_target_name": "lazy_static",
      "common_attrs": {
        "compile_data_glob": [
          "**"
        ],
        "edition": "2015",
        "version": "1.4.0"
      },
      "license": "MIT/Apache-2.0"
    },
    "lebe 0.5.2": {
      "name": "lebe",
      "version": "0.5.2",
      "repository": {
        "Http": {
          "url": "https://crates.io/api/v1/crates/lebe/0.5.2/download",
          "sha256": "03087c2bad5e1034e8cace5926dec053fb3790248370865f5117a7d0213354c8"
        }
      },
      "targets": [
        {
          "Library": {
            "crate_name": "lebe",
            "crate_root": "src/lib.rs",
            "srcs": [
              "**/*.rs"
            ]
          }
        }
      ],
      "library_target_name": "lebe",
      "common_attrs": {
        "compile_data_glob": [
          "**"
        ],
        "edition": "2018",
        "version": "0.5.2"
      },
      "license": "BSD-3-Clause"
    },
    "libc 0.2.151": {
      "name": "libc",
      "version": "0.2.151",
      "repository": {
        "Http": {
          "url": "https://crates.io/api/v1/crates/libc/0.2.151/download",
          "sha256": "302d7ab3130588088d277783b1e2d2e10c9e9e4a16dd9050e6ec93fb3e7048f4"
        }
      },
      "targets": [
        {
          "Library": {
            "crate_name": "libc",
            "crate_root": "src/lib.rs",
            "srcs": [
              "**/*.rs"
            ]
          }
        },
        {
          "BuildScript": {
            "crate_name": "build_script_build",
            "crate_root": "build.rs",
            "srcs": [
              "**/*.rs"
            ]
          }
        }
      ],
      "library_target_name": "libc",
      "common_attrs": {
        "compile_data_glob": [
          "**"
        ],
        "crate_features": {
          "common": [
            "default",
            "std"
          ],
          "selects": {
            "aarch64-apple-darwin": [
              "extra_traits"
            ],
            "aarch64-apple-ios": [
              "extra_traits"
            ],
            "aarch64-apple-ios-sim": [
              "extra_traits"
            ],
            "aarch64-fuchsia": [
              "extra_traits"
            ],
            "aarch64-linux-android": [
              "extra_traits"
            ],
            "armv7-linux-androideabi": [
              "extra_traits"
            ],
            "i686-apple-darwin": [
              "extra_traits"
            ],
            "i686-linux-android": [
              "extra_traits"
            ],
            "i686-unknown-freebsd": [
              "extra_traits"
            ],
            "powerpc-unknown-linux-gnu": [
              "extra_traits"
            ],
            "riscv32imc-unknown-none-elf": [
              "extra_traits"
            ],
            "riscv64gc-unknown-none-elf": [
              "extra_traits"
            ],
            "s390x-unknown-linux-gnu": [
              "extra_traits"
            ],
            "thumbv7em-none-eabi": [
              "extra_traits"
            ],
            "thumbv8m.main-none-eabi": [
              "extra_traits"
            ],
            "wasm32-wasi": [
              "extra_traits"
            ],
            "x86_64-apple-darwin": [
              "extra_traits"
            ],
            "x86_64-apple-ios": [
              "extra_traits"
            ],
            "x86_64-fuchsia": [
              "extra_traits"
            ],
            "x86_64-linux-android": [
              "extra_traits"
            ],
            "x86_64-unknown-freebsd": [
              "extra_traits"
            ],
            "x86_64-unknown-none": [
              "extra_traits"
            ]
          }
        },
        "deps": {
          "common": [
            {
              "id": "libc 0.2.151",
              "target": "build_script_build"
            }
          ],
          "selects": {}
        },
        "edition": "2015",
        "version": "0.2.151"
      },
      "build_script_attrs": {
        "data_glob": [
          "**"
        ]
      },
      "license": "MIT OR Apache-2.0"
    },
    "libm 0.2.8": {
      "name": "libm",
      "version": "0.2.8",
      "repository": {
        "Http": {
          "url": "https://crates.io/api/v1/crates/libm/0.2.8/download",
          "sha256": "4ec2a862134d2a7d32d7983ddcdd1c4923530833c9f2ea1a44fc5fa473989058"
        }
      },
      "targets": [
        {
          "Library": {
            "crate_name": "libm",
            "crate_root": "src/lib.rs",
            "srcs": [
              "**/*.rs"
            ]
          }
        },
        {
          "BuildScript": {
            "crate_name": "build_script_build",
            "crate_root": "build.rs",
            "srcs": [
              "**/*.rs"
            ]
          }
        }
      ],
      "library_target_name": "libm",
      "common_attrs": {
        "compile_data_glob": [
          "**"
        ],
        "crate_features": {
          "common": [
            "default"
          ],
          "selects": {}
        },
        "deps": {
          "common": [
            {
              "id": "libm 0.2.8",
              "target": "build_script_build"
            }
          ],
          "selects": {}
        },
        "edition": "2018",
        "version": "0.2.8"
      },
      "build_script_attrs": {
        "data_glob": [
          "**"
        ]
      },
      "license": "MIT OR Apache-2.0"
    },
    "libwebp-sys 0.9.4": {
      "name": "libwebp-sys",
      "version": "0.9.4",
      "repository": {
        "Http": {
          "url": "https://crates.io/api/v1/crates/libwebp-sys/0.9.4/download",
          "sha256": "3e0df0a0f9444d52aee6335cd724d21a2ee3285f646291799a72be518ec8ee3c"
        }
      },
      "targets": [
        {
          "Library": {
            "crate_name": "libwebp_sys",
            "crate_root": "src/lib.rs",
            "srcs": [
              "**/*.rs"
            ]
          }
        },
        {
          "BuildScript": {
            "crate_name": "build_script_build",
            "crate_root": "build.rs",
            "srcs": [
              "**/*.rs"
            ]
          }
        }
      ],
      "library_target_name": "libwebp_sys",
      "common_attrs": {
        "compile_data_glob": [
          "**"
        ],
        "crate_features": {
          "common": [
            "default",
            "neon",
            "parallel",
            "std"
          ],
          "selects": {}
        },
        "deps": {
          "common": [
            {
              "id": "libwebp-sys 0.9.4",
              "target": "build_script_build"
            }
          ],
          "selects": {}
        },
        "edition": "2015",
        "version": "0.9.4"
      },
      "build_script_attrs": {
        "data_glob": [
          "**"
        ],
        "deps": {
          "common": [
            {
              "id": "cc 1.0.83",
              "target": "cc"
            },
            {
              "id": "glob 0.3.1",
              "target": "glob"
            }
          ],
          "selects": {}
        }
      },
      "license": "MIT"
    },
    "linux-raw-sys 0.4.12": {
      "name": "linux-raw-sys",
      "version": "0.4.12",
      "repository": {
        "Http": {
          "url": "https://crates.io/api/v1/crates/linux-raw-sys/0.4.12/download",
          "sha256": "c4cd1a83af159aa67994778be9070f0ae1bd732942279cabb14f86f986a21456"
        }
      },
      "targets": [
        {
          "Library": {
            "crate_name": "linux_raw_sys",
            "crate_root": "src/lib.rs",
            "srcs": [
              "**/*.rs"
            ]
          }
        }
      ],
      "library_target_name": "linux_raw_sys",
      "common_attrs": {
        "compile_data_glob": [
          "**"
        ],
        "crate_features": {
          "common": [
            "elf",
            "errno",
            "general",
            "ioctl",
            "no_std"
          ],
          "selects": {}
        },
        "edition": "2021",
        "version": "0.4.12"
      },
      "license": "Apache-2.0 WITH LLVM-exception OR Apache-2.0 OR MIT"
    },
    "lock_api 0.4.11": {
      "name": "lock_api",
      "version": "0.4.11",
      "repository": {
        "Http": {
          "url": "https://crates.io/api/v1/crates/lock_api/0.4.11/download",
          "sha256": "3c168f8615b12bc01f9c17e2eb0cc07dcae1940121185446edc3744920e8ef45"
        }
      },
      "targets": [
        {
          "Library": {
            "crate_name": "lock_api",
            "crate_root": "src/lib.rs",
            "srcs": [
              "**/*.rs"
            ]
          }
        },
        {
          "BuildScript": {
            "crate_name": "build_script_build",
            "crate_root": "build.rs",
            "srcs": [
              "**/*.rs"
            ]
          }
        }
      ],
      "library_target_name": "lock_api",
      "common_attrs": {
        "compile_data_glob": [
          "**"
        ],
        "crate_features": {
          "common": [
            "atomic_usize",
            "default"
          ],
          "selects": {}
        },
        "deps": {
          "common": [
            {
              "id": "lock_api 0.4.11",
              "target": "build_script_build"
            },
            {
              "id": "scopeguard 1.2.0",
              "target": "scopeguard"
            }
          ],
          "selects": {}
        },
        "edition": "2018",
        "version": "0.4.11"
      },
      "build_script_attrs": {
        "data_glob": [
          "**"
        ],
        "deps": {
          "common": [
            {
              "id": "autocfg 1.1.0",
              "target": "autocfg"
            }
          ],
          "selects": {}
        }
      },
      "license": "MIT OR Apache-2.0"
    },
    "log 0.4.20": {
      "name": "log",
      "version": "0.4.20",
      "repository": {
        "Http": {
          "url": "https://crates.io/api/v1/crates/log/0.4.20/download",
          "sha256": "b5e6163cb8c49088c2c36f57875e58ccd8c87c7427f7fbd50ea6710b2f3f2e8f"
        }
      },
      "targets": [
        {
          "Library": {
            "crate_name": "log",
            "crate_root": "src/lib.rs",
            "srcs": [
              "**/*.rs"
            ]
          }
        }
      ],
      "library_target_name": "log",
      "common_attrs": {
        "compile_data_glob": [
          "**"
        ],
        "crate_features": {
          "common": [
            "std"
          ],
          "selects": {}
        },
        "edition": "2015",
        "version": "0.4.20"
      },
      "license": "MIT OR Apache-2.0"
    },
    "lz4_flex 0.11.1": {
      "name": "lz4_flex",
      "version": "0.11.1",
      "repository": {
        "Http": {
          "url": "https://crates.io/api/v1/crates/lz4_flex/0.11.1/download",
          "sha256": "3ea9b256699eda7b0387ffbc776dd625e28bde3918446381781245b7a50349d8"
        }
      },
      "targets": [
        {
          "Library": {
            "crate_name": "lz4_flex",
            "crate_root": "src/lib.rs",
            "srcs": [
              "**/*.rs"
            ]
          }
        }
      ],
      "library_target_name": "lz4_flex",
      "common_attrs": {
        "compile_data_glob": [
          "**"
        ],
        "crate_features": {
          "common": [
            "default",
            "frame",
            "safe-decode",
            "safe-encode",
            "std"
          ],
          "selects": {}
        },
        "deps": {
          "common": [
            {
              "id": "twox-hash 1.6.3",
              "target": "twox_hash"
            }
          ],
          "selects": {}
        },
        "edition": "2021",
        "version": "0.11.1"
      },
      "license": "MIT"
    },
    "matchit 0.7.3": {
      "name": "matchit",
      "version": "0.7.3",
      "repository": {
        "Http": {
          "url": "https://crates.io/api/v1/crates/matchit/0.7.3/download",
          "sha256": "0e7465ac9959cc2b1404e8e2367b43684a6d13790fe23056cc8c6c5a6b7bcb94"
        }
      },
      "targets": [
        {
          "Library": {
            "crate_name": "matchit",
            "crate_root": "src/lib.rs",
            "srcs": [
              "**/*.rs"
            ]
          }
        }
      ],
      "library_target_name": "matchit",
      "common_attrs": {
        "compile_data_glob": [
          "**"
        ],
        "crate_features": {
          "common": [
            "default"
          ],
          "selects": {}
        },
        "edition": "2021",
        "version": "0.7.3"
      },
      "license": "MIT AND BSD-3-Clause"
    },
    "memcache 0.17.1": {
      "name": "memcache",
      "version": "0.17.1",
      "repository": {
        "Http": {
          "url": "https://crates.io/api/v1/crates/memcache/0.17.1/download",
          "sha256": "fb8f14bdacf7b55e268ebe54ca98c2d419d90e5b9af1ef8481126386c63b95b8"
        }
      },
      "targets": [
        {
          "Library": {
            "crate_name": "memcache",
            "crate_root": "src/lib.rs",
            "srcs": [
              "**/*.rs"
            ]
          }
        }
      ],
      "library_target_name": "memcache",
      "common_attrs": {
        "compile_data_glob": [
          "**"
        ],
        "crate_features": {
          "common": [
            "default",
            "openssl",
            "tls"
          ],
          "selects": {}
        },
        "deps": {
          "common": [
            {
              "id": "byteorder 1.5.0",
              "target": "byteorder"
            },
            {
              "id": "openssl 0.10.62",
              "target": "openssl"
            },
            {
              "id": "r2d2 0.8.10",
              "target": "r2d2"
            },
            {
              "id": "rand 0.8.5",
              "target": "rand"
            },
            {
              "id": "url 2.5.0",
              "target": "url"
            }
          ],
          "selects": {}
        },
        "edition": "2018",
        "proc_macro_deps": {
          "common": [
            {
              "id": "enum_dispatch 0.3.12",
              "target": "enum_dispatch"
            }
          ],
          "selects": {}
        },
        "version": "0.17.1"
      },
      "license": "MIT"
    },
    "memchr 2.7.1": {
      "name": "memchr",
      "version": "2.7.1",
      "repository": {
        "Http": {
          "url": "https://crates.io/api/v1/crates/memchr/2.7.1/download",
          "sha256": "523dc4f511e55ab87b694dc30d0f820d60906ef06413f93d4d7a1385599cc149"
        }
      },
      "targets": [
        {
          "Library": {
            "crate_name": "memchr",
            "crate_root": "src/lib.rs",
            "srcs": [
              "**/*.rs"
            ]
          }
        }
      ],
      "library_target_name": "memchr",
      "common_attrs": {
        "compile_data_glob": [
          "**"
        ],
        "crate_features": {
          "common": [
            "alloc",
            "default",
            "std"
          ],
          "selects": {}
        },
        "edition": "2021",
        "version": "2.7.1"
      },
      "license": "Unlicense OR MIT"
    },
    "mime 0.3.17": {
      "name": "mime",
      "version": "0.3.17",
      "repository": {
        "Http": {
          "url": "https://crates.io/api/v1/crates/mime/0.3.17/download",
          "sha256": "6877bb514081ee2a7ff5ef9de3281f14a4dd4bceac4c09388074a6b5df8a139a"
        }
      },
      "targets": [
        {
          "Library": {
            "crate_name": "mime",
            "crate_root": "src/lib.rs",
            "srcs": [
              "**/*.rs"
            ]
          }
        }
      ],
      "library_target_name": "mime",
      "common_attrs": {
        "compile_data_glob": [
          "**"
        ],
        "edition": "2015",
        "version": "0.3.17"
      },
      "license": "MIT OR Apache-2.0"
    },
    "mime_guess 2.0.4": {
      "name": "mime_guess",
      "version": "2.0.4",
      "repository": {
        "Http": {
          "url": "https://crates.io/api/v1/crates/mime_guess/2.0.4/download",
          "sha256": "4192263c238a5f0d0c6bfd21f336a313a4ce1c450542449ca191bb657b4642ef"
        }
      },
      "targets": [
        {
          "Library": {
            "crate_name": "mime_guess",
            "crate_root": "src/lib.rs",
            "srcs": [
              "**/*.rs"
            ]
          }
        },
        {
          "BuildScript": {
            "crate_name": "build_script_build",
            "crate_root": "build.rs",
            "srcs": [
              "**/*.rs"
            ]
          }
        }
      ],
      "library_target_name": "mime_guess",
      "common_attrs": {
        "compile_data_glob": [
          "**"
        ],
        "crate_features": {
          "common": [
            "default",
            "rev-mappings"
          ],
          "selects": {}
        },
        "deps": {
          "common": [
            {
              "id": "mime 0.3.17",
              "target": "mime"
            },
            {
              "id": "mime_guess 2.0.4",
              "target": "build_script_build"
            },
            {
              "id": "unicase 2.7.0",
              "target": "unicase"
            }
          ],
          "selects": {}
        },
        "edition": "2015",
        "version": "2.0.4"
      },
      "build_script_attrs": {
        "data_glob": [
          "**"
        ],
        "deps": {
          "common": [
            {
              "id": "unicase 2.7.0",
              "target": "unicase"
            }
          ],
          "selects": {}
        }
      },
      "license": "MIT"
    },
    "miniz_oxide 0.7.1": {
      "name": "miniz_oxide",
      "version": "0.7.1",
      "repository": {
        "Http": {
          "url": "https://crates.io/api/v1/crates/miniz_oxide/0.7.1/download",
          "sha256": "e7810e0be55b428ada41041c41f32c9f1a42817901b4ccf45fa3d4b6561e74c7"
        }
      },
      "targets": [
        {
          "Library": {
            "crate_name": "miniz_oxide",
            "crate_root": "src/lib.rs",
            "srcs": [
              "**/*.rs"
            ]
          }
        }
      ],
      "library_target_name": "miniz_oxide",
      "common_attrs": {
        "compile_data_glob": [
          "**"
        ],
        "crate_features": {
          "common": [
            "default",
            "simd",
            "simd-adler32",
            "with-alloc"
          ],
          "selects": {}
        },
        "deps": {
          "common": [
            {
              "id": "adler 1.0.2",
              "target": "adler"
            },
            {
              "id": "simd-adler32 0.3.7",
              "target": "simd_adler32"
            }
          ],
          "selects": {}
        },
        "edition": "2018",
        "version": "0.7.1"
      },
      "license": "MIT OR Zlib OR Apache-2.0"
    },
    "mio 0.8.10": {
      "name": "mio",
      "version": "0.8.10",
      "repository": {
        "Http": {
          "url": "https://crates.io/api/v1/crates/mio/0.8.10/download",
          "sha256": "8f3d0b296e374a4e6f3c7b0a1f5a51d748a0d34c85e7dc48fc3fa9a87657fe09"
        }
      },
      "targets": [
        {
          "Library": {
            "crate_name": "mio",
            "crate_root": "src/lib.rs",
            "srcs": [
              "**/*.rs"
            ]
          }
        }
      ],
      "library_target_name": "mio",
      "common_attrs": {
        "compile_data_glob": [
          "**"
        ],
        "crate_features": {
          "common": [
            "net",
            "os-ext",
            "os-poll"
          ],
          "selects": {}
        },
        "deps": {
          "common": [],
          "selects": {
            "cfg(target_os = \"wasi\")": [
              {
                "id": "libc 0.2.151",
                "target": "libc"
              },
              {
                "id": "wasi 0.11.0+wasi-snapshot-preview1",
                "target": "wasi"
              }
            ],
            "cfg(unix)": [
              {
                "id": "libc 0.2.151",
                "target": "libc"
              }
            ],
            "cfg(windows)": [
              {
                "id": "windows-sys 0.48.0",
                "target": "windows_sys"
              }
            ]
          }
        },
        "edition": "2018",
        "version": "0.8.10"
      },
      "license": "MIT"
    },
    "multer 2.1.0": {
      "name": "multer",
      "version": "2.1.0",
      "repository": {
        "Http": {
          "url": "https://crates.io/api/v1/crates/multer/2.1.0/download",
          "sha256": "01acbdc23469fd8fe07ab135923371d5f5a422fbf9c522158677c8eb15bc51c2"
        }
      },
      "targets": [
        {
          "Library": {
            "crate_name": "multer",
            "crate_root": "src/lib.rs",
            "srcs": [
              "**/*.rs"
            ]
          }
        },
        {
          "BuildScript": {
            "crate_name": "build_script_build",
            "crate_root": "build.rs",
            "srcs": [
              "**/*.rs"
            ]
          }
        }
      ],
      "library_target_name": "multer",
      "common_attrs": {
        "compile_data_glob": [
          "**"
        ],
        "crate_features": {
          "common": [
            "default"
          ],
          "selects": {}
        },
        "deps": {
          "common": [
            {
              "id": "bytes 1.5.0",
              "target": "bytes"
            },
            {
              "id": "encoding_rs 0.8.33",
              "target": "encoding_rs"
            },
            {
              "id": "futures-util 0.3.30",
              "target": "futures_util"
            },
            {
              "id": "http 0.2.11",
              "target": "http"
            },
            {
              "id": "httparse 1.8.0",
              "target": "httparse"
            },
            {
              "id": "log 0.4.20",
              "target": "log"
            },
            {
              "id": "memchr 2.7.1",
              "target": "memchr"
            },
            {
              "id": "mime 0.3.17",
              "target": "mime"
            },
            {
              "id": "multer 2.1.0",
              "target": "build_script_build"
            },
            {
              "id": "spin 0.9.8",
              "target": "spin"
            }
          ],
          "selects": {}
        },
        "edition": "2018",
        "version": "2.1.0"
      },
      "build_script_attrs": {
        "data_glob": [
          "**"
        ],
        "deps": {
          "common": [
            {
              "id": "version_check 0.9.4",
              "target": "version_check"
            }
          ],
          "selects": {}
        }
      },
      "license": "MIT"
    },
    "multimap 0.8.3": {
      "name": "multimap",
      "version": "0.8.3",
      "repository": {
        "Http": {
          "url": "https://crates.io/api/v1/crates/multimap/0.8.3/download",
          "sha256": "e5ce46fe64a9d73be07dcbe690a38ce1b293be448fd8ce1e6c1b8062c9f72c6a"
        }
      },
      "targets": [
        {
          "Library": {
            "crate_name": "multimap",
            "crate_root": "src/lib.rs",
            "srcs": [
              "**/*.rs"
            ]
          }
        }
      ],
      "library_target_name": "multimap",
      "common_attrs": {
        "compile_data_glob": [
          "**"
        ],
        "edition": "2015",
        "version": "0.8.3"
      },
      "license": "MIT/Apache-2.0"
    },
    "mutate_once 0.1.1": {
      "name": "mutate_once",
      "version": "0.1.1",
      "repository": {
        "Http": {
          "url": "https://crates.io/api/v1/crates/mutate_once/0.1.1/download",
          "sha256": "16cf681a23b4d0a43fc35024c176437f9dcd818db34e0f42ab456a0ee5ad497b"
        }
      },
      "targets": [
        {
          "Library": {
            "crate_name": "mutate_once",
            "crate_root": "src/lib.rs",
            "srcs": [
              "**/*.rs"
            ]
          }
        }
      ],
      "library_target_name": "mutate_once",
      "common_attrs": {
        "compile_data_glob": [
          "**"
        ],
        "edition": "2018",
        "version": "0.1.1"
      },
      "license": "BSD-2-Clause"
    },
    "native-tls 0.2.11": {
      "name": "native-tls",
      "version": "0.2.11",
      "repository": {
        "Http": {
          "url": "https://crates.io/api/v1/crates/native-tls/0.2.11/download",
          "sha256": "07226173c32f2926027b63cce4bcd8076c3552846cbe7925f3aaffeac0a3b92e"
        }
      },
      "targets": [
        {
          "Library": {
            "crate_name": "native_tls",
            "crate_root": "src/lib.rs",
            "srcs": [
              "**/*.rs"
            ]
          }
        },
        {
          "BuildScript": {
            "crate_name": "build_script_build",
            "crate_root": "build.rs",
            "srcs": [
              "**/*.rs"
            ]
          }
        }
      ],
      "library_target_name": "native_tls",
      "common_attrs": {
        "compile_data_glob": [
          "**"
        ],
        "deps": {
          "common": [
            {
              "id": "native-tls 0.2.11",
              "target": "build_script_build"
            }
          ],
          "selects": {
            "cfg(any(target_os = \"macos\", target_os = \"ios\"))": [
              {
                "id": "lazy_static 1.4.0",
                "target": "lazy_static"
              },
              {
                "id": "libc 0.2.151",
                "target": "libc"
              },
              {
                "id": "security-framework 2.9.2",
                "target": "security_framework"
              },
              {
                "id": "security-framework-sys 2.9.1",
                "target": "security_framework_sys"
              },
              {
                "id": "tempfile 3.9.0",
                "target": "tempfile"
              }
            ],
            "cfg(not(any(target_os = \"windows\", target_os = \"macos\", target_os = \"ios\")))": [
              {
                "id": "log 0.4.20",
                "target": "log"
              },
              {
                "id": "openssl 0.10.62",
                "target": "openssl"
              },
              {
                "id": "openssl-probe 0.1.5",
                "target": "openssl_probe"
              },
              {
                "id": "openssl-sys 0.9.98",
                "target": "openssl_sys"
              }
            ],
            "cfg(target_os = \"windows\")": [
              {
                "id": "schannel 0.1.23",
                "target": "schannel"
              }
            ]
          }
        },
        "edition": "2015",
        "version": "0.2.11"
      },
      "build_script_attrs": {
        "data_glob": [
          "**"
        ],
        "link_deps": {
          "common": [],
          "selects": {
            "cfg(not(any(target_os = \"windows\", target_os = \"macos\", target_os = \"ios\")))": [
              {
                "id": "openssl-sys 0.9.98",
                "target": "openssl_sys"
              }
            ]
          }
        }
      },
      "license": "MIT/Apache-2.0"
    },
    "num-bigint 0.3.3": {
      "name": "num-bigint",
      "version": "0.3.3",
      "repository": {
        "Http": {
          "url": "https://crates.io/api/v1/crates/num-bigint/0.3.3/download",
          "sha256": "5f6f7833f2cbf2360a6cfd58cd41a53aa7a90bd4c202f5b1c7dd2ed73c57b2c3"
        }
      },
      "targets": [
        {
          "Library": {
            "crate_name": "num_bigint",
            "crate_root": "src/lib.rs",
            "srcs": [
              "**/*.rs"
            ]
          }
        },
        {
          "BuildScript": {
            "crate_name": "build_script_build",
            "crate_root": "build.rs",
            "srcs": [
              "**/*.rs"
            ]
          }
        }
      ],
      "library_target_name": "num_bigint",
      "common_attrs": {
        "compile_data_glob": [
          "**"
        ],
        "crate_features": {
          "common": [
            "default",
            "std"
          ],
          "selects": {}
        },
        "deps": {
          "common": [
            {
              "id": "num-bigint 0.3.3",
              "target": "build_script_build"
            },
            {
              "id": "num-integer 0.1.45",
              "target": "num_integer"
            },
            {
              "id": "num-traits 0.2.17",
              "target": "num_traits"
            }
          ],
          "selects": {}
        },
        "edition": "2018",
        "version": "0.3.3"
      },
      "build_script_attrs": {
        "data_glob": [
          "**"
        ],
        "deps": {
          "common": [
            {
              "id": "autocfg 1.1.0",
              "target": "autocfg"
            }
          ],
          "selects": {}
        }
      },
      "license": "MIT OR Apache-2.0"
    },
    "num-bigint 0.4.4": {
      "name": "num-bigint",
      "version": "0.4.4",
      "repository": {
        "Http": {
          "url": "https://crates.io/api/v1/crates/num-bigint/0.4.4/download",
          "sha256": "608e7659b5c3d7cba262d894801b9ec9d00de989e8a82bd4bef91d08da45cdc0"
        }
      },
      "targets": [
        {
          "Library": {
            "crate_name": "num_bigint",
            "crate_root": "src/lib.rs",
            "srcs": [
              "**/*.rs"
            ]
          }
        },
        {
          "BuildScript": {
            "crate_name": "build_script_build",
            "crate_root": "build.rs",
            "srcs": [
              "**/*.rs"
            ]
          }
        }
      ],
      "library_target_name": "num_bigint",
      "common_attrs": {
        "compile_data_glob": [
          "**"
        ],
        "deps": {
          "common": [
            {
              "id": "num-bigint 0.4.4",
              "target": "build_script_build"
            },
            {
              "id": "num-integer 0.1.45",
              "target": "num_integer"
            },
            {
              "id": "num-traits 0.2.17",
              "target": "num_traits"
            }
          ],
          "selects": {}
        },
        "edition": "2018",
        "version": "0.4.4"
      },
      "build_script_attrs": {
        "data_glob": [
          "**"
        ],
        "deps": {
          "common": [
            {
              "id": "autocfg 1.1.0",
              "target": "autocfg"
            }
          ],
          "selects": {}
        }
      },
      "license": "MIT OR Apache-2.0"
    },
    "num-integer 0.1.45": {
      "name": "num-integer",
      "version": "0.1.45",
      "repository": {
        "Http": {
          "url": "https://crates.io/api/v1/crates/num-integer/0.1.45/download",
          "sha256": "225d3389fb3509a24c93f5c29eb6bde2586b98d9f016636dff58d7c6f7569cd9"
        }
      },
      "targets": [
        {
          "Library": {
            "crate_name": "num_integer",
            "crate_root": "src/lib.rs",
            "srcs": [
              "**/*.rs"
            ]
          }
        },
        {
          "BuildScript": {
            "crate_name": "build_script_build",
            "crate_root": "build.rs",
            "srcs": [
              "**/*.rs"
            ]
          }
        }
      ],
      "library_target_name": "num_integer",
      "common_attrs": {
        "compile_data_glob": [
          "**"
        ],
        "crate_features": {
          "common": [
            "default",
            "i128",
            "std"
          ],
          "selects": {}
        },
        "deps": {
          "common": [
            {
              "id": "num-integer 0.1.45",
              "target": "build_script_build"
            },
            {
              "id": "num-traits 0.2.17",
              "target": "num_traits"
            }
          ],
          "selects": {}
        },
        "edition": "2015",
        "version": "0.1.45"
      },
      "build_script_attrs": {
        "data_glob": [
          "**"
        ],
        "deps": {
          "common": [
            {
              "id": "autocfg 1.1.0",
              "target": "autocfg"
            }
          ],
          "selects": {}
        }
      },
      "license": "MIT OR Apache-2.0"
    },
    "num-rational 0.4.1": {
      "name": "num-rational",
      "version": "0.4.1",
      "repository": {
        "Http": {
          "url": "https://crates.io/api/v1/crates/num-rational/0.4.1/download",
          "sha256": "0638a1c9d0a3c0914158145bc76cff373a75a627e6ecbfb71cbe6f453a5a19b0"
        }
      },
      "targets": [
        {
          "Library": {
            "crate_name": "num_rational",
            "crate_root": "src/lib.rs",
            "srcs": [
              "**/*.rs"
            ]
          }
        },
        {
          "BuildScript": {
            "crate_name": "build_script_build",
            "crate_root": "build.rs",
            "srcs": [
              "**/*.rs"
            ]
          }
        }
      ],
      "library_target_name": "num_rational",
      "common_attrs": {
        "compile_data_glob": [
          "**"
        ],
        "deps": {
          "common": [
            {
              "id": "num-integer 0.1.45",
              "target": "num_integer"
            },
            {
              "id": "num-rational 0.4.1",
              "target": "build_script_build"
            },
            {
              "id": "num-traits 0.2.17",
              "target": "num_traits"
            }
          ],
          "selects": {}
        },
        "edition": "2018",
        "version": "0.4.1"
      },
      "build_script_attrs": {
        "data_glob": [
          "**"
        ],
        "deps": {
          "common": [
            {
              "id": "autocfg 1.1.0",
              "target": "autocfg"
            }
          ],
          "selects": {}
        }
      },
      "license": "MIT OR Apache-2.0"
    },
    "num-traits 0.2.17": {
      "name": "num-traits",
      "version": "0.2.17",
      "repository": {
        "Http": {
          "url": "https://crates.io/api/v1/crates/num-traits/0.2.17/download",
          "sha256": "39e3200413f237f41ab11ad6d161bc7239c84dcb631773ccd7de3dfe4b5c267c"
        }
      },
      "targets": [
        {
          "Library": {
            "crate_name": "num_traits",
            "crate_root": "src/lib.rs",
            "srcs": [
              "**/*.rs"
            ]
          }
        },
        {
          "BuildScript": {
            "crate_name": "build_script_build",
            "crate_root": "build.rs",
            "srcs": [
              "**/*.rs"
            ]
          }
        }
      ],
      "library_target_name": "num_traits",
      "common_attrs": {
        "compile_data_glob": [
          "**"
        ],
        "crate_features": {
          "common": [
            "default",
            "i128",
            "std"
          ],
          "selects": {}
        },
        "deps": {
          "common": [
            {
              "id": "num-traits 0.2.17",
              "target": "build_script_build"
            }
          ],
          "selects": {}
        },
        "edition": "2018",
        "version": "0.2.17"
      },
      "build_script_attrs": {
        "data_glob": [
          "**"
        ],
        "deps": {
          "common": [
            {
              "id": "autocfg 1.1.0",
              "target": "autocfg"
            }
          ],
          "selects": {}
        }
      },
      "license": "MIT OR Apache-2.0"
    },
    "num_cpus 1.16.0": {
      "name": "num_cpus",
      "version": "1.16.0",
      "repository": {
        "Http": {
          "url": "https://crates.io/api/v1/crates/num_cpus/1.16.0/download",
          "sha256": "4161fcb6d602d4d2081af7c3a45852d875a03dd337a6bfdd6e06407b61342a43"
        }
      },
      "targets": [
        {
          "Library": {
            "crate_name": "num_cpus",
            "crate_root": "src/lib.rs",
            "srcs": [
              "**/*.rs"
            ]
          }
        }
      ],
      "library_target_name": "num_cpus",
      "common_attrs": {
        "compile_data_glob": [
          "**"
        ],
        "deps": {
          "common": [],
          "selects": {
            "cfg(not(windows))": [
              {
                "id": "libc 0.2.151",
                "target": "libc"
              }
            ],
            "cfg(target_os = \"hermit\")": [
              {
                "id": "hermit-abi 0.3.3",
                "target": "hermit_abi"
              }
            ]
          }
        },
        "edition": "2015",
        "version": "1.16.0"
      },
      "license": "MIT OR Apache-2.0"
    },
    "num_enum 0.6.1": {
      "name": "num_enum",
      "version": "0.6.1",
      "repository": {
        "Http": {
          "url": "https://crates.io/api/v1/crates/num_enum/0.6.1/download",
          "sha256": "7a015b430d3c108a207fd776d2e2196aaf8b1cf8cf93253e3a097ff3085076a1"
        }
      },
      "targets": [
        {
          "Library": {
            "crate_name": "num_enum",
            "crate_root": "src/lib.rs",
            "srcs": [
              "**/*.rs"
            ]
          }
        }
      ],
      "library_target_name": "num_enum",
      "common_attrs": {
        "compile_data_glob": [
          "**"
        ],
        "crate_features": {
          "common": [
            "default",
            "std"
          ],
          "selects": {}
        },
        "edition": "2021",
        "proc_macro_deps": {
          "common": [
            {
              "id": "num_enum_derive 0.6.1",
              "target": "num_enum_derive"
            }
          ],
          "selects": {}
        },
        "version": "0.6.1"
      },
      "license": "BSD-3-Clause OR MIT OR Apache-2.0"
    },
    "num_enum_derive 0.6.1": {
      "name": "num_enum_derive",
      "version": "0.6.1",
      "repository": {
        "Http": {
          "url": "https://crates.io/api/v1/crates/num_enum_derive/0.6.1/download",
          "sha256": "96667db765a921f7b295ffee8b60472b686a51d4f21c2ee4ffdb94c7013b65a6"
        }
      },
      "targets": [
        {
          "ProcMacro": {
            "crate_name": "num_enum_derive",
            "crate_root": "src/lib.rs",
            "srcs": [
              "**/*.rs"
            ]
          }
        }
      ],
      "library_target_name": "num_enum_derive",
      "common_attrs": {
        "compile_data_glob": [
          "**"
        ],
        "crate_features": {
          "common": [
            "proc-macro-crate",
            "std"
          ],
          "selects": {}
        },
        "deps": {
          "common": [
            {
              "id": "proc-macro-crate 1.3.1",
              "target": "proc_macro_crate"
            },
            {
              "id": "proc-macro2 1.0.74",
              "target": "proc_macro2"
            },
            {
              "id": "quote 1.0.35",
              "target": "quote"
            },
            {
              "id": "syn 2.0.46",
              "target": "syn"
            }
          ],
          "selects": {}
        },
        "edition": "2021",
        "version": "0.6.1"
      },
      "license": "BSD-3-Clause OR MIT OR Apache-2.0"
    },
    "object 0.32.2": {
      "name": "object",
      "version": "0.32.2",
      "repository": {
        "Http": {
          "url": "https://crates.io/api/v1/crates/object/0.32.2/download",
          "sha256": "a6a622008b6e321afc04970976f62ee297fdbaa6f95318ca343e3eebb9648441"
        }
      },
      "targets": [
        {
          "Library": {
            "crate_name": "object",
            "crate_root": "src/lib.rs",
            "srcs": [
              "**/*.rs"
            ]
          }
        }
      ],
      "library_target_name": "object",
      "common_attrs": {
        "compile_data_glob": [
          "**"
        ],
        "deps": {
          "common": [
            {
              "id": "memchr 2.7.1",
              "target": "memchr"
            }
          ],
          "selects": {}
        },
        "edition": "2018",
        "version": "0.32.2"
      },
      "license": "Apache-2.0 OR MIT"
    },
    "once_cell 1.19.0": {
      "name": "once_cell",
      "version": "1.19.0",
      "repository": {
        "Http": {
          "url": "https://crates.io/api/v1/crates/once_cell/1.19.0/download",
          "sha256": "3fdb12b2476b595f9358c5161aa467c2438859caa136dec86c26fdd2efe17b92"
        }
      },
      "targets": [
        {
          "Library": {
            "crate_name": "once_cell",
            "crate_root": "src/lib.rs",
            "srcs": [
              "**/*.rs"
            ]
          }
        }
      ],
      "library_target_name": "once_cell",
      "common_attrs": {
        "compile_data_glob": [
          "**"
        ],
        "crate_features": {
          "common": [
            "alloc",
            "default",
            "race",
            "std"
          ],
          "selects": {}
        },
        "edition": "2021",
        "version": "1.19.0"
      },
      "license": "MIT OR Apache-2.0"
    },
    "oorandom 11.1.3": {
      "name": "oorandom",
      "version": "11.1.3",
      "repository": {
        "Http": {
          "url": "https://crates.io/api/v1/crates/oorandom/11.1.3/download",
          "sha256": "0ab1bc2a289d34bd04a330323ac98a1b4bc82c9d9fcb1e66b63caa84da26b575"
        }
      },
      "targets": [
        {
          "Library": {
            "crate_name": "oorandom",
            "crate_root": "src/lib.rs",
            "srcs": [
              "**/*.rs"
            ]
          }
        }
      ],
      "library_target_name": "oorandom",
      "common_attrs": {
        "compile_data_glob": [
          "**"
        ],
        "edition": "2018",
        "version": "11.1.3"
      },
      "license": "MIT"
    },
    "openssl 0.10.62": {
      "name": "openssl",
      "version": "0.10.62",
      "repository": {
        "Http": {
          "url": "https://crates.io/api/v1/crates/openssl/0.10.62/download",
          "sha256": "8cde4d2d9200ad5909f8dac647e29482e07c3a35de8a13fce7c9c7747ad9f671"
        }
      },
      "targets": [
        {
          "Library": {
            "crate_name": "openssl",
            "crate_root": "src/lib.rs",
            "srcs": [
              "**/*.rs"
            ]
          }
        },
        {
          "BuildScript": {
            "crate_name": "build_script_build",
            "crate_root": "build.rs",
            "srcs": [
              "**/*.rs"
            ]
          }
        }
      ],
      "library_target_name": "openssl",
      "common_attrs": {
        "compile_data_glob": [
          "**"
        ],
        "crate_features": {
          "common": [
            "default"
          ],
          "selects": {}
        },
        "deps": {
          "common": [
            {
              "id": "bitflags 2.4.1",
              "target": "bitflags"
            },
            {
              "id": "cfg-if 1.0.0",
              "target": "cfg_if"
            },
            {
              "id": "foreign-types 0.3.2",
              "target": "foreign_types"
            },
            {
              "id": "libc 0.2.151",
              "target": "libc"
            },
            {
              "id": "once_cell 1.19.0",
              "target": "once_cell"
            },
            {
              "id": "openssl 0.10.62",
              "target": "build_script_build"
            },
            {
              "id": "openssl-sys 0.9.98",
              "target": "openssl_sys",
              "alias": "ffi"
            }
          ],
          "selects": {}
        },
        "edition": "2018",
        "proc_macro_deps": {
          "common": [
            {
              "id": "openssl-macros 0.1.1",
              "target": "openssl_macros"
            }
          ],
          "selects": {}
        },
        "version": "0.10.62"
      },
      "build_script_attrs": {
        "data_glob": [
          "**"
        ],
        "link_deps": {
          "common": [
            {
              "id": "openssl-sys 0.9.98",
              "target": "openssl_sys",
              "alias": "ffi"
            }
          ],
          "selects": {}
        }
      },
      "license": "Apache-2.0"
    },
    "openssl-macros 0.1.1": {
      "name": "openssl-macros",
      "version": "0.1.1",
      "repository": {
        "Http": {
          "url": "https://crates.io/api/v1/crates/openssl-macros/0.1.1/download",
          "sha256": "a948666b637a0f465e8564c73e89d4dde00d72d4d473cc972f390fc3dcee7d9c"
        }
      },
      "targets": [
        {
          "ProcMacro": {
            "crate_name": "openssl_macros",
            "crate_root": "src/lib.rs",
            "srcs": [
              "**/*.rs"
            ]
          }
        }
      ],
      "library_target_name": "openssl_macros",
      "common_attrs": {
        "compile_data_glob": [
          "**"
        ],
        "deps": {
          "common": [
            {
              "id": "proc-macro2 1.0.74",
              "target": "proc_macro2"
            },
            {
              "id": "quote 1.0.35",
              "target": "quote"
            },
            {
              "id": "syn 2.0.46",
              "target": "syn"
            }
          ],
          "selects": {}
        },
        "edition": "2018",
        "version": "0.1.1"
      },
      "license": "MIT/Apache-2.0"
    },
    "openssl-probe 0.1.5": {
      "name": "openssl-probe",
      "version": "0.1.5",
      "repository": {
        "Http": {
          "url": "https://crates.io/api/v1/crates/openssl-probe/0.1.5/download",
          "sha256": "ff011a302c396a5197692431fc1948019154afc178baf7d8e37367442a4601cf"
        }
      },
      "targets": [
        {
          "Library": {
            "crate_name": "openssl_probe",
            "crate_root": "src/lib.rs",
            "srcs": [
              "**/*.rs"
            ]
          }
        }
      ],
      "library_target_name": "openssl_probe",
      "common_attrs": {
        "compile_data_glob": [
          "**"
        ],
        "edition": "2015",
        "version": "0.1.5"
      },
      "license": "MIT/Apache-2.0"
    },
    "openssl-sys 0.9.98": {
      "name": "openssl-sys",
      "version": "0.9.98",
      "repository": {
        "Http": {
          "url": "https://crates.io/api/v1/crates/openssl-sys/0.9.98/download",
          "sha256": "c1665caf8ab2dc9aef43d1c0023bd904633a6a05cb30b0ad59bec2ae986e57a7"
        }
      },
      "targets": [
        {
          "Library": {
            "crate_name": "openssl_sys",
            "crate_root": "src/lib.rs",
            "srcs": [
              "**/*.rs"
            ]
          }
        },
        {
          "BuildScript": {
            "crate_name": "build_script_main",
            "crate_root": "build/main.rs",
            "srcs": [
              "**/*.rs"
            ]
          }
        }
      ],
      "library_target_name": "openssl_sys",
      "common_attrs": {
        "compile_data_glob": [
          "**"
        ],
        "deps": {
          "common": [
            {
              "id": "libc 0.2.151",
              "target": "libc"
            },
            {
              "id": "openssl-sys 0.9.98",
              "target": "build_script_main"
            }
          ],
          "selects": {}
        },
        "edition": "2018",
        "version": "0.9.98"
      },
      "build_script_attrs": {
        "data_glob": [
          "**"
        ],
        "deps": {
          "common": [
            {
              "id": "cc 1.0.83",
              "target": "cc"
            },
            {
              "id": "pkg-config 0.3.28",
              "target": "pkg_config"
            },
            {
              "id": "vcpkg 0.2.15",
              "target": "vcpkg"
            }
          ],
          "selects": {}
        },
        "links": "openssl"
      },
      "license": "MIT"
    },
    "parking_lot 0.12.1": {
      "name": "parking_lot",
      "version": "0.12.1",
      "repository": {
        "Http": {
          "url": "https://crates.io/api/v1/crates/parking_lot/0.12.1/download",
          "sha256": "3742b2c103b9f06bc9fff0a37ff4912935851bee6d36f3c02bcc755bcfec228f"
        }
      },
      "targets": [
        {
          "Library": {
            "crate_name": "parking_lot",
            "crate_root": "src/lib.rs",
            "srcs": [
              "**/*.rs"
            ]
          }
        }
      ],
      "library_target_name": "parking_lot",
      "common_attrs": {
        "compile_data_glob": [
          "**"
        ],
        "crate_features": {
          "common": [
            "default"
          ],
          "selects": {}
        },
        "deps": {
          "common": [
            {
              "id": "lock_api 0.4.11",
              "target": "lock_api"
            },
            {
              "id": "parking_lot_core 0.9.9",
              "target": "parking_lot_core"
            }
          ],
          "selects": {}
        },
        "edition": "2018",
        "version": "0.12.1"
      },
      "license": "MIT OR Apache-2.0"
    },
    "parking_lot_core 0.9.9": {
      "name": "parking_lot_core",
      "version": "0.9.9",
      "repository": {
        "Http": {
          "url": "https://crates.io/api/v1/crates/parking_lot_core/0.9.9/download",
          "sha256": "4c42a9226546d68acdd9c0a280d17ce19bfe27a46bf68784e4066115788d008e"
        }
      },
      "targets": [
        {
          "Library": {
            "crate_name": "parking_lot_core",
            "crate_root": "src/lib.rs",
            "srcs": [
              "**/*.rs"
            ]
          }
        },
        {
          "BuildScript": {
            "crate_name": "build_script_build",
            "crate_root": "build.rs",
            "srcs": [
              "**/*.rs"
            ]
          }
        }
      ],
      "library_target_name": "parking_lot_core",
      "common_attrs": {
        "compile_data_glob": [
          "**"
        ],
        "deps": {
          "common": [
            {
              "id": "cfg-if 1.0.0",
              "target": "cfg_if"
            },
            {
              "id": "parking_lot_core 0.9.9",
              "target": "build_script_build"
            },
            {
              "id": "smallvec 1.11.2",
              "target": "smallvec"
            }
          ],
          "selects": {
            "cfg(target_os = \"redox\")": [
              {
                "id": "redox_syscall 0.4.1",
                "target": "syscall"
              }
            ],
            "cfg(unix)": [
              {
                "id": "libc 0.2.151",
                "target": "libc"
              }
            ],
            "cfg(windows)": [
              {
                "id": "windows-targets 0.48.5",
                "target": "windows_targets"
              }
            ]
          }
        },
        "edition": "2018",
        "version": "0.9.9"
      },
      "build_script_attrs": {
        "data_glob": [
          "**"
        ]
      },
      "license": "MIT OR Apache-2.0"
    },
    "pem 3.0.3": {
      "name": "pem",
      "version": "3.0.3",
      "repository": {
        "Http": {
          "url": "https://crates.io/api/v1/crates/pem/3.0.3/download",
          "sha256": "1b8fcc794035347fb64beda2d3b462595dd2753e3f268d89c5aae77e8cf2c310"
        }
      },
      "targets": [
        {
          "Library": {
            "crate_name": "pem",
            "crate_root": "src/lib.rs",
            "srcs": [
              "**/*.rs"
            ]
          }
        }
      ],
      "library_target_name": "pem",
      "common_attrs": {
        "compile_data_glob": [
          "**"
        ],
        "crate_features": {
          "common": [
            "default",
            "std"
          ],
          "selects": {}
        },
        "deps": {
          "common": [
            {
              "id": "base64 0.21.5",
              "target": "base64"
            }
          ],
          "selects": {}
        },
        "edition": "2021",
        "version": "3.0.3"
      },
      "license": "MIT"
    },
    "percent-encoding 2.3.1": {
      "name": "percent-encoding",
      "version": "2.3.1",
      "repository": {
        "Http": {
          "url": "https://crates.io/api/v1/crates/percent-encoding/2.3.1/download",
          "sha256": "e3148f5046208a5d56bcfc03053e3ca6334e51da8dfb19b6cdc8b306fae3283e"
        }
      },
      "targets": [
        {
          "Library": {
            "crate_name": "percent_encoding",
            "crate_root": "src/lib.rs",
            "srcs": [
              "**/*.rs"
            ]
          }
        }
      ],
      "library_target_name": "percent_encoding",
      "common_attrs": {
        "compile_data_glob": [
          "**"
        ],
        "crate_features": {
          "common": [
            "alloc",
            "default",
            "std"
          ],
          "selects": {}
        },
        "edition": "2018",
        "version": "2.3.1"
      },
      "license": "MIT OR Apache-2.0"
    },
    "petgraph 0.6.4": {
      "name": "petgraph",
      "version": "0.6.4",
      "repository": {
        "Http": {
          "url": "https://crates.io/api/v1/crates/petgraph/0.6.4/download",
          "sha256": "e1d3afd2628e69da2be385eb6f2fd57c8ac7977ceeff6dc166ff1657b0e386a9"
        }
      },
      "targets": [
        {
          "Library": {
            "crate_name": "petgraph",
            "crate_root": "src/lib.rs",
            "srcs": [
              "**/*.rs"
            ]
          }
        }
      ],
      "library_target_name": "petgraph",
      "common_attrs": {
        "compile_data_glob": [
          "**"
        ],
        "deps": {
          "common": [
            {
              "id": "fixedbitset 0.4.2",
              "target": "fixedbitset"
            },
            {
              "id": "indexmap 2.1.0",
              "target": "indexmap"
            }
          ],
          "selects": {}
        },
        "edition": "2018",
        "version": "0.6.4"
      },
      "license": "MIT OR Apache-2.0"
    },
    "phf 0.11.2": {
      "name": "phf",
      "version": "0.11.2",
      "repository": {
        "Http": {
          "url": "https://crates.io/api/v1/crates/phf/0.11.2/download",
          "sha256": "ade2d8b8f33c7333b51bcf0428d37e217e9f32192ae4772156f65063b8ce03dc"
        }
      },
      "targets": [
        {
          "Library": {
            "crate_name": "phf",
            "crate_root": "src/lib.rs",
            "srcs": [
              "**/*.rs"
            ]
          }
        }
      ],
      "library_target_name": "phf",
      "common_attrs": {
        "compile_data_glob": [
          "**"
        ],
        "crate_features": {
          "common": [
            "default",
            "std"
          ],
          "selects": {}
        },
        "deps": {
          "common": [
            {
              "id": "phf_shared 0.11.2",
              "target": "phf_shared"
            }
          ],
          "selects": {}
        },
        "edition": "2021",
        "version": "0.11.2"
      },
      "license": "MIT"
    },
    "phf_shared 0.11.2": {
      "name": "phf_shared",
      "version": "0.11.2",
      "repository": {
        "Http": {
          "url": "https://crates.io/api/v1/crates/phf_shared/0.11.2/download",
          "sha256": "90fcb95eef784c2ac79119d1dd819e162b5da872ce6f3c3abe1e8ca1c082f72b"
        }
      },
      "targets": [
        {
          "Library": {
            "crate_name": "phf_shared",
            "crate_root": "src/lib.rs",
            "srcs": [
              "**/*.rs"
            ]
          }
        }
      ],
      "library_target_name": "phf_shared",
      "common_attrs": {
        "compile_data_glob": [
          "**"
        ],
        "crate_features": {
          "common": [
            "std"
          ],
          "selects": {}
        },
        "deps": {
          "common": [
            {
              "id": "siphasher 0.3.11",
              "target": "siphasher"
            }
          ],
          "selects": {}
        },
        "edition": "2021",
        "version": "0.11.2"
      },
      "license": "MIT"
    },
    "pin-project 1.1.3": {
      "name": "pin-project",
      "version": "1.1.3",
      "repository": {
        "Http": {
          "url": "https://crates.io/api/v1/crates/pin-project/1.1.3/download",
          "sha256": "fda4ed1c6c173e3fc7a83629421152e01d7b1f9b7f65fb301e490e8cfc656422"
        }
      },
      "targets": [
        {
          "Library": {
            "crate_name": "pin_project",
            "crate_root": "src/lib.rs",
            "srcs": [
              "**/*.rs"
            ]
          }
        }
      ],
      "library_target_name": "pin_project",
      "common_attrs": {
        "compile_data_glob": [
          "**"
        ],
        "edition": "2021",
        "proc_macro_deps": {
          "common": [
            {
              "id": "pin-project-internal 1.1.3",
              "target": "pin_project_internal"
            }
          ],
          "selects": {}
        },
        "version": "1.1.3"
      },
      "license": "Apache-2.0 OR MIT"
    },
    "pin-project-internal 1.1.3": {
      "name": "pin-project-internal",
      "version": "1.1.3",
      "repository": {
        "Http": {
          "url": "https://crates.io/api/v1/crates/pin-project-internal/1.1.3/download",
          "sha256": "4359fd9c9171ec6e8c62926d6faaf553a8dc3f64e1507e76da7911b4f6a04405"
        }
      },
      "targets": [
        {
          "ProcMacro": {
            "crate_name": "pin_project_internal",
            "crate_root": "src/lib.rs",
            "srcs": [
              "**/*.rs"
            ]
          }
        }
      ],
      "library_target_name": "pin_project_internal",
      "common_attrs": {
        "compile_data_glob": [
          "**"
        ],
        "deps": {
          "common": [
            {
              "id": "proc-macro2 1.0.74",
              "target": "proc_macro2"
            },
            {
              "id": "quote 1.0.35",
              "target": "quote"
            },
            {
              "id": "syn 2.0.46",
              "target": "syn"
            }
          ],
          "selects": {}
        },
        "edition": "2021",
        "version": "1.1.3"
      },
      "license": "Apache-2.0 OR MIT"
    },
    "pin-project-lite 0.2.13": {
      "name": "pin-project-lite",
      "version": "0.2.13",
      "repository": {
        "Http": {
          "url": "https://crates.io/api/v1/crates/pin-project-lite/0.2.13/download",
          "sha256": "8afb450f006bf6385ca15ef45d71d2288452bc3683ce2e2cacc0d18e4be60b58"
        }
      },
      "targets": [
        {
          "Library": {
            "crate_name": "pin_project_lite",
            "crate_root": "src/lib.rs",
            "srcs": [
              "**/*.rs"
            ]
          }
        }
      ],
      "library_target_name": "pin_project_lite",
      "common_attrs": {
        "compile_data_glob": [
          "**"
        ],
        "edition": "2018",
        "version": "0.2.13"
      },
      "license": "Apache-2.0 OR MIT"
    },
    "pin-utils 0.1.0": {
      "name": "pin-utils",
      "version": "0.1.0",
      "repository": {
        "Http": {
          "url": "https://crates.io/api/v1/crates/pin-utils/0.1.0/download",
          "sha256": "8b870d8c151b6f2fb93e84a13146138f05d02ed11c7e7c54f8826aaaf7c9f184"
        }
      },
      "targets": [
        {
          "Library": {
            "crate_name": "pin_utils",
            "crate_root": "src/lib.rs",
            "srcs": [
              "**/*.rs"
            ]
          }
        }
      ],
      "library_target_name": "pin_utils",
      "common_attrs": {
        "compile_data_glob": [
          "**"
        ],
        "edition": "2018",
        "version": "0.1.0"
      },
      "license": "MIT OR Apache-2.0"
    },
    "pkg-config 0.3.28": {
      "name": "pkg-config",
      "version": "0.3.28",
      "repository": {
        "Http": {
          "url": "https://crates.io/api/v1/crates/pkg-config/0.3.28/download",
          "sha256": "69d3587f8a9e599cc7ec2c00e331f71c4e69a5f9a4b8a6efd5b07466b9736f9a"
        }
      },
      "targets": [
        {
          "Library": {
            "crate_name": "pkg_config",
            "crate_root": "src/lib.rs",
            "srcs": [
              "**/*.rs"
            ]
          }
        }
      ],
      "library_target_name": "pkg_config",
      "common_attrs": {
        "compile_data_glob": [
          "**"
        ],
        "edition": "2015",
        "version": "0.3.28"
      },
      "license": "MIT OR Apache-2.0"
    },
    "plotters 0.3.5": {
      "name": "plotters",
      "version": "0.3.5",
      "repository": {
        "Http": {
          "url": "https://crates.io/api/v1/crates/plotters/0.3.5/download",
          "sha256": "d2c224ba00d7cadd4d5c660deaf2098e5e80e07846537c51f9cfa4be50c1fd45"
        }
      },
      "targets": [
        {
          "Library": {
            "crate_name": "plotters",
            "crate_root": "src/lib.rs",
            "srcs": [
              "**/*.rs"
            ]
          }
        }
      ],
      "library_target_name": "plotters",
      "common_attrs": {
        "compile_data_glob": [
          "**"
        ],
        "crate_features": {
          "common": [
            "area_series",
            "line_series",
            "plotters-svg",
            "svg_backend"
          ],
          "selects": {}
        },
        "deps": {
          "common": [
            {
              "id": "num-traits 0.2.17",
              "target": "num_traits"
            },
            {
              "id": "plotters-backend 0.3.5",
              "target": "plotters_backend"
            },
            {
              "id": "plotters-svg 0.3.5",
              "target": "plotters_svg"
            }
          ],
          "selects": {
            "cfg(all(target_arch = \"wasm32\", not(target_os = \"wasi\")))": [
              {
                "id": "wasm-bindgen 0.2.89",
                "target": "wasm_bindgen"
              },
              {
                "id": "web-sys 0.3.66",
                "target": "web_sys"
              }
            ]
          }
        },
        "edition": "2018",
        "version": "0.3.5"
      },
      "license": "MIT"
    },
    "plotters-backend 0.3.5": {
      "name": "plotters-backend",
      "version": "0.3.5",
      "repository": {
        "Http": {
          "url": "https://crates.io/api/v1/crates/plotters-backend/0.3.5/download",
          "sha256": "9e76628b4d3a7581389a35d5b6e2139607ad7c75b17aed325f210aa91f4a9609"
        }
      },
      "targets": [
        {
          "Library": {
            "crate_name": "plotters_backend",
            "crate_root": "src/lib.rs",
            "srcs": [
              "**/*.rs"
            ]
          }
        }
      ],
      "library_target_name": "plotters_backend",
      "common_attrs": {
        "compile_data_glob": [
          "**"
        ],
        "edition": "2018",
        "version": "0.3.5"
      },
      "license": "MIT"
    },
    "plotters-svg 0.3.5": {
      "name": "plotters-svg",
      "version": "0.3.5",
      "repository": {
        "Http": {
          "url": "https://crates.io/api/v1/crates/plotters-svg/0.3.5/download",
          "sha256": "38f6d39893cca0701371e3c27294f09797214b86f1fb951b89ade8ec04e2abab"
        }
      },
      "targets": [
        {
          "Library": {
            "crate_name": "plotters_svg",
            "crate_root": "src/lib.rs",
            "srcs": [
              "**/*.rs"
            ]
          }
        }
      ],
      "library_target_name": "plotters_svg",
      "common_attrs": {
        "compile_data_glob": [
          "**"
        ],
        "deps": {
          "common": [
            {
              "id": "plotters-backend 0.3.5",
              "target": "plotters_backend"
            }
          ],
          "selects": {}
        },
        "edition": "2018",
        "version": "0.3.5"
      },
      "license": "MIT"
    },
    "png 0.17.10": {
      "name": "png",
      "version": "0.17.10",
      "repository": {
        "Http": {
          "url": "https://crates.io/api/v1/crates/png/0.17.10/download",
          "sha256": "dd75bf2d8dd3702b9707cdbc56a5b9ef42cec752eb8b3bafc01234558442aa64"
        }
      },
      "targets": [
        {
          "Library": {
            "crate_name": "png",
            "crate_root": "src/lib.rs",
            "srcs": [
              "**/*.rs"
            ]
          }
        }
      ],
      "library_target_name": "png",
      "common_attrs": {
        "compile_data_glob": [
          "**"
        ],
        "deps": {
          "common": [
            {
              "id": "bitflags 1.3.2",
              "target": "bitflags"
            },
            {
              "id": "crc32fast 1.3.2",
              "target": "crc32fast"
            },
            {
              "id": "fdeflate 0.3.3",
              "target": "fdeflate"
            },
            {
              "id": "flate2 1.0.28",
              "target": "flate2"
            },
            {
              "id": "miniz_oxide 0.7.1",
              "target": "miniz_oxide"
            }
          ],
          "selects": {}
        },
        "edition": "2018",
        "version": "0.17.10"
      },
      "license": "MIT OR Apache-2.0"
    },
    "powerfmt 0.2.0": {
      "name": "powerfmt",
      "version": "0.2.0",
      "repository": {
        "Http": {
          "url": "https://crates.io/api/v1/crates/powerfmt/0.2.0/download",
          "sha256": "439ee305def115ba05938db6eb1644ff94165c5ab5e9420d1c1bcedbba909391"
        }
      },
      "targets": [
        {
          "Library": {
            "crate_name": "powerfmt",
            "crate_root": "src/lib.rs",
            "srcs": [
              "**/*.rs"
            ]
          }
        }
      ],
      "library_target_name": "powerfmt",
      "common_attrs": {
        "compile_data_glob": [
          "**"
        ],
        "edition": "2021",
        "version": "0.2.0"
      },
      "license": "MIT OR Apache-2.0"
    },
    "ppv-lite86 0.2.17": {
      "name": "ppv-lite86",
      "version": "0.2.17",
      "repository": {
        "Http": {
          "url": "https://crates.io/api/v1/crates/ppv-lite86/0.2.17/download",
          "sha256": "5b40af805b3121feab8a3c29f04d8ad262fa8e0561883e7653e024ae4479e6de"
        }
      },
      "targets": [
        {
          "Library": {
            "crate_name": "ppv_lite86",
            "crate_root": "src/lib.rs",
            "srcs": [
              "**/*.rs"
            ]
          }
        }
      ],
      "library_target_name": "ppv_lite86",
      "common_attrs": {
        "compile_data_glob": [
          "**"
        ],
        "crate_features": {
          "common": [
            "simd",
            "std"
          ],
          "selects": {}
        },
        "edition": "2018",
        "version": "0.2.17"
      },
      "license": "MIT/Apache-2.0"
    },
    "prettyplease 0.2.16": {
      "name": "prettyplease",
      "version": "0.2.16",
      "repository": {
        "Http": {
          "url": "https://crates.io/api/v1/crates/prettyplease/0.2.16/download",
          "sha256": "a41cf62165e97c7f814d2221421dbb9afcbcdb0a88068e5ea206e19951c2cbb5"
        }
      },
      "targets": [
        {
          "Library": {
            "crate_name": "prettyplease",
            "crate_root": "src/lib.rs",
            "srcs": [
              "**/*.rs"
            ]
          }
        },
        {
          "BuildScript": {
            "crate_name": "build_script_build",
            "crate_root": "build.rs",
            "srcs": [
              "**/*.rs"
            ]
          }
        }
      ],
      "library_target_name": "prettyplease",
      "common_attrs": {
        "compile_data_glob": [
          "**"
        ],
        "deps": {
          "common": [
            {
              "id": "prettyplease 0.2.16",
              "target": "build_script_build"
            },
            {
              "id": "proc-macro2 1.0.74",
              "target": "proc_macro2"
            },
            {
              "id": "syn 2.0.46",
              "target": "syn"
            }
          ],
          "selects": {}
        },
        "edition": "2021",
        "version": "0.2.16"
      },
      "build_script_attrs": {
        "data_glob": [
          "**"
        ],
        "links": "prettyplease02"
      },
      "license": "MIT OR Apache-2.0"
    },
    "proc-macro-crate 1.3.1": {
      "name": "proc-macro-crate",
      "version": "1.3.1",
      "repository": {
        "Http": {
          "url": "https://crates.io/api/v1/crates/proc-macro-crate/1.3.1/download",
          "sha256": "7f4c021e1093a56626774e81216a4ce732a735e5bad4868a03f3ed65ca0c3919"
        }
      },
      "targets": [
        {
          "Library": {
            "crate_name": "proc_macro_crate",
            "crate_root": "src/lib.rs",
            "srcs": [
              "**/*.rs"
            ]
          }
        }
      ],
      "library_target_name": "proc_macro_crate",
      "common_attrs": {
        "compile_data_glob": [
          "**"
        ],
        "deps": {
          "common": [
            {
              "id": "once_cell 1.19.0",
              "target": "once_cell"
            },
            {
              "id": "toml_edit 0.19.15",
              "target": "toml_edit"
            }
          ],
          "selects": {}
        },
        "edition": "2021",
        "version": "1.3.1"
      },
      "license": "MIT OR Apache-2.0"
    },
    "proc-macro2 1.0.74": {
      "name": "proc-macro2",
      "version": "1.0.74",
      "repository": {
        "Http": {
          "url": "https://crates.io/api/v1/crates/proc-macro2/1.0.74/download",
          "sha256": "2de98502f212cfcea8d0bb305bd0f49d7ebdd75b64ba0a68f937d888f4e0d6db"
        }
      },
      "targets": [
        {
          "Library": {
            "crate_name": "proc_macro2",
            "crate_root": "src/lib.rs",
            "srcs": [
              "**/*.rs"
            ]
          }
        },
        {
          "BuildScript": {
            "crate_name": "build_script_build",
            "crate_root": "build.rs",
            "srcs": [
              "**/*.rs"
            ]
          }
        }
      ],
      "library_target_name": "proc_macro2",
      "common_attrs": {
        "compile_data_glob": [
          "**"
        ],
        "crate_features": {
          "common": [
            "default",
            "proc-macro"
          ],
          "selects": {}
        },
        "deps": {
          "common": [
            {
              "id": "proc-macro2 1.0.74",
              "target": "build_script_build"
            },
            {
              "id": "unicode-ident 1.0.12",
              "target": "unicode_ident"
            }
          ],
          "selects": {}
        },
        "edition": "2021",
        "version": "1.0.74"
      },
      "build_script_attrs": {
        "data_glob": [
          "**"
        ]
      },
      "license": "MIT OR Apache-2.0"
    },
    "prost 0.12.3": {
      "name": "prost",
      "version": "0.12.3",
      "repository": {
        "Http": {
          "url": "https://crates.io/api/v1/crates/prost/0.12.3/download",
          "sha256": "146c289cda302b98a28d40c8b3b90498d6e526dd24ac2ecea73e4e491685b94a"
        }
      },
      "targets": [
        {
          "Library": {
            "crate_name": "prost",
            "crate_root": "src/lib.rs",
            "srcs": [
              "**/*.rs"
            ]
          }
        }
      ],
      "library_target_name": "prost",
      "common_attrs": {
        "compile_data_glob": [
          "**"
        ],
        "crate_features": {
          "common": [
            "default",
            "prost-derive",
            "std"
          ],
          "selects": {}
        },
        "deps": {
          "common": [
            {
              "id": "bytes 1.5.0",
              "target": "bytes"
            }
          ],
          "selects": {}
        },
        "edition": "2021",
        "proc_macro_deps": {
          "common": [
            {
              "id": "prost-derive 0.12.3",
              "target": "prost_derive"
            }
          ],
          "selects": {}
        },
        "version": "0.12.3"
      },
      "license": "Apache-2.0"
    },
    "prost-build 0.12.3": {
      "name": "prost-build",
      "version": "0.12.3",
      "repository": {
        "Http": {
          "url": "https://crates.io/api/v1/crates/prost-build/0.12.3/download",
          "sha256": "c55e02e35260070b6f716a2423c2ff1c3bb1642ddca6f99e1f26d06268a0e2d2"
        }
      },
      "targets": [
        {
          "Library": {
            "crate_name": "prost_build",
            "crate_root": "src/lib.rs",
            "srcs": [
              "**/*.rs"
            ]
          }
        }
      ],
      "library_target_name": "prost_build",
      "common_attrs": {
        "compile_data_glob": [
          "**"
        ],
        "crate_features": {
          "common": [
            "default",
            "format",
            "prettyplease",
            "syn"
          ],
          "selects": {}
        },
        "deps": {
          "common": [
            {
              "id": "bytes 1.5.0",
              "target": "bytes"
            },
            {
              "id": "heck 0.4.1",
              "target": "heck"
            },
            {
              "id": "itertools 0.11.0",
              "target": "itertools"
            },
            {
              "id": "log 0.4.20",
              "target": "log"
            },
            {
              "id": "multimap 0.8.3",
              "target": "multimap"
            },
            {
              "id": "once_cell 1.19.0",
              "target": "once_cell"
            },
            {
              "id": "petgraph 0.6.4",
              "target": "petgraph"
            },
            {
              "id": "prettyplease 0.2.16",
              "target": "prettyplease"
            },
            {
              "id": "prost 0.12.3",
              "target": "prost"
            },
            {
              "id": "prost-types 0.12.3",
              "target": "prost_types"
            },
            {
              "id": "regex 1.10.2",
              "target": "regex"
            },
            {
              "id": "syn 2.0.46",
              "target": "syn"
            },
            {
              "id": "tempfile 3.9.0",
              "target": "tempfile"
            },
            {
              "id": "which 4.4.2",
              "target": "which"
            }
          ],
          "selects": {}
        },
        "edition": "2021",
        "version": "0.12.3"
      },
      "license": "Apache-2.0"
    },
    "prost-derive 0.12.3": {
      "name": "prost-derive",
      "version": "0.12.3",
      "repository": {
        "Http": {
          "url": "https://crates.io/api/v1/crates/prost-derive/0.12.3/download",
          "sha256": "efb6c9a1dd1def8e2124d17e83a20af56f1570d6c2d2bd9e266ccb768df3840e"
        }
      },
      "targets": [
        {
          "ProcMacro": {
            "crate_name": "prost_derive",
            "crate_root": "src/lib.rs",
            "srcs": [
              "**/*.rs"
            ]
          }
        }
      ],
      "library_target_name": "prost_derive",
      "common_attrs": {
        "compile_data_glob": [
          "**"
        ],
        "deps": {
          "common": [
            {
              "id": "anyhow 1.0.79",
              "target": "anyhow"
            },
            {
              "id": "itertools 0.11.0",
              "target": "itertools"
            },
            {
              "id": "proc-macro2 1.0.74",
              "target": "proc_macro2"
            },
            {
              "id": "quote 1.0.35",
              "target": "quote"
            },
            {
              "id": "syn 2.0.46",
              "target": "syn"
            }
          ],
          "selects": {}
        },
        "edition": "2021",
        "version": "0.12.3"
      },
      "license": "Apache-2.0"
    },
    "prost-types 0.12.3": {
      "name": "prost-types",
      "version": "0.12.3",
      "repository": {
        "Http": {
          "url": "https://crates.io/api/v1/crates/prost-types/0.12.3/download",
          "sha256": "193898f59edcf43c26227dcd4c8427f00d99d61e95dcde58dabd49fa291d470e"
        }
      },
      "targets": [
        {
          "Library": {
            "crate_name": "prost_types",
            "crate_root": "src/lib.rs",
            "srcs": [
              "**/*.rs"
            ]
          }
        }
      ],
      "library_target_name": "prost_types",
      "common_attrs": {
        "compile_data_glob": [
          "**"
        ],
        "crate_features": {
          "common": [
            "default",
            "std"
          ],
          "selects": {}
        },
        "deps": {
          "common": [
            {
              "id": "prost 0.12.3",
              "target": "prost"
            }
          ],
          "selects": {}
        },
        "edition": "2021",
        "version": "0.12.3"
      },
      "license": "Apache-2.0"
    },
    "qoi 0.4.1": {
      "name": "qoi",
      "version": "0.4.1",
      "repository": {
        "Http": {
          "url": "https://crates.io/api/v1/crates/qoi/0.4.1/download",
          "sha256": "7f6d64c71eb498fe9eae14ce4ec935c555749aef511cca85b5568910d6e48001"
        }
      },
      "targets": [
        {
          "Library": {
            "crate_name": "qoi",
            "crate_root": "src/lib.rs",
            "srcs": [
              "**/*.rs"
            ]
          }
        }
      ],
      "library_target_name": "qoi",
      "common_attrs": {
        "compile_data_glob": [
          "**"
        ],
        "crate_features": {
          "common": [
            "default",
            "std"
          ],
          "selects": {}
        },
        "deps": {
          "common": [
            {
              "id": "bytemuck 1.14.0",
              "target": "bytemuck"
            }
          ],
          "selects": {}
        },
        "edition": "2021",
        "version": "0.4.1"
      },
      "license": "MIT/Apache-2.0"
    },
    "quote 1.0.35": {
      "name": "quote",
      "version": "1.0.35",
      "repository": {
        "Http": {
          "url": "https://crates.io/api/v1/crates/quote/1.0.35/download",
          "sha256": "291ec9ab5efd934aaf503a6466c5d5251535d108ee747472c3977cc5acc868ef"
        }
      },
      "targets": [
        {
          "Library": {
            "crate_name": "quote",
            "crate_root": "src/lib.rs",
            "srcs": [
              "**/*.rs"
            ]
          }
        }
      ],
      "library_target_name": "quote",
      "common_attrs": {
        "compile_data_glob": [
          "**"
        ],
        "crate_features": {
          "common": [
            "default",
            "proc-macro"
          ],
          "selects": {}
        },
        "deps": {
          "common": [
            {
              "id": "proc-macro2 1.0.74",
              "target": "proc_macro2"
            }
          ],
          "selects": {}
        },
        "edition": "2018",
        "version": "1.0.35"
      },
      "license": "MIT OR Apache-2.0"
    },
    "r2d2 0.8.10": {
      "name": "r2d2",
      "version": "0.8.10",
      "repository": {
        "Http": {
          "url": "https://crates.io/api/v1/crates/r2d2/0.8.10/download",
          "sha256": "51de85fb3fb6524929c8a2eb85e6b6d363de4e8c48f9e2c2eac4944abc181c93"
        }
      },
      "targets": [
        {
          "Library": {
            "crate_name": "r2d2",
            "crate_root": "src/lib.rs",
            "srcs": [
              "**/*.rs"
            ]
          }
        }
      ],
      "library_target_name": "r2d2",
      "common_attrs": {
        "compile_data_glob": [
          "**"
        ],
        "deps": {
          "common": [
            {
              "id": "log 0.4.20",
              "target": "log"
            },
            {
              "id": "parking_lot 0.12.1",
              "target": "parking_lot"
            },
            {
              "id": "scheduled-thread-pool 0.2.7",
              "target": "scheduled_thread_pool"
            }
          ],
          "selects": {}
        },
        "edition": "2018",
        "version": "0.8.10"
      },
      "license": "MIT/Apache-2.0"
    },
    "rand 0.8.5": {
      "name": "rand",
      "version": "0.8.5",
      "repository": {
        "Http": {
          "url": "https://crates.io/api/v1/crates/rand/0.8.5/download",
          "sha256": "34af8d1a0e25924bc5b7c43c079c942339d8f0a8b57c39049bef581b46327404"
        }
      },
      "targets": [
        {
          "Library": {
            "crate_name": "rand",
            "crate_root": "src/lib.rs",
            "srcs": [
              "**/*.rs"
            ]
          }
        }
      ],
      "library_target_name": "rand",
      "common_attrs": {
        "compile_data_glob": [
          "**"
        ],
        "crate_features": {
          "common": [
            "alloc",
            "default",
            "getrandom",
            "libc",
            "rand_chacha",
            "small_rng",
            "std",
            "std_rng"
          ],
          "selects": {}
        },
        "deps": {
          "common": [
            {
              "id": "rand_chacha 0.3.1",
              "target": "rand_chacha"
            },
            {
              "id": "rand_core 0.6.4",
              "target": "rand_core"
            }
          ],
          "selects": {
            "cfg(unix)": [
              {
                "id": "libc 0.2.151",
                "target": "libc"
              }
            ]
          }
        },
        "edition": "2018",
        "version": "0.8.5"
      },
      "license": "MIT OR Apache-2.0"
    },
    "rand_chacha 0.3.1": {
      "name": "rand_chacha",
      "version": "0.3.1",
      "repository": {
        "Http": {
          "url": "https://crates.io/api/v1/crates/rand_chacha/0.3.1/download",
          "sha256": "e6c10a63a0fa32252be49d21e7709d4d4baf8d231c2dbce1eaa8141b9b127d88"
        }
      },
      "targets": [
        {
          "Library": {
            "crate_name": "rand_chacha",
            "crate_root": "src/lib.rs",
            "srcs": [
              "**/*.rs"
            ]
          }
        }
      ],
      "library_target_name": "rand_chacha",
      "common_attrs": {
        "compile_data_glob": [
          "**"
        ],
        "crate_features": {
          "common": [
            "std"
          ],
          "selects": {}
        },
        "deps": {
          "common": [
            {
              "id": "ppv-lite86 0.2.17",
              "target": "ppv_lite86"
            },
            {
              "id": "rand_core 0.6.4",
              "target": "rand_core"
            }
          ],
          "selects": {}
        },
        "edition": "2018",
        "version": "0.3.1"
      },
      "license": "MIT OR Apache-2.0"
    },
    "rand_core 0.6.4": {
      "name": "rand_core",
      "version": "0.6.4",
      "repository": {
        "Http": {
          "url": "https://crates.io/api/v1/crates/rand_core/0.6.4/download",
          "sha256": "ec0be4795e2f6a28069bec0b5ff3e2ac9bafc99e6a9a7dc3547996c5c816922c"
        }
      },
      "targets": [
        {
          "Library": {
            "crate_name": "rand_core",
            "crate_root": "src/lib.rs",
            "srcs": [
              "**/*.rs"
            ]
          }
        }
      ],
      "library_target_name": "rand_core",
      "common_attrs": {
        "compile_data_glob": [
          "**"
        ],
        "crate_features": {
          "common": [
            "alloc",
            "getrandom",
            "std"
          ],
          "selects": {}
        },
        "deps": {
          "common": [
            {
              "id": "getrandom 0.2.11",
              "target": "getrandom"
            }
          ],
          "selects": {}
        },
        "edition": "2018",
        "version": "0.6.4"
      },
      "license": "MIT OR Apache-2.0"
    },
    "rand_pcg 0.3.1": {
      "name": "rand_pcg",
      "version": "0.3.1",
      "repository": {
        "Http": {
          "url": "https://crates.io/api/v1/crates/rand_pcg/0.3.1/download",
          "sha256": "59cad018caf63deb318e5a4586d99a24424a364f40f1e5778c29aca23f4fc73e"
        }
      },
      "targets": [
        {
          "Library": {
            "crate_name": "rand_pcg",
            "crate_root": "src/lib.rs",
            "srcs": [
              "**/*.rs"
            ]
          }
        }
      ],
      "library_target_name": "rand_pcg",
      "common_attrs": {
        "compile_data_glob": [
          "**"
        ],
        "deps": {
          "common": [
            {
              "id": "rand_core 0.6.4",
              "target": "rand_core"
            }
          ],
          "selects": {}
        },
        "edition": "2018",
        "version": "0.3.1"
      },
      "license": "MIT OR Apache-2.0"
    },
    "rayon 1.8.0": {
      "name": "rayon",
      "version": "1.8.0",
      "repository": {
        "Http": {
          "url": "https://crates.io/api/v1/crates/rayon/1.8.0/download",
          "sha256": "9c27db03db7734835b3f53954b534c91069375ce6ccaa2e065441e07d9b6cdb1"
        }
      },
      "targets": [
        {
          "Library": {
            "crate_name": "rayon",
            "crate_root": "src/lib.rs",
            "srcs": [
              "**/*.rs"
            ]
          }
        }
      ],
      "library_target_name": "rayon",
      "common_attrs": {
        "compile_data_glob": [
          "**"
        ],
        "deps": {
          "common": [
            {
              "id": "either 1.9.0",
              "target": "either"
            },
            {
              "id": "rayon-core 1.12.0",
              "target": "rayon_core"
            }
          ],
          "selects": {}
        },
        "edition": "2021",
        "version": "1.8.0"
      },
      "license": "MIT OR Apache-2.0"
    },
    "rayon-core 1.12.0": {
      "name": "rayon-core",
      "version": "1.12.0",
      "repository": {
        "Http": {
          "url": "https://crates.io/api/v1/crates/rayon-core/1.12.0/download",
          "sha256": "5ce3fb6ad83f861aac485e76e1985cd109d9a3713802152be56c3b1f0e0658ed"
        }
      },
      "targets": [
        {
          "Library": {
            "crate_name": "rayon_core",
            "crate_root": "src/lib.rs",
            "srcs": [
              "**/*.rs"
            ]
          }
        },
        {
          "BuildScript": {
            "crate_name": "build_script_build",
            "crate_root": "build.rs",
            "srcs": [
              "**/*.rs"
            ]
          }
        }
      ],
      "library_target_name": "rayon_core",
      "common_attrs": {
        "compile_data_glob": [
          "**"
        ],
        "deps": {
          "common": [
            {
              "id": "crossbeam-deque 0.8.4",
              "target": "crossbeam_deque"
            },
            {
              "id": "crossbeam-utils 0.8.18",
              "target": "crossbeam_utils"
            },
            {
              "id": "rayon-core 1.12.0",
              "target": "build_script_build"
            }
          ],
          "selects": {}
        },
        "edition": "2021",
        "version": "1.12.0"
      },
      "build_script_attrs": {
        "data_glob": [
          "**"
        ],
        "links": "rayon-core"
      },
      "license": "MIT OR Apache-2.0"
    },
    "redox_syscall 0.4.1": {
      "name": "redox_syscall",
      "version": "0.4.1",
      "repository": {
        "Http": {
          "url": "https://crates.io/api/v1/crates/redox_syscall/0.4.1/download",
          "sha256": "4722d768eff46b75989dd134e5c353f0d6296e5aaa3132e776cbdb56be7731aa"
        }
      },
      "targets": [
        {
          "Library": {
            "crate_name": "syscall",
            "crate_root": "src/lib.rs",
            "srcs": [
              "**/*.rs"
            ]
          }
        }
      ],
      "library_target_name": "syscall",
      "common_attrs": {
        "compile_data_glob": [
          "**"
        ],
        "deps": {
          "common": [
            {
              "id": "bitflags 1.3.2",
              "target": "bitflags"
            }
          ],
          "selects": {}
        },
        "edition": "2018",
        "version": "0.4.1"
      },
      "license": "MIT"
    },
    "ref_slice 1.2.1": {
      "name": "ref_slice",
      "version": "1.2.1",
      "repository": {
        "Http": {
          "url": "https://crates.io/api/v1/crates/ref_slice/1.2.1/download",
          "sha256": "f4ed1d73fb92eba9b841ba2aef69533a060ccc0d3ec71c90aeda5996d4afb7a9"
        }
      },
      "targets": [
        {
          "Library": {
            "crate_name": "ref_slice",
            "crate_root": "src/lib.rs",
            "srcs": [
              "**/*.rs"
            ]
          }
        }
      ],
      "library_target_name": "ref_slice",
      "common_attrs": {
        "compile_data_glob": [
          "**"
        ],
        "edition": "2015",
        "version": "1.2.1"
      },
      "license": "Apache-2.0/MIT"
    },
    "regex 1.10.2": {
      "name": "regex",
      "version": "1.10.2",
      "repository": {
        "Http": {
          "url": "https://crates.io/api/v1/crates/regex/1.10.2/download",
          "sha256": "380b951a9c5e80ddfd6136919eef32310721aa4aacd4889a8d39124b026ab343"
        }
      },
      "targets": [
        {
          "Library": {
            "crate_name": "regex",
            "crate_root": "src/lib.rs",
            "srcs": [
              "**/*.rs"
            ]
          }
        }
      ],
      "library_target_name": "regex",
      "common_attrs": {
        "compile_data_glob": [
          "**"
        ],
        "crate_features": {
          "common": [
            "default",
            "perf",
            "perf-backtrack",
            "perf-cache",
            "perf-dfa",
            "perf-inline",
            "perf-literal",
            "perf-onepass",
            "std",
            "unicode",
            "unicode-age",
            "unicode-bool",
            "unicode-case",
            "unicode-gencat",
            "unicode-perl",
            "unicode-script",
            "unicode-segment"
          ],
          "selects": {}
        },
        "deps": {
          "common": [
            {
              "id": "aho-corasick 1.1.2",
              "target": "aho_corasick"
            },
            {
              "id": "memchr 2.7.1",
              "target": "memchr"
            },
            {
              "id": "regex-automata 0.4.3",
              "target": "regex_automata"
            },
            {
              "id": "regex-syntax 0.8.2",
              "target": "regex_syntax"
            }
          ],
          "selects": {}
        },
        "edition": "2021",
        "version": "1.10.2"
      },
      "license": "MIT OR Apache-2.0"
    },
    "regex-automata 0.4.3": {
      "name": "regex-automata",
      "version": "0.4.3",
      "repository": {
        "Http": {
          "url": "https://crates.io/api/v1/crates/regex-automata/0.4.3/download",
          "sha256": "5f804c7828047e88b2d32e2d7fe5a105da8ee3264f01902f796c8e067dc2483f"
        }
      },
      "targets": [
        {
          "Library": {
            "crate_name": "regex_automata",
            "crate_root": "src/lib.rs",
            "srcs": [
              "**/*.rs"
            ]
          }
        }
      ],
      "library_target_name": "regex_automata",
      "common_attrs": {
        "compile_data_glob": [
          "**"
        ],
        "crate_features": {
          "common": [
            "alloc",
            "dfa-onepass",
            "hybrid",
            "meta",
            "nfa-backtrack",
            "nfa-pikevm",
            "nfa-thompson",
            "perf-inline",
            "perf-literal",
            "perf-literal-multisubstring",
            "perf-literal-substring",
            "std",
            "syntax",
            "unicode",
            "unicode-age",
            "unicode-bool",
            "unicode-case",
            "unicode-gencat",
            "unicode-perl",
            "unicode-script",
            "unicode-segment",
            "unicode-word-boundary"
          ],
          "selects": {}
        },
        "deps": {
          "common": [
            {
              "id": "aho-corasick 1.1.2",
              "target": "aho_corasick"
            },
            {
              "id": "memchr 2.7.1",
              "target": "memchr"
            },
            {
              "id": "regex-syntax 0.8.2",
              "target": "regex_syntax"
            }
          ],
          "selects": {}
        },
        "edition": "2021",
        "version": "0.4.3"
      },
      "license": "MIT OR Apache-2.0"
    },
    "regex-syntax 0.8.2": {
      "name": "regex-syntax",
      "version": "0.8.2",
      "repository": {
        "Http": {
          "url": "https://crates.io/api/v1/crates/regex-syntax/0.8.2/download",
          "sha256": "c08c74e62047bb2de4ff487b251e4a92e24f48745648451635cec7d591162d9f"
        }
      },
      "targets": [
        {
          "Library": {
            "crate_name": "regex_syntax",
            "crate_root": "src/lib.rs",
            "srcs": [
              "**/*.rs"
            ]
          }
        }
      ],
      "library_target_name": "regex_syntax",
      "common_attrs": {
        "compile_data_glob": [
          "**"
        ],
        "crate_features": {
          "common": [
            "default",
            "std",
            "unicode",
            "unicode-age",
            "unicode-bool",
            "unicode-case",
            "unicode-gencat",
            "unicode-perl",
            "unicode-script",
            "unicode-segment"
          ],
          "selects": {}
        },
        "edition": "2021",
        "version": "0.8.2"
      },
      "license": "MIT OR Apache-2.0"
    },
    "reqwest 0.11.23": {
      "name": "reqwest",
      "version": "0.11.23",
      "repository": {
        "Http": {
          "url": "https://crates.io/api/v1/crates/reqwest/0.11.23/download",
          "sha256": "37b1ae8d9ac08420c66222fb9096fc5de435c3c48542bc5336c51892cffafb41"
        }
      },
      "targets": [
        {
          "Library": {
            "crate_name": "reqwest",
            "crate_root": "src/lib.rs",
            "srcs": [
              "**/*.rs"
            ]
          }
        }
      ],
      "library_target_name": "reqwest",
      "common_attrs": {
        "compile_data_glob": [
          "**"
        ],
        "crate_features": {
          "common": [
            "__tls",
            "default",
            "default-tls",
            "hyper-tls",
            "json",
            "mime_guess",
            "multipart",
            "native-tls-crate",
            "serde_json",
            "stream",
            "tokio-native-tls",
            "tokio-util",
            "wasm-streams"
          ],
          "selects": {}
        },
        "deps": {
          "common": [
            {
              "id": "base64 0.21.5",
              "target": "base64"
            },
            {
              "id": "bytes 1.5.0",
              "target": "bytes"
            },
            {
              "id": "futures-core 0.3.30",
              "target": "futures_core"
            },
            {
              "id": "futures-util 0.3.30",
              "target": "futures_util"
            },
            {
              "id": "http 0.2.11",
              "target": "http"
            },
            {
              "id": "mime_guess 2.0.4",
              "target": "mime_guess"
            },
            {
              "id": "serde 1.0.195",
              "target": "serde"
            },
            {
              "id": "serde_json 1.0.111",
              "target": "serde_json"
            },
            {
              "id": "serde_urlencoded 0.7.1",
              "target": "serde_urlencoded"
            },
            {
              "id": "tower-service 0.3.2",
              "target": "tower_service"
            },
            {
              "id": "url 2.5.0",
              "target": "url"
            }
          ],
          "selects": {
            "cfg(not(target_arch = \"wasm32\"))": [
              {
                "id": "encoding_rs 0.8.33",
                "target": "encoding_rs"
              },
              {
                "id": "h2 0.3.22",
                "target": "h2"
              },
              {
                "id": "http-body 0.4.6",
                "target": "http_body"
              },
              {
                "id": "hyper 0.14.28",
                "target": "hyper"
              },
              {
                "id": "hyper-tls 0.5.0",
                "target": "hyper_tls"
              },
              {
                "id": "ipnet 2.9.0",
                "target": "ipnet"
              },
              {
                "id": "log 0.4.20",
                "target": "log"
              },
              {
                "id": "mime 0.3.17",
                "target": "mime"
              },
              {
                "id": "native-tls 0.2.11",
                "target": "native_tls",
                "alias": "native_tls_crate"
              },
              {
                "id": "once_cell 1.19.0",
                "target": "once_cell"
              },
              {
                "id": "percent-encoding 2.3.1",
                "target": "percent_encoding"
              },
              {
                "id": "pin-project-lite 0.2.13",
                "target": "pin_project_lite"
              },
              {
                "id": "tokio 1.35.1",
                "target": "tokio"
              },
              {
                "id": "tokio-native-tls 0.3.1",
                "target": "tokio_native_tls"
              },
              {
                "id": "tokio-util 0.7.10",
                "target": "tokio_util"
              }
            ],
            "cfg(target_arch = \"wasm32\")": [
              {
                "id": "js-sys 0.3.66",
                "target": "js_sys"
              },
              {
                "id": "wasm-bindgen 0.2.89",
                "target": "wasm_bindgen"
              },
              {
                "id": "wasm-bindgen-futures 0.4.39",
                "target": "wasm_bindgen_futures"
              },
              {
                "id": "wasm-streams 0.3.0",
                "target": "wasm_streams"
              },
              {
                "id": "web-sys 0.3.66",
                "target": "web_sys"
              }
            ],
            "cfg(target_os = \"macos\")": [
              {
                "id": "system-configuration 0.5.1",
                "target": "system_configuration"
              }
            ],
            "cfg(windows)": [
              {
                "id": "winreg 0.50.0",
                "target": "winreg"
              }
            ]
          }
        },
        "edition": "2018",
        "version": "0.11.23"
      },
      "license": "MIT OR Apache-2.0"
    },
    "ring 0.17.7": {
      "name": "ring",
      "version": "0.17.7",
      "repository": {
        "Http": {
          "url": "https://crates.io/api/v1/crates/ring/0.17.7/download",
          "sha256": "688c63d65483050968b2a8937f7995f443e27041a0f7700aa59b0822aedebb74"
        }
      },
      "targets": [
        {
          "Library": {
            "crate_name": "ring",
            "crate_root": "src/lib.rs",
            "srcs": [
              "**/*.rs"
            ]
          }
        },
        {
          "BuildScript": {
            "crate_name": "build_script_build",
            "crate_root": "build.rs",
            "srcs": [
              "**/*.rs"
            ]
          }
        }
      ],
      "library_target_name": "ring",
      "common_attrs": {
        "compile_data_glob": [
          "**"
        ],
        "crate_features": {
          "common": [
            "alloc",
            "default",
            "dev_urandom_fallback",
            "std"
          ],
          "selects": {
            "wasm32-unknown-unknown": [
              "wasm32_unknown_unknown_js"
            ],
            "wasm32-wasi": [
              "wasm32_unknown_unknown_js"
            ]
          }
        },
        "deps": {
          "common": [
            {
              "id": "getrandom 0.2.11",
              "target": "getrandom"
            },
            {
              "id": "ring 0.17.7",
              "target": "build_script_build"
            },
            {
              "id": "untrusted 0.9.0",
              "target": "untrusted"
            }
          ],
          "selects": {
            "cfg(all(any(target_os = \"android\", target_os = \"linux\"), any(target_arch = \"aarch64\", target_arch = \"arm\")))": [
              {
                "id": "libc 0.2.151",
                "target": "libc"
              }
            ],
            "cfg(all(target_arch = \"aarch64\", target_os = \"windows\"))": [
              {
                "id": "windows-sys 0.48.0",
                "target": "windows_sys"
              }
            ],
            "cfg(any(target_arch = \"aarch64\", target_arch = \"arm\", target_arch = \"x86\", target_arch = \"x86_64\"))": [
              {
                "id": "spin 0.9.8",
                "target": "spin"
              }
            ]
          }
        },
        "edition": "2021",
        "version": "0.17.7"
      },
      "build_script_attrs": {
        "data_glob": [
          "**"
        ],
        "deps": {
          "common": [
            {
              "id": "cc 1.0.83",
              "target": "cc"
            }
          ],
          "selects": {}
        },
        "links": "ring_core_0_17_7"
      },
      "license": null
    },
    "rust-argon2 2.1.0": {
      "name": "rust-argon2",
      "version": "2.1.0",
      "repository": {
        "Http": {
          "url": "https://crates.io/api/v1/crates/rust-argon2/2.1.0/download",
          "sha256": "9d9848531d60c9cbbcf9d166c885316c24bc0e2a9d3eba0956bb6cbbd79bc6e8"
        }
      },
      "targets": [
        {
          "Library": {
            "crate_name": "argon2",
            "crate_root": "src/lib.rs",
            "srcs": [
              "**/*.rs"
            ]
          }
        }
      ],
      "library_target_name": "argon2",
      "common_attrs": {
        "compile_data_glob": [
          "**"
        ],
        "deps": {
          "common": [
            {
              "id": "base64 0.21.5",
              "target": "base64"
            },
            {
              "id": "blake2b_simd 1.0.2",
              "target": "blake2b_simd"
            },
            {
              "id": "constant_time_eq 0.3.0",
              "target": "constant_time_eq"
            }
          ],
          "selects": {}
        },
        "edition": "2021",
        "version": "2.1.0"
      },
      "license": "MIT/Apache-2.0"
    },
    "rustc-demangle 0.1.23": {
      "name": "rustc-demangle",
      "version": "0.1.23",
      "repository": {
        "Http": {
          "url": "https://crates.io/api/v1/crates/rustc-demangle/0.1.23/download",
          "sha256": "d626bb9dae77e28219937af045c257c28bfd3f69333c512553507f5f9798cb76"
        }
      },
      "targets": [
        {
          "Library": {
            "crate_name": "rustc_demangle",
            "crate_root": "src/lib.rs",
            "srcs": [
              "**/*.rs"
            ]
          }
        }
      ],
      "library_target_name": "rustc_demangle",
      "common_attrs": {
        "compile_data_glob": [
          "**"
        ],
        "edition": "2015",
        "version": "0.1.23"
      },
      "license": "MIT/Apache-2.0"
    },
    "rustix 0.38.28": {
      "name": "rustix",
      "version": "0.38.28",
      "repository": {
        "Http": {
          "url": "https://crates.io/api/v1/crates/rustix/0.38.28/download",
          "sha256": "72e572a5e8ca657d7366229cdde4bd14c4eb5499a9573d4d366fe1b599daa316"
        }
      },
      "targets": [
        {
          "Library": {
            "crate_name": "rustix",
            "crate_root": "src/lib.rs",
            "srcs": [
              "**/*.rs"
            ]
          }
        },
        {
          "BuildScript": {
            "crate_name": "build_script_build",
            "crate_root": "build.rs",
            "srcs": [
              "**/*.rs"
            ]
          }
        }
      ],
      "library_target_name": "rustix",
      "common_attrs": {
        "compile_data_glob": [
          "**"
        ],
        "crate_features": {
          "common": [
            "alloc",
            "default",
            "fs",
            "std",
            "use-libc-auxv"
          ],
          "selects": {
            "aarch64-apple-darwin": [
              "termios"
            ],
            "aarch64-apple-ios": [
              "termios"
            ],
            "aarch64-apple-ios-sim": [
              "termios"
            ],
            "aarch64-fuchsia": [
              "termios"
            ],
            "aarch64-linux-android": [
              "termios"
            ],
            "aarch64-unknown-linux-gnu": [
              "termios"
            ],
            "arm-unknown-linux-gnueabi": [
              "termios"
            ],
            "armv7-linux-androideabi": [
              "termios"
            ],
            "armv7-unknown-linux-gnueabi": [
              "termios"
            ],
            "i686-apple-darwin": [
              "termios"
            ],
            "i686-linux-android": [
              "termios"
            ],
            "i686-unknown-freebsd": [
              "termios"
            ],
            "i686-unknown-linux-gnu": [
              "termios"
            ],
            "powerpc-unknown-linux-gnu": [
              "termios"
            ],
            "riscv32imc-unknown-none-elf": [
              "termios"
            ],
            "riscv64gc-unknown-none-elf": [
              "termios"
            ],
            "s390x-unknown-linux-gnu": [
              "termios"
            ],
            "thumbv7em-none-eabi": [
              "termios"
            ],
            "thumbv8m.main-none-eabi": [
              "termios"
            ],
            "wasm32-wasi": [
              "termios"
            ],
            "x86_64-apple-darwin": [
              "termios"
            ],
            "x86_64-apple-ios": [
              "termios"
            ],
            "x86_64-fuchsia": [
              "termios"
            ],
            "x86_64-linux-android": [
              "termios"
            ],
            "x86_64-unknown-freebsd": [
              "termios"
            ],
            "x86_64-unknown-linux-gnu": [
              "termios"
            ],
            "x86_64-unknown-none": [
              "termios"
            ]
          }
        },
        "deps": {
          "common": [
            {
              "id": "bitflags 2.4.1",
              "target": "bitflags"
            },
            {
              "id": "rustix 0.38.28",
              "target": "build_script_build"
            }
          ],
          "selects": {
            "cfg(all(any(target_os = \"android\", target_os = \"linux\"), any(rustix_use_libc, miri, not(all(target_os = \"linux\", target_endian = \"little\", any(target_arch = \"arm\", all(target_arch = \"aarch64\", target_pointer_width = \"64\"), target_arch = \"riscv64\", all(rustix_use_experimental_asm, target_arch = \"powerpc64\"), all(rustix_use_experimental_asm, target_arch = \"mips\"), all(rustix_use_experimental_asm, target_arch = \"mips32r6\"), all(rustix_use_experimental_asm, target_arch = \"mips64\"), all(rustix_use_experimental_asm, target_arch = \"mips64r6\"), target_arch = \"x86\", all(target_arch = \"x86_64\", target_pointer_width = \"64\")))))))": [
              {
                "id": "linux-raw-sys 0.4.12",
                "target": "linux_raw_sys"
              }
            ],
            "cfg(all(not(rustix_use_libc), not(miri), target_os = \"linux\", target_endian = \"little\", any(target_arch = \"arm\", all(target_arch = \"aarch64\", target_pointer_width = \"64\"), target_arch = \"riscv64\", all(rustix_use_experimental_asm, target_arch = \"powerpc64\"), all(rustix_use_experimental_asm, target_arch = \"mips\"), all(rustix_use_experimental_asm, target_arch = \"mips32r6\"), all(rustix_use_experimental_asm, target_arch = \"mips64\"), all(rustix_use_experimental_asm, target_arch = \"mips64r6\"), target_arch = \"x86\", all(target_arch = \"x86_64\", target_pointer_width = \"64\"))))": [
              {
                "id": "errno 0.3.8",
                "target": "errno",
                "alias": "libc_errno"
              },
              {
                "id": "linux-raw-sys 0.4.12",
                "target": "linux_raw_sys"
              }
            ],
            "cfg(all(not(windows), any(rustix_use_libc, miri, not(all(target_os = \"linux\", target_endian = \"little\", any(target_arch = \"arm\", all(target_arch = \"aarch64\", target_pointer_width = \"64\"), target_arch = \"riscv64\", all(rustix_use_experimental_asm, target_arch = \"powerpc64\"), all(rustix_use_experimental_asm, target_arch = \"mips\"), all(rustix_use_experimental_asm, target_arch = \"mips32r6\"), all(rustix_use_experimental_asm, target_arch = \"mips64\"), all(rustix_use_experimental_asm, target_arch = \"mips64r6\"), target_arch = \"x86\", all(target_arch = \"x86_64\", target_pointer_width = \"64\")))))))": [
              {
                "id": "errno 0.3.8",
                "target": "errno",
                "alias": "libc_errno"
              },
              {
                "id": "libc 0.2.151",
                "target": "libc"
              }
            ],
            "cfg(windows)": [
              {
                "id": "errno 0.3.8",
                "target": "errno",
                "alias": "libc_errno"
              },
              {
                "id": "windows-sys 0.52.0",
                "target": "windows_sys"
              }
            ]
          }
        },
        "edition": "2021",
        "version": "0.38.28"
      },
      "build_script_attrs": {
        "data_glob": [
          "**"
        ]
      },
      "license": "Apache-2.0 WITH LLVM-exception OR Apache-2.0 OR MIT"
    },
    "rustls 0.21.10": {
      "name": "rustls",
      "version": "0.21.10",
      "repository": {
        "Http": {
          "url": "https://crates.io/api/v1/crates/rustls/0.21.10/download",
          "sha256": "f9d5a6813c0759e4609cd494e8e725babae6a2ca7b62a5536a13daaec6fcb7ba"
        }
      },
      "targets": [
        {
          "Library": {
            "crate_name": "rustls",
            "crate_root": "src/lib.rs",
            "srcs": [
              "**/*.rs"
            ]
          }
        },
        {
          "BuildScript": {
            "crate_name": "build_script_build",
            "crate_root": "build.rs",
            "srcs": [
              "**/*.rs"
            ]
          }
        }
      ],
      "library_target_name": "rustls",
      "common_attrs": {
        "compile_data_glob": [
          "**"
        ],
        "crate_features": {
          "common": [
            "default",
            "log",
            "logging",
            "tls12"
          ],
          "selects": {}
        },
        "deps": {
          "common": [
            {
              "id": "log 0.4.20",
              "target": "log"
            },
            {
              "id": "ring 0.17.7",
              "target": "ring"
            },
            {
              "id": "rustls 0.21.10",
              "target": "build_script_build"
            },
            {
              "id": "rustls-webpki 0.101.7",
              "target": "webpki"
            },
            {
              "id": "sct 0.7.1",
              "target": "sct"
            }
          ],
          "selects": {}
        },
        "edition": "2021",
        "version": "0.21.10"
      },
      "build_script_attrs": {
        "data_glob": [
          "**"
        ],
        "link_deps": {
          "common": [
            {
              "id": "ring 0.17.7",
              "target": "ring"
            }
          ],
          "selects": {}
        }
      },
      "license": "Apache-2.0 OR ISC OR MIT"
    },
    "rustls-pemfile 1.0.4": {
      "name": "rustls-pemfile",
      "version": "1.0.4",
      "repository": {
        "Http": {
          "url": "https://crates.io/api/v1/crates/rustls-pemfile/1.0.4/download",
          "sha256": "1c74cae0a4cf6ccbbf5f359f08efdf8ee7e1dc532573bf0db71968cb56b1448c"
        }
      },
      "targets": [
        {
          "Library": {
            "crate_name": "rustls_pemfile",
            "crate_root": "src/lib.rs",
            "srcs": [
              "**/*.rs"
            ]
          }
        }
      ],
      "library_target_name": "rustls_pemfile",
      "common_attrs": {
        "compile_data_glob": [
          "**"
        ],
        "deps": {
          "common": [
            {
              "id": "base64 0.21.5",
              "target": "base64"
            }
          ],
          "selects": {}
        },
        "edition": "2018",
        "version": "1.0.4"
      },
      "license": "Apache-2.0 OR ISC OR MIT"
    },
    "rustls-webpki 0.101.7": {
      "name": "rustls-webpki",
      "version": "0.101.7",
      "repository": {
        "Http": {
          "url": "https://crates.io/api/v1/crates/rustls-webpki/0.101.7/download",
          "sha256": "8b6275d1ee7a1cd780b64aca7726599a1dbc893b1e64144529e55c3c2f745765"
        }
      },
      "targets": [
        {
          "Library": {
            "crate_name": "webpki",
            "crate_root": "src/lib.rs",
            "srcs": [
              "**/*.rs"
            ]
          }
        }
      ],
      "library_target_name": "webpki",
      "common_attrs": {
        "compile_data_glob": [
          "**"
        ],
        "crate_features": {
          "common": [
            "alloc",
            "default",
            "std"
          ],
          "selects": {}
        },
        "deps": {
          "common": [
            {
              "id": "ring 0.17.7",
              "target": "ring"
            },
            {
              "id": "untrusted 0.9.0",
              "target": "untrusted"
            }
          ],
          "selects": {}
        },
        "edition": "2021",
        "version": "0.101.7"
      },
      "license": "ISC"
    },
    "rustversion 1.0.14": {
      "name": "rustversion",
      "version": "1.0.14",
      "repository": {
        "Http": {
          "url": "https://crates.io/api/v1/crates/rustversion/1.0.14/download",
          "sha256": "7ffc183a10b4478d04cbbbfc96d0873219d962dd5accaff2ffbd4ceb7df837f4"
        }
      },
      "targets": [
        {
          "ProcMacro": {
            "crate_name": "rustversion",
            "crate_root": "src/lib.rs",
            "srcs": [
              "**/*.rs"
            ]
          }
        },
        {
          "BuildScript": {
            "crate_name": "build_script_build",
            "crate_root": "build/build.rs",
            "srcs": [
              "**/*.rs"
            ]
          }
        }
      ],
      "library_target_name": "rustversion",
      "common_attrs": {
        "compile_data_glob": [
          "**"
        ],
        "deps": {
          "common": [
            {
              "id": "rustversion 1.0.14",
              "target": "build_script_build"
            }
          ],
          "selects": {}
        },
        "edition": "2018",
        "version": "1.0.14"
      },
      "build_script_attrs": {
        "data_glob": [
          "**"
        ]
      },
      "license": "MIT OR Apache-2.0"
    },
    "ryu 1.0.16": {
      "name": "ryu",
      "version": "1.0.16",
      "repository": {
        "Http": {
          "url": "https://crates.io/api/v1/crates/ryu/1.0.16/download",
          "sha256": "f98d2aa92eebf49b69786be48e4477826b256916e84a57ff2a4f21923b48eb4c"
        }
      },
      "targets": [
        {
          "Library": {
            "crate_name": "ryu",
            "crate_root": "src/lib.rs",
            "srcs": [
              "**/*.rs"
            ]
          }
        }
      ],
      "library_target_name": "ryu",
      "common_attrs": {
        "compile_data_glob": [
          "**"
        ],
        "edition": "2018",
        "version": "1.0.16"
      },
      "license": "Apache-2.0 OR BSL-1.0"
    },
    "same-file 1.0.6": {
      "name": "same-file",
      "version": "1.0.6",
      "repository": {
        "Http": {
          "url": "https://crates.io/api/v1/crates/same-file/1.0.6/download",
          "sha256": "93fc1dc3aaa9bfed95e02e6eadabb4baf7e3078b0bd1b4d7b6b0b68378900502"
        }
      },
      "targets": [
        {
          "Library": {
            "crate_name": "same_file",
            "crate_root": "src/lib.rs",
            "srcs": [
              "**/*.rs"
            ]
          }
        }
      ],
      "library_target_name": "same_file",
      "common_attrs": {
        "compile_data_glob": [
          "**"
        ],
        "deps": {
          "common": [],
          "selects": {
            "cfg(windows)": [
              {
                "id": "winapi-util 0.1.6",
                "target": "winapi_util"
              }
            ]
          }
        },
        "edition": "2018",
        "version": "1.0.6"
      },
      "license": "Unlicense/MIT"
    },
    "schannel 0.1.23": {
      "name": "schannel",
      "version": "0.1.23",
      "repository": {
        "Http": {
          "url": "https://crates.io/api/v1/crates/schannel/0.1.23/download",
          "sha256": "fbc91545643bcf3a0bbb6569265615222618bdf33ce4ffbbd13c4bbd4c093534"
        }
      },
      "targets": [
        {
          "Library": {
            "crate_name": "schannel",
            "crate_root": "src/lib.rs",
            "srcs": [
              "**/*.rs"
            ]
          }
        }
      ],
      "library_target_name": "schannel",
      "common_attrs": {
        "compile_data_glob": [
          "**"
        ],
        "deps": {
          "common": [
            {
              "id": "windows-sys 0.52.0",
              "target": "windows_sys"
            }
          ],
          "selects": {}
        },
        "edition": "2018",
        "version": "0.1.23"
      },
      "license": "MIT"
    },
    "scheduled-thread-pool 0.2.7": {
      "name": "scheduled-thread-pool",
      "version": "0.2.7",
      "repository": {
        "Http": {
          "url": "https://crates.io/api/v1/crates/scheduled-thread-pool/0.2.7/download",
          "sha256": "3cbc66816425a074528352f5789333ecff06ca41b36b0b0efdfbb29edc391a19"
        }
      },
      "targets": [
        {
          "Library": {
            "crate_name": "scheduled_thread_pool",
            "crate_root": "src/lib.rs",
            "srcs": [
              "**/*.rs"
            ]
          }
        }
      ],
      "library_target_name": "scheduled_thread_pool",
      "common_attrs": {
        "compile_data_glob": [
          "**"
        ],
        "deps": {
          "common": [
            {
              "id": "parking_lot 0.12.1",
              "target": "parking_lot"
            }
          ],
          "selects": {}
        },
        "edition": "2018",
        "version": "0.2.7"
      },
      "license": "MIT/Apache-2.0"
    },
    "scoped-tls 1.0.1": {
      "name": "scoped-tls",
      "version": "1.0.1",
      "repository": {
        "Http": {
          "url": "https://crates.io/api/v1/crates/scoped-tls/1.0.1/download",
          "sha256": "e1cf6437eb19a8f4a6cc0f7dca544973b0b78843adbfeb3683d1a94a0024a294"
        }
      },
      "targets": [
        {
          "Library": {
            "crate_name": "scoped_tls",
            "crate_root": "src/lib.rs",
            "srcs": [
              "**/*.rs"
            ]
          }
        }
      ],
      "library_target_name": "scoped_tls",
      "common_attrs": {
        "compile_data_glob": [
          "**"
        ],
        "edition": "2015",
        "version": "1.0.1"
      },
      "license": "MIT/Apache-2.0"
    },
    "scopeguard 1.2.0": {
      "name": "scopeguard",
      "version": "1.2.0",
      "repository": {
        "Http": {
          "url": "https://crates.io/api/v1/crates/scopeguard/1.2.0/download",
          "sha256": "94143f37725109f92c262ed2cf5e59bce7498c01bcc1502d7b9afe439a4e9f49"
        }
      },
      "targets": [
        {
          "Library": {
            "crate_name": "scopeguard",
            "crate_root": "src/lib.rs",
            "srcs": [
              "**/*.rs"
            ]
          }
        }
      ],
      "library_target_name": "scopeguard",
      "common_attrs": {
        "compile_data_glob": [
          "**"
        ],
        "edition": "2015",
        "version": "1.2.0"
      },
      "license": "MIT OR Apache-2.0"
    },
    "sct 0.7.1": {
      "name": "sct",
      "version": "0.7.1",
      "repository": {
        "Http": {
          "url": "https://crates.io/api/v1/crates/sct/0.7.1/download",
          "sha256": "da046153aa2352493d6cb7da4b6e5c0c057d8a1d0a9aa8560baffdd945acd414"
        }
      },
      "targets": [
        {
          "Library": {
            "crate_name": "sct",
            "crate_root": "src/lib.rs",
            "srcs": [
              "**/*.rs"
            ]
          }
        }
      ],
      "library_target_name": "sct",
      "common_attrs": {
        "compile_data_glob": [
          "**"
        ],
        "deps": {
          "common": [
            {
              "id": "ring 0.17.7",
              "target": "ring"
            },
            {
              "id": "untrusted 0.9.0",
              "target": "untrusted"
            }
          ],
          "selects": {}
        },
        "edition": "2021",
        "version": "0.7.1"
      },
      "license": "Apache-2.0 OR ISC OR MIT"
    },
    "scylla 0.11.1": {
      "name": "scylla",
      "version": "0.11.1",
      "repository": {
        "Http": {
          "url": "https://crates.io/api/v1/crates/scylla/0.11.1/download",
          "sha256": "db4bca1987121cceb419f0644cf064416f719c73c44b6cbe849b62fd3b7adc3c"
        }
      },
      "targets": [
        {
          "Library": {
            "crate_name": "scylla",
            "crate_root": "src/lib.rs",
            "srcs": [
              "**/*.rs"
            ]
          }
        }
      ],
      "library_target_name": "scylla",
      "common_attrs": {
        "compile_data_glob": [
          "**"
        ],
        "crate_features": {
          "common": [
            "default"
          ],
          "selects": {}
        },
        "deps": {
          "common": [
            {
              "id": "arc-swap 1.6.0",
              "target": "arc_swap"
            },
            {
              "id": "bigdecimal 0.2.2",
              "target": "bigdecimal"
            },
            {
              "id": "byteorder 1.5.0",
              "target": "byteorder"
            },
            {
              "id": "bytes 1.5.0",
              "target": "bytes"
            },
            {
              "id": "chrono 0.4.31",
              "target": "chrono"
            },
            {
              "id": "dashmap 5.5.3",
              "target": "dashmap"
            },
            {
              "id": "futures 0.3.30",
              "target": "futures"
            },
            {
              "id": "histogram 0.6.9",
              "target": "histogram"
            },
            {
              "id": "itertools 0.11.0",
              "target": "itertools"
            },
            {
              "id": "lz4_flex 0.11.1",
              "target": "lz4_flex"
            },
            {
              "id": "num-bigint 0.3.3",
              "target": "num_bigint"
            },
            {
              "id": "num_enum 0.6.1",
              "target": "num_enum"
            },
            {
              "id": "rand 0.8.5",
              "target": "rand"
            },
            {
              "id": "rand_pcg 0.3.1",
              "target": "rand_pcg"
            },
            {
              "id": "scylla-cql 0.0.11",
              "target": "scylla_cql"
            },
            {
              "id": "smallvec 1.11.2",
              "target": "smallvec"
            },
            {
              "id": "snap 1.1.1",
              "target": "snap"
            },
            {
              "id": "socket2 0.5.5",
              "target": "socket2"
            },
            {
              "id": "strum 0.23.0",
              "target": "strum"
            },
            {
              "id": "thiserror 1.0.56",
              "target": "thiserror"
            },
            {
              "id": "tokio 1.35.1",
              "target": "tokio"
            },
            {
              "id": "tracing 0.1.40",
              "target": "tracing"
            },
            {
              "id": "uuid 1.6.1",
              "target": "uuid"
            }
          ],
          "selects": {}
        },
        "edition": "2021",
        "proc_macro_deps": {
          "common": [
            {
              "id": "async-trait 0.1.77",
              "target": "async_trait"
            },
            {
              "id": "scylla-macros 0.3.0",
              "target": "scylla_macros"
            },
            {
              "id": "strum_macros 0.23.1",
              "target": "strum_macros"
            }
          ],
          "selects": {}
        },
        "version": "0.11.1"
      },
      "license": "MIT OR Apache-2.0"
    },
    "scylla-cql 0.0.11": {
      "name": "scylla-cql",
      "version": "0.0.11",
      "repository": {
        "Http": {
          "url": "https://crates.io/api/v1/crates/scylla-cql/0.0.11/download",
          "sha256": "50938b1bbb5c6364617977939c09644384495f658dc899ec37fd90bce73e6f37"
        }
      },
      "targets": [
        {
          "Library": {
            "crate_name": "scylla_cql",
            "crate_root": "src/lib.rs",
            "srcs": [
              "**/*.rs"
            ]
          }
        }
      ],
      "library_target_name": "scylla_cql",
      "common_attrs": {
        "compile_data_glob": [
          "**"
        ],
        "deps": {
          "common": [
            {
              "id": "bigdecimal 0.2.2",
              "target": "bigdecimal"
            },
            {
              "id": "byteorder 1.5.0",
              "target": "byteorder"
            },
            {
              "id": "bytes 1.5.0",
              "target": "bytes"
            },
            {
              "id": "lz4_flex 0.11.1",
              "target": "lz4_flex"
            },
            {
              "id": "num-bigint 0.3.3",
              "target": "num_bigint"
            },
            {
              "id": "num_enum 0.6.1",
              "target": "num_enum"
            },
            {
              "id": "snap 1.1.1",
              "target": "snap"
            },
            {
              "id": "thiserror 1.0.56",
              "target": "thiserror"
            },
            {
              "id": "tokio 1.35.1",
              "target": "tokio"
            },
            {
              "id": "uuid 1.6.1",
              "target": "uuid"
            }
          ],
          "selects": {}
        },
        "edition": "2021",
        "proc_macro_deps": {
          "common": [
            {
              "id": "async-trait 0.1.77",
              "target": "async_trait"
            },
            {
              "id": "scylla-macros 0.3.0",
              "target": "scylla_macros"
            }
          ],
          "selects": {}
        },
        "version": "0.0.11"
      },
      "license": "MIT OR Apache-2.0"
    },
    "scylla-macros 0.3.0": {
      "name": "scylla-macros",
      "version": "0.3.0",
      "repository": {
        "Http": {
          "url": "https://crates.io/api/v1/crates/scylla-macros/0.3.0/download",
          "sha256": "22b6659cdeed34c5b83719edd4d9f023c18357677e3fbe14237a59f00403acce"
        }
      },
      "targets": [
        {
          "ProcMacro": {
            "crate_name": "scylla_macros",
            "crate_root": "src/lib.rs",
            "srcs": [
              "**/*.rs"
            ]
          }
        }
      ],
      "library_target_name": "scylla_macros",
      "common_attrs": {
        "compile_data_glob": [
          "**"
        ],
        "deps": {
          "common": [
            {
              "id": "darling 0.20.3",
              "target": "darling"
            },
            {
              "id": "proc-macro2 1.0.74",
              "target": "proc_macro2"
            },
            {
              "id": "quote 1.0.35",
              "target": "quote"
            },
            {
              "id": "syn 2.0.46",
              "target": "syn"
            }
          ],
          "selects": {}
        },
        "edition": "2021",
        "version": "0.3.0"
      },
      "license": "MIT OR Apache-2.0"
    },
    "security-framework 2.9.2": {
      "name": "security-framework",
      "version": "2.9.2",
      "repository": {
        "Http": {
          "url": "https://crates.io/api/v1/crates/security-framework/2.9.2/download",
          "sha256": "05b64fb303737d99b81884b2c63433e9ae28abebe5eb5045dcdd175dc2ecf4de"
        }
      },
      "targets": [
        {
          "Library": {
            "crate_name": "security_framework",
            "crate_root": "src/lib.rs",
            "srcs": [
              "**/*.rs"
            ]
          }
        }
      ],
      "library_target_name": "security_framework",
      "common_attrs": {
        "compile_data_glob": [
          "**"
        ],
        "crate_features": {
          "common": [
            "OSX_10_9",
            "default"
          ],
          "selects": {}
        },
        "deps": {
          "common": [
            {
              "id": "bitflags 1.3.2",
              "target": "bitflags"
            },
            {
              "id": "core-foundation 0.9.4",
              "target": "core_foundation"
            },
            {
              "id": "core-foundation-sys 0.8.6",
              "target": "core_foundation_sys"
            },
            {
              "id": "libc 0.2.151",
              "target": "libc"
            },
            {
              "id": "security-framework-sys 2.9.1",
              "target": "security_framework_sys"
            }
          ],
          "selects": {}
        },
        "edition": "2021",
        "version": "2.9.2"
      },
      "license": "MIT OR Apache-2.0"
    },
    "security-framework-sys 2.9.1": {
      "name": "security-framework-sys",
      "version": "2.9.1",
      "repository": {
        "Http": {
          "url": "https://crates.io/api/v1/crates/security-framework-sys/2.9.1/download",
          "sha256": "e932934257d3b408ed8f30db49d85ea163bfe74961f017f405b025af298f0c7a"
        }
      },
      "targets": [
        {
          "Library": {
            "crate_name": "security_framework_sys",
            "crate_root": "src/lib.rs",
            "srcs": [
              "**/*.rs"
            ]
          }
        }
      ],
      "library_target_name": "security_framework_sys",
      "common_attrs": {
        "compile_data_glob": [
          "**"
        ],
        "crate_features": {
          "common": [
            "OSX_10_9",
            "default"
          ],
          "selects": {}
        },
        "deps": {
          "common": [
            {
              "id": "core-foundation-sys 0.8.6",
              "target": "core_foundation_sys"
            },
            {
              "id": "libc 0.2.151",
              "target": "libc"
            }
          ],
          "selects": {}
        },
        "edition": "2021",
        "version": "2.9.1"
      },
      "license": "MIT OR Apache-2.0"
    },
    "serde 1.0.195": {
      "name": "serde",
      "version": "1.0.195",
      "repository": {
        "Http": {
          "url": "https://crates.io/api/v1/crates/serde/1.0.195/download",
          "sha256": "63261df402c67811e9ac6def069e4786148c4563f4b50fd4bf30aa370d626b02"
        }
      },
      "targets": [
        {
          "Library": {
            "crate_name": "serde",
            "crate_root": "src/lib.rs",
            "srcs": [
              "**/*.rs"
            ]
          }
        },
        {
          "BuildScript": {
            "crate_name": "build_script_build",
            "crate_root": "build.rs",
            "srcs": [
              "**/*.rs"
            ]
          }
        }
      ],
      "library_target_name": "serde",
      "common_attrs": {
        "compile_data_glob": [
          "**"
        ],
        "crate_features": {
          "common": [
            "alloc",
            "default",
            "derive",
            "rc",
            "serde_derive",
            "std"
          ],
          "selects": {}
        },
        "deps": {
          "common": [
            {
              "id": "serde 1.0.195",
              "target": "build_script_build"
            }
          ],
          "selects": {}
        },
        "edition": "2018",
        "proc_macro_deps": {
          "common": [
            {
              "id": "serde_derive 1.0.195",
              "target": "serde_derive"
            }
          ],
          "selects": {}
        },
        "version": "1.0.195"
      },
      "build_script_attrs": {
        "data_glob": [
          "**"
        ]
      },
      "license": "MIT OR Apache-2.0"
    },
    "serde_derive 1.0.195": {
      "name": "serde_derive",
      "version": "1.0.195",
      "repository": {
        "Http": {
          "url": "https://crates.io/api/v1/crates/serde_derive/1.0.195/download",
          "sha256": "46fe8f8603d81ba86327b23a2e9cdf49e1255fb94a4c5f297f6ee0547178ea2c"
        }
      },
      "targets": [
        {
          "ProcMacro": {
            "crate_name": "serde_derive",
            "crate_root": "src/lib.rs",
            "srcs": [
              "**/*.rs"
            ]
          }
        }
      ],
      "library_target_name": "serde_derive",
      "common_attrs": {
        "compile_data_glob": [
          "**"
        ],
        "crate_features": {
          "common": [
            "default"
          ],
          "selects": {}
        },
        "deps": {
          "common": [
            {
              "id": "proc-macro2 1.0.74",
              "target": "proc_macro2"
            },
            {
              "id": "quote 1.0.35",
              "target": "quote"
            },
            {
              "id": "syn 2.0.46",
              "target": "syn"
            }
          ],
          "selects": {}
        },
        "edition": "2015",
        "version": "1.0.195"
      },
      "license": "MIT OR Apache-2.0"
    },
    "serde_json 1.0.111": {
      "name": "serde_json",
      "version": "1.0.111",
      "repository": {
        "Http": {
          "url": "https://crates.io/api/v1/crates/serde_json/1.0.111/download",
          "sha256": "176e46fa42316f18edd598015a5166857fc835ec732f5215eac6b7bdbf0a84f4"
        }
      },
      "targets": [
        {
          "Library": {
            "crate_name": "serde_json",
            "crate_root": "src/lib.rs",
            "srcs": [
              "**/*.rs"
            ]
          }
        },
        {
          "BuildScript": {
            "crate_name": "build_script_build",
            "crate_root": "build.rs",
            "srcs": [
              "**/*.rs"
            ]
          }
        }
      ],
      "library_target_name": "serde_json",
      "common_attrs": {
        "compile_data_glob": [
          "**"
        ],
        "crate_features": {
          "common": [
            "default",
            "std"
          ],
          "selects": {}
        },
        "deps": {
          "common": [
            {
              "id": "itoa 1.0.10",
              "target": "itoa"
            },
            {
              "id": "ryu 1.0.16",
              "target": "ryu"
            },
            {
              "id": "serde 1.0.195",
              "target": "serde"
            },
            {
              "id": "serde_json 1.0.111",
              "target": "build_script_build"
            }
          ],
          "selects": {}
        },
        "edition": "2021",
        "version": "1.0.111"
      },
      "build_script_attrs": {
        "data_glob": [
          "**"
        ]
      },
      "license": "MIT OR Apache-2.0"
    },
    "serde_urlencoded 0.7.1": {
      "name": "serde_urlencoded",
      "version": "0.7.1",
      "repository": {
        "Http": {
          "url": "https://crates.io/api/v1/crates/serde_urlencoded/0.7.1/download",
          "sha256": "d3491c14715ca2294c4d6a88f15e84739788c1d030eed8c110436aafdaa2f3fd"
        }
      },
      "targets": [
        {
          "Library": {
            "crate_name": "serde_urlencoded",
            "crate_root": "src/lib.rs",
            "srcs": [
              "**/*.rs"
            ]
          }
        }
      ],
      "library_target_name": "serde_urlencoded",
      "common_attrs": {
        "compile_data_glob": [
          "**"
        ],
        "deps": {
          "common": [
            {
              "id": "form_urlencoded 1.2.1",
              "target": "form_urlencoded"
            },
            {
              "id": "itoa 1.0.10",
              "target": "itoa"
            },
            {
              "id": "ryu 1.0.16",
              "target": "ryu"
            },
            {
              "id": "serde 1.0.195",
              "target": "serde"
            }
          ],
          "selects": {}
        },
        "edition": "2018",
        "version": "0.7.1"
      },
      "license": "MIT/Apache-2.0"
    },
    "serde_yaml 0.9.30": {
      "name": "serde_yaml",
      "version": "0.9.30",
      "repository": {
        "Http": {
          "url": "https://crates.io/api/v1/crates/serde_yaml/0.9.30/download",
          "sha256": "b1bf28c79a99f70ee1f1d83d10c875d2e70618417fda01ad1785e027579d9d38"
        }
      },
      "targets": [
        {
          "Library": {
            "crate_name": "serde_yaml",
            "crate_root": "src/lib.rs",
            "srcs": [
              "**/*.rs"
            ]
          }
        }
      ],
      "library_target_name": "serde_yaml",
      "common_attrs": {
        "compile_data_glob": [
          "**"
        ],
        "deps": {
          "common": [
            {
              "id": "indexmap 2.1.0",
              "target": "indexmap"
            },
            {
              "id": "itoa 1.0.10",
              "target": "itoa"
            },
            {
              "id": "ryu 1.0.16",
              "target": "ryu"
            },
            {
              "id": "serde 1.0.195",
              "target": "serde"
            },
            {
              "id": "unsafe-libyaml 0.2.10",
              "target": "unsafe_libyaml"
            }
          ],
          "selects": {}
        },
        "edition": "2021",
        "version": "0.9.30"
      },
      "license": "MIT OR Apache-2.0"
    },
    "sha1 0.10.6": {
      "name": "sha1",
      "version": "0.10.6",
      "repository": {
        "Http": {
          "url": "https://crates.io/api/v1/crates/sha1/0.10.6/download",
          "sha256": "e3bf829a2d51ab4a5ddf1352d8470c140cadc8301b2ae1789db023f01cedd6ba"
        }
      },
      "targets": [
        {
          "Library": {
            "crate_name": "sha1",
            "crate_root": "src/lib.rs",
            "srcs": [
              "**/*.rs"
            ]
          }
        }
      ],
      "library_target_name": "sha1",
      "common_attrs": {
        "compile_data_glob": [
          "**"
        ],
        "crate_features": {
          "common": [
            "default",
            "std"
          ],
          "selects": {}
        },
        "deps": {
          "common": [
            {
              "id": "cfg-if 1.0.0",
              "target": "cfg_if"
            },
            {
              "id": "digest 0.10.7",
              "target": "digest"
            }
          ],
          "selects": {
            "cfg(any(target_arch = \"aarch64\", target_arch = \"x86\", target_arch = \"x86_64\"))": [
              {
                "id": "cpufeatures 0.2.11",
                "target": "cpufeatures"
              }
            ]
          }
        },
        "edition": "2018",
        "version": "0.10.6"
      },
      "license": "MIT OR Apache-2.0"
    },
    "sha2 0.10.8": {
      "name": "sha2",
      "version": "0.10.8",
      "repository": {
        "Http": {
          "url": "https://crates.io/api/v1/crates/sha2/0.10.8/download",
          "sha256": "793db75ad2bcafc3ffa7c68b215fee268f537982cd901d132f89c6343f3a3dc8"
        }
      },
      "targets": [
        {
          "Library": {
            "crate_name": "sha2",
            "crate_root": "src/lib.rs",
            "srcs": [
              "**/*.rs"
            ]
          }
        }
      ],
      "library_target_name": "sha2",
      "common_attrs": {
        "compile_data_glob": [
          "**"
        ],
        "crate_features": {
          "common": [
            "default",
            "std"
          ],
          "selects": {}
        },
        "deps": {
          "common": [
            {
              "id": "cfg-if 1.0.0",
              "target": "cfg_if"
            },
            {
              "id": "digest 0.10.7",
              "target": "digest"
            }
          ],
          "selects": {
            "cfg(any(target_arch = \"aarch64\", target_arch = \"x86_64\", target_arch = \"x86\"))": [
              {
                "id": "cpufeatures 0.2.11",
                "target": "cpufeatures"
              }
            ]
          }
        },
        "edition": "2018",
        "version": "0.10.8"
      },
      "license": "MIT OR Apache-2.0"
    },
    "simd-adler32 0.3.7": {
      "name": "simd-adler32",
      "version": "0.3.7",
      "repository": {
        "Http": {
          "url": "https://crates.io/api/v1/crates/simd-adler32/0.3.7/download",
          "sha256": "d66dc143e6b11c1eddc06d5c423cfc97062865baf299914ab64caa38182078fe"
        }
      },
      "targets": [
        {
          "Library": {
            "crate_name": "simd_adler32",
            "crate_root": "src/lib.rs",
            "srcs": [
              "**/*.rs"
            ]
          }
        }
      ],
      "library_target_name": "simd_adler32",
      "common_attrs": {
        "compile_data_glob": [
          "**"
        ],
        "crate_features": {
          "common": [
            "const-generics",
            "default",
            "std"
          ],
          "selects": {}
        },
        "edition": "2018",
        "version": "0.3.7"
      },
      "license": "MIT"
    },
    "simple_asn1 0.6.2": {
      "name": "simple_asn1",
      "version": "0.6.2",
      "repository": {
        "Http": {
          "url": "https://crates.io/api/v1/crates/simple_asn1/0.6.2/download",
          "sha256": "adc4e5204eb1910f40f9cfa375f6f05b68c3abac4b6fd879c8ff5e7ae8a0a085"
        }
      },
      "targets": [
        {
          "Library": {
            "crate_name": "simple_asn1",
            "crate_root": "src/lib.rs",
            "srcs": [
              "**/*.rs"
            ]
          }
        }
      ],
      "library_target_name": "simple_asn1",
      "common_attrs": {
        "compile_data_glob": [
          "**"
        ],
        "deps": {
          "common": [
            {
              "id": "num-bigint 0.4.4",
              "target": "num_bigint"
            },
            {
              "id": "num-traits 0.2.17",
              "target": "num_traits"
            },
            {
              "id": "thiserror 1.0.56",
              "target": "thiserror"
            },
            {
              "id": "time 0.3.31",
              "target": "time"
            }
          ],
          "selects": {}
        },
        "edition": "2018",
        "version": "0.6.2"
      },
      "license": "ISC"
    },
    "siphasher 0.3.11": {
      "name": "siphasher",
      "version": "0.3.11",
      "repository": {
        "Http": {
          "url": "https://crates.io/api/v1/crates/siphasher/0.3.11/download",
          "sha256": "38b58827f4464d87d377d175e90bf58eb00fd8716ff0a62f80356b5e61555d0d"
        }
      },
      "targets": [
        {
          "Library": {
            "crate_name": "siphasher",
            "crate_root": "src/lib.rs",
            "srcs": [
              "**/*.rs"
            ]
          }
        }
      ],
      "library_target_name": "siphasher",
      "common_attrs": {
        "compile_data_glob": [
          "**"
        ],
        "crate_features": {
          "common": [
            "default",
            "std"
          ],
          "selects": {}
        },
        "edition": "2018",
        "version": "0.3.11"
      },
      "license": "MIT/Apache-2.0"
    },
    "slab 0.4.9": {
      "name": "slab",
      "version": "0.4.9",
      "repository": {
        "Http": {
          "url": "https://crates.io/api/v1/crates/slab/0.4.9/download",
          "sha256": "8f92a496fb766b417c996b9c5e57daf2f7ad3b0bebe1ccfca4856390e3d3bb67"
        }
      },
      "targets": [
        {
          "Library": {
            "crate_name": "slab",
            "crate_root": "src/lib.rs",
            "srcs": [
              "**/*.rs"
            ]
          }
        },
        {
          "BuildScript": {
            "crate_name": "build_script_build",
            "crate_root": "build.rs",
            "srcs": [
              "**/*.rs"
            ]
          }
        }
      ],
      "library_target_name": "slab",
      "common_attrs": {
        "compile_data_glob": [
          "**"
        ],
        "crate_features": {
          "common": [
            "default",
            "std"
          ],
          "selects": {}
        },
        "deps": {
          "common": [
            {
              "id": "slab 0.4.9",
              "target": "build_script_build"
            }
          ],
          "selects": {}
        },
        "edition": "2018",
        "version": "0.4.9"
      },
      "build_script_attrs": {
        "data_glob": [
          "**"
        ],
        "deps": {
          "common": [
            {
              "id": "autocfg 1.1.0",
              "target": "autocfg"
            }
          ],
          "selects": {}
        }
      },
      "license": "MIT"
    },
    "smallvec 1.11.2": {
      "name": "smallvec",
      "version": "1.11.2",
      "repository": {
        "Http": {
          "url": "https://crates.io/api/v1/crates/smallvec/1.11.2/download",
          "sha256": "4dccd0940a2dcdf68d092b8cbab7dc0ad8fa938bf95787e1b916b0e3d0e8e970"
        }
      },
      "targets": [
        {
          "Library": {
            "crate_name": "smallvec",
            "crate_root": "src/lib.rs",
            "srcs": [
              "**/*.rs"
            ]
          }
        }
      ],
      "library_target_name": "smallvec",
      "common_attrs": {
        "compile_data_glob": [
          "**"
        ],
        "edition": "2018",
        "version": "1.11.2"
      },
      "license": "MIT OR Apache-2.0"
    },
    "snap 1.1.1": {
      "name": "snap",
      "version": "1.1.1",
      "repository": {
        "Http": {
          "url": "https://crates.io/api/v1/crates/snap/1.1.1/download",
          "sha256": "1b6b67fb9a61334225b5b790716f609cd58395f895b3fe8b328786812a40bc3b"
        }
      },
      "targets": [
        {
          "Library": {
            "crate_name": "snap",
            "crate_root": "src/lib.rs",
            "srcs": [
              "**/*.rs"
            ]
          }
        },
        {
          "BuildScript": {
            "crate_name": "build_script_build",
            "crate_root": "build.rs",
            "srcs": [
              "**/*.rs"
            ]
          }
        }
      ],
      "library_target_name": "snap",
      "common_attrs": {
        "compile_data_glob": [
          "**"
        ],
        "deps": {
          "common": [
            {
              "id": "snap 1.1.1",
              "target": "build_script_build"
            }
          ],
          "selects": {}
        },
        "edition": "2018",
        "version": "1.1.1"
      },
      "build_script_attrs": {
        "data_glob": [
          "**"
        ]
      },
      "license": "BSD-3-Clause"
    },
    "socket2 0.5.5": {
      "name": "socket2",
      "version": "0.5.5",
      "repository": {
        "Http": {
          "url": "https://crates.io/api/v1/crates/socket2/0.5.5/download",
          "sha256": "7b5fac59a5cb5dd637972e5fca70daf0523c9067fcdc4842f053dae04a18f8e9"
        }
      },
      "targets": [
        {
          "Library": {
            "crate_name": "socket2",
            "crate_root": "src/lib.rs",
            "srcs": [
              "**/*.rs"
            ]
          }
        }
      ],
      "library_target_name": "socket2",
      "common_attrs": {
        "compile_data_glob": [
          "**"
        ],
        "crate_features": {
          "common": [
            "all"
          ],
          "selects": {}
        },
        "deps": {
          "common": [],
          "selects": {
            "cfg(unix)": [
              {
                "id": "libc 0.2.151",
                "target": "libc"
              }
            ],
            "cfg(windows)": [
              {
                "id": "windows-sys 0.48.0",
                "target": "windows_sys"
              }
            ]
          }
        },
        "edition": "2021",
        "version": "0.5.5"
      },
      "license": "MIT OR Apache-2.0"
    },
    "spin 0.9.8": {
      "name": "spin",
      "version": "0.9.8",
      "repository": {
        "Http": {
          "url": "https://crates.io/api/v1/crates/spin/0.9.8/download",
          "sha256": "6980e8d7511241f8acf4aebddbb1ff938df5eebe98691418c4468d0b72a96a67"
        }
      },
      "targets": [
        {
          "Library": {
            "crate_name": "spin",
            "crate_root": "src/lib.rs",
            "srcs": [
              "**/*.rs"
            ]
          }
        }
      ],
      "library_target_name": "spin",
      "common_attrs": {
        "compile_data_glob": [
          "**"
        ],
        "crate_features": {
          "common": [
            "barrier",
            "default",
            "lazy",
            "lock_api",
            "lock_api_crate",
            "mutex",
            "once",
            "rwlock",
            "spin_mutex"
          ],
          "selects": {}
        },
        "deps": {
          "common": [
            {
              "id": "lock_api 0.4.11",
              "target": "lock_api",
              "alias": "lock_api_crate"
            }
          ],
          "selects": {}
        },
        "edition": "2015",
        "version": "0.9.8"
      },
      "license": "MIT"
    },
    "static_assertions 1.1.0": {
      "name": "static_assertions",
      "version": "1.1.0",
      "repository": {
        "Http": {
          "url": "https://crates.io/api/v1/crates/static_assertions/1.1.0/download",
          "sha256": "a2eb9349b6444b326872e140eb1cf5e7c522154d69e7a0ffb0fb81c06b37543f"
        }
      },
      "targets": [
        {
          "Library": {
            "crate_name": "static_assertions",
            "crate_root": "src/lib.rs",
            "srcs": [
              "**/*.rs"
            ]
          }
        }
      ],
      "library_target_name": "static_assertions",
      "common_attrs": {
        "compile_data_glob": [
          "**"
        ],
        "edition": "2015",
        "version": "1.1.0"
      },
      "license": "MIT OR Apache-2.0"
    },
    "strsim 0.10.0": {
      "name": "strsim",
      "version": "0.10.0",
      "repository": {
        "Http": {
          "url": "https://crates.io/api/v1/crates/strsim/0.10.0/download",
          "sha256": "73473c0e59e6d5812c5dfe2a064a6444949f089e20eec9a2e5506596494e4623"
        }
      },
      "targets": [
        {
          "Library": {
            "crate_name": "strsim",
            "crate_root": "src/lib.rs",
            "srcs": [
              "**/*.rs"
            ]
          }
        }
      ],
      "library_target_name": "strsim",
      "common_attrs": {
        "compile_data_glob": [
          "**"
        ],
        "edition": "2015",
        "version": "0.10.0"
      },
      "license": "MIT"
    },
    "strum 0.23.0": {
      "name": "strum",
      "version": "0.23.0",
      "repository": {
        "Http": {
          "url": "https://crates.io/api/v1/crates/strum/0.23.0/download",
          "sha256": "cae14b91c7d11c9a851d3fbc80a963198998c2a64eec840477fa92d8ce9b70bb"
        }
      },
      "targets": [
        {
          "Library": {
            "crate_name": "strum",
            "crate_root": "src/lib.rs",
            "srcs": [
              "**/*.rs"
            ]
          }
        }
      ],
      "library_target_name": "strum",
      "common_attrs": {
        "compile_data_glob": [
          "**"
        ],
        "crate_features": {
          "common": [
            "default",
            "std"
          ],
          "selects": {}
        },
        "edition": "2018",
        "version": "0.23.0"
      },
      "license": "MIT"
    },
    "strum_macros 0.23.1": {
      "name": "strum_macros",
      "version": "0.23.1",
      "repository": {
        "Http": {
          "url": "https://crates.io/api/v1/crates/strum_macros/0.23.1/download",
          "sha256": "5bb0dc7ee9c15cea6199cde9a127fa16a4c5819af85395457ad72d68edc85a38"
        }
      },
      "targets": [
        {
          "ProcMacro": {
            "crate_name": "strum_macros",
            "crate_root": "src/lib.rs",
            "srcs": [
              "**/*.rs"
            ]
          }
        }
      ],
      "library_target_name": "strum_macros",
      "common_attrs": {
        "compile_data_glob": [
          "**"
        ],
        "deps": {
          "common": [
            {
              "id": "heck 0.3.3",
              "target": "heck"
            },
            {
              "id": "proc-macro2 1.0.74",
              "target": "proc_macro2"
            },
            {
              "id": "quote 1.0.35",
              "target": "quote"
            },
            {
              "id": "syn 1.0.109",
              "target": "syn"
            }
          ],
          "selects": {}
        },
        "edition": "2018",
        "proc_macro_deps": {
          "common": [
            {
              "id": "rustversion 1.0.14",
              "target": "rustversion"
            }
          ],
          "selects": {}
        },
        "version": "0.23.1"
      },
      "license": "MIT"
    },
    "subtle 2.5.0": {
      "name": "subtle",
      "version": "2.5.0",
      "repository": {
        "Http": {
          "url": "https://crates.io/api/v1/crates/subtle/2.5.0/download",
          "sha256": "81cdd64d312baedb58e21336b31bc043b77e01cc99033ce76ef539f78e965ebc"
        }
      },
      "targets": [
        {
          "Library": {
            "crate_name": "subtle",
            "crate_root": "src/lib.rs",
            "srcs": [
              "**/*.rs"
            ]
          }
        }
      ],
      "library_target_name": "subtle",
      "common_attrs": {
        "compile_data_glob": [
          "**"
        ],
        "edition": "2018",
        "version": "2.5.0"
      },
      "license": "BSD-3-Clause"
    },
    "syn 1.0.109": {
      "name": "syn",
      "version": "1.0.109",
      "repository": {
        "Http": {
          "url": "https://crates.io/api/v1/crates/syn/1.0.109/download",
          "sha256": "72b64191b275b66ffe2469e8af2c1cfe3bafa67b529ead792a6d0160888b4237"
        }
      },
      "targets": [
        {
          "Library": {
            "crate_name": "syn",
            "crate_root": "src/lib.rs",
            "srcs": [
              "**/*.rs"
            ]
          }
        },
        {
          "BuildScript": {
            "crate_name": "build_script_build",
            "crate_root": "build.rs",
            "srcs": [
              "**/*.rs"
            ]
          }
        }
      ],
      "library_target_name": "syn",
      "common_attrs": {
        "compile_data_glob": [
          "**"
        ],
        "crate_features": {
          "common": [
            "clone-impls",
            "default",
            "derive",
            "extra-traits",
            "parsing",
            "printing",
            "proc-macro",
            "quote"
          ],
          "selects": {}
        },
        "deps": {
          "common": [
            {
              "id": "proc-macro2 1.0.74",
              "target": "proc_macro2"
            },
            {
              "id": "quote 1.0.35",
              "target": "quote"
            },
            {
              "id": "syn 1.0.109",
              "target": "build_script_build"
            },
            {
              "id": "unicode-ident 1.0.12",
              "target": "unicode_ident"
            }
          ],
          "selects": {}
        },
        "edition": "2018",
        "version": "1.0.109"
      },
      "build_script_attrs": {
        "data_glob": [
          "**"
        ]
      },
      "license": "MIT OR Apache-2.0"
    },
    "syn 2.0.46": {
      "name": "syn",
      "version": "2.0.46",
      "repository": {
        "Http": {
          "url": "https://crates.io/api/v1/crates/syn/2.0.46/download",
          "sha256": "89456b690ff72fddcecf231caedbe615c59480c93358a93dfae7fc29e3ebbf0e"
        }
      },
      "targets": [
        {
          "Library": {
            "crate_name": "syn",
            "crate_root": "src/lib.rs",
            "srcs": [
              "**/*.rs"
            ]
          }
        }
      ],
      "library_target_name": "syn",
      "common_attrs": {
        "compile_data_glob": [
          "**"
        ],
        "crate_features": {
          "common": [
            "clone-impls",
            "default",
            "derive",
            "extra-traits",
            "full",
            "parsing",
            "printing",
            "proc-macro",
            "quote",
            "visit-mut"
          ],
          "selects": {
            "wasm32-unknown-unknown": [
              "visit"
            ],
            "wasm32-wasi": [
              "visit"
            ]
          }
        },
        "deps": {
          "common": [
            {
              "id": "proc-macro2 1.0.74",
              "target": "proc_macro2"
            },
            {
              "id": "quote 1.0.35",
              "target": "quote"
            },
            {
              "id": "unicode-ident 1.0.12",
              "target": "unicode_ident"
            }
          ],
          "selects": {}
        },
        "edition": "2021",
        "version": "2.0.46"
      },
      "license": "MIT OR Apache-2.0"
    },
    "sync_wrapper 0.1.2": {
      "name": "sync_wrapper",
      "version": "0.1.2",
      "repository": {
        "Http": {
          "url": "https://crates.io/api/v1/crates/sync_wrapper/0.1.2/download",
          "sha256": "2047c6ded9c721764247e62cd3b03c09ffc529b2ba5b10ec482ae507a4a70160"
        }
      },
      "targets": [
        {
          "Library": {
            "crate_name": "sync_wrapper",
            "crate_root": "src/lib.rs",
            "srcs": [
              "**/*.rs"
            ]
          }
        }
      ],
      "library_target_name": "sync_wrapper",
      "common_attrs": {
        "compile_data_glob": [
          "**"
        ],
        "edition": "2018",
        "version": "0.1.2"
      },
      "license": "Apache-2.0"
    },
    "system-configuration 0.5.1": {
      "name": "system-configuration",
      "version": "0.5.1",
      "repository": {
        "Http": {
          "url": "https://crates.io/api/v1/crates/system-configuration/0.5.1/download",
          "sha256": "ba3a3adc5c275d719af8cb4272ea1c4a6d668a777f37e115f6d11ddbc1c8e0e7"
        }
      },
      "targets": [
        {
          "Library": {
            "crate_name": "system_configuration",
            "crate_root": "src/lib.rs",
            "srcs": [
              "**/*.rs"
            ]
          }
        }
      ],
      "library_target_name": "system_configuration",
      "common_attrs": {
        "compile_data_glob": [
          "**"
        ],
        "deps": {
          "common": [
            {
              "id": "bitflags 1.3.2",
              "target": "bitflags"
            },
            {
              "id": "core-foundation 0.9.4",
              "target": "core_foundation"
            },
            {
              "id": "system-configuration-sys 0.5.0",
              "target": "system_configuration_sys"
            }
          ],
          "selects": {}
        },
        "edition": "2021",
        "version": "0.5.1"
      },
      "license": "MIT OR Apache-2.0"
    },
    "system-configuration-sys 0.5.0": {
      "name": "system-configuration-sys",
      "version": "0.5.0",
      "repository": {
        "Http": {
          "url": "https://crates.io/api/v1/crates/system-configuration-sys/0.5.0/download",
          "sha256": "a75fb188eb626b924683e3b95e3a48e63551fcfb51949de2f06a9d91dbee93c9"
        }
      },
      "targets": [
        {
          "Library": {
            "crate_name": "system_configuration_sys",
            "crate_root": "src/lib.rs",
            "srcs": [
              "**/*.rs"
            ]
          }
        },
        {
          "BuildScript": {
            "crate_name": "build_script_build",
            "crate_root": "build.rs",
            "srcs": [
              "**/*.rs"
            ]
          }
        }
      ],
      "library_target_name": "system_configuration_sys",
      "common_attrs": {
        "compile_data_glob": [
          "**"
        ],
        "deps": {
          "common": [
            {
              "id": "core-foundation-sys 0.8.6",
              "target": "core_foundation_sys"
            },
            {
              "id": "libc 0.2.151",
              "target": "libc"
            },
            {
              "id": "system-configuration-sys 0.5.0",
              "target": "build_script_build"
            }
          ],
          "selects": {}
        },
        "edition": "2021",
        "version": "0.5.0"
      },
      "build_script_attrs": {
        "data_glob": [
          "**"
        ]
      },
      "license": "MIT OR Apache-2.0"
    },
    "tempfile 3.9.0": {
      "name": "tempfile",
      "version": "3.9.0",
      "repository": {
        "Http": {
          "url": "https://crates.io/api/v1/crates/tempfile/3.9.0/download",
          "sha256": "01ce4141aa927a6d1bd34a041795abd0db1cccba5d5f24b009f694bdf3a1f3fa"
        }
      },
      "targets": [
        {
          "Library": {
            "crate_name": "tempfile",
            "crate_root": "src/lib.rs",
            "srcs": [
              "**/*.rs"
            ]
          }
        }
      ],
      "library_target_name": "tempfile",
      "common_attrs": {
        "compile_data_glob": [
          "**"
        ],
        "deps": {
          "common": [
            {
              "id": "cfg-if 1.0.0",
              "target": "cfg_if"
            },
            {
              "id": "fastrand 2.0.1",
              "target": "fastrand"
            }
          ],
          "selects": {
            "cfg(any(unix, target_os = \"wasi\"))": [
              {
                "id": "rustix 0.38.28",
                "target": "rustix"
              }
            ],
            "cfg(target_os = \"redox\")": [
              {
                "id": "redox_syscall 0.4.1",
                "target": "syscall"
              }
            ],
            "cfg(windows)": [
              {
                "id": "windows-sys 0.52.0",
                "target": "windows_sys"
              }
            ]
          }
        },
        "edition": "2018",
        "version": "3.9.0"
      },
      "license": "MIT OR Apache-2.0"
    },
    "thiserror 1.0.56": {
      "name": "thiserror",
      "version": "1.0.56",
      "repository": {
        "Http": {
          "url": "https://crates.io/api/v1/crates/thiserror/1.0.56/download",
          "sha256": "d54378c645627613241d077a3a79db965db602882668f9136ac42af9ecb730ad"
        }
      },
      "targets": [
        {
          "Library": {
            "crate_name": "thiserror",
            "crate_root": "src/lib.rs",
            "srcs": [
              "**/*.rs"
            ]
          }
        },
        {
          "BuildScript": {
            "crate_name": "build_script_build",
            "crate_root": "build.rs",
            "srcs": [
              "**/*.rs"
            ]
          }
        }
      ],
      "library_target_name": "thiserror",
      "common_attrs": {
        "compile_data_glob": [
          "**"
        ],
        "deps": {
          "common": [
            {
              "id": "thiserror 1.0.56",
              "target": "build_script_build"
            }
          ],
          "selects": {}
        },
        "edition": "2021",
        "proc_macro_deps": {
          "common": [
            {
              "id": "thiserror-impl 1.0.56",
              "target": "thiserror_impl"
            }
          ],
          "selects": {}
        },
        "version": "1.0.56"
      },
      "build_script_attrs": {
        "data_glob": [
          "**"
        ]
      },
      "license": "MIT OR Apache-2.0"
    },
    "thiserror-impl 1.0.56": {
      "name": "thiserror-impl",
      "version": "1.0.56",
      "repository": {
        "Http": {
          "url": "https://crates.io/api/v1/crates/thiserror-impl/1.0.56/download",
          "sha256": "fa0faa943b50f3db30a20aa7e265dbc66076993efed8463e8de414e5d06d3471"
        }
      },
      "targets": [
        {
          "ProcMacro": {
            "crate_name": "thiserror_impl",
            "crate_root": "src/lib.rs",
            "srcs": [
              "**/*.rs"
            ]
          }
        }
      ],
      "library_target_name": "thiserror_impl",
      "common_attrs": {
        "compile_data_glob": [
          "**"
        ],
        "deps": {
          "common": [
            {
              "id": "proc-macro2 1.0.74",
              "target": "proc_macro2"
            },
            {
              "id": "quote 1.0.35",
              "target": "quote"
            },
            {
              "id": "syn 2.0.46",
              "target": "syn"
            }
          ],
          "selects": {}
        },
        "edition": "2021",
        "version": "1.0.56"
      },
      "license": "MIT OR Apache-2.0"
    },
    "tiff 0.9.0": {
      "name": "tiff",
      "version": "0.9.0",
      "repository": {
        "Http": {
          "url": "https://crates.io/api/v1/crates/tiff/0.9.0/download",
          "sha256": "6d172b0f4d3fba17ba89811858b9d3d97f928aece846475bbda076ca46736211"
        }
      },
      "targets": [
        {
          "Library": {
            "crate_name": "tiff",
            "crate_root": "src/lib.rs",
            "srcs": [
              "**/*.rs"
            ]
          }
        }
      ],
      "library_target_name": "tiff",
      "common_attrs": {
        "compile_data_glob": [
          "**"
        ],
        "deps": {
          "common": [
            {
              "id": "flate2 1.0.28",
              "target": "flate2"
            },
            {
              "id": "jpeg-decoder 0.3.0",
              "target": "jpeg_decoder",
              "alias": "jpeg"
            },
            {
              "id": "weezl 0.1.7",
              "target": "weezl"
            }
          ],
          "selects": {}
        },
        "edition": "2018",
        "version": "0.9.0"
      },
      "license": "MIT"
    },
    "time 0.3.31": {
      "name": "time",
      "version": "0.3.31",
      "repository": {
        "Http": {
          "url": "https://crates.io/api/v1/crates/time/0.3.31/download",
          "sha256": "f657ba42c3f86e7680e53c8cd3af8abbe56b5491790b46e22e19c0d57463583e"
        }
      },
      "targets": [
        {
          "Library": {
            "crate_name": "time",
            "crate_root": "src/lib.rs",
            "srcs": [
              "**/*.rs"
            ]
          }
        }
      ],
      "library_target_name": "time",
      "common_attrs": {
        "compile_data_glob": [
          "**"
        ],
        "crate_features": {
          "common": [
            "alloc",
            "formatting",
            "macros",
            "parsing",
            "std"
          ],
          "selects": {}
        },
        "deps": {
          "common": [
            {
              "id": "deranged 0.3.11",
              "target": "deranged"
            },
            {
              "id": "itoa 1.0.10",
              "target": "itoa"
            },
            {
              "id": "powerfmt 0.2.0",
              "target": "powerfmt"
            },
            {
              "id": "time-core 0.1.2",
              "target": "time_core"
            }
          ],
          "selects": {}
        },
        "edition": "2021",
        "proc_macro_deps": {
          "common": [
            {
              "id": "time-macros 0.2.16",
              "target": "time_macros"
            }
          ],
          "selects": {}
        },
        "version": "0.3.31"
      },
      "license": "MIT OR Apache-2.0"
    },
    "time-core 0.1.2": {
      "name": "time-core",
      "version": "0.1.2",
      "repository": {
        "Http": {
          "url": "https://crates.io/api/v1/crates/time-core/0.1.2/download",
          "sha256": "ef927ca75afb808a4d64dd374f00a2adf8d0fcff8e7b184af886c3c87ec4a3f3"
        }
      },
      "targets": [
        {
          "Library": {
            "crate_name": "time_core",
            "crate_root": "src/lib.rs",
            "srcs": [
              "**/*.rs"
            ]
          }
        }
      ],
      "library_target_name": "time_core",
      "common_attrs": {
        "compile_data_glob": [
          "**"
        ],
        "edition": "2021",
        "version": "0.1.2"
      },
      "license": "MIT OR Apache-2.0"
    },
    "time-macros 0.2.16": {
      "name": "time-macros",
      "version": "0.2.16",
      "repository": {
        "Http": {
          "url": "https://crates.io/api/v1/crates/time-macros/0.2.16/download",
          "sha256": "26197e33420244aeb70c3e8c78376ca46571bc4e701e4791c2cd9f57dcb3a43f"
        }
      },
      "targets": [
        {
          "ProcMacro": {
            "crate_name": "time_macros",
            "crate_root": "src/lib.rs",
            "srcs": [
              "**/*.rs"
            ]
          }
        }
      ],
      "library_target_name": "time_macros",
      "common_attrs": {
        "compile_data_glob": [
          "**"
        ],
        "crate_features": {
          "common": [
            "formatting",
            "parsing"
          ],
          "selects": {}
        },
        "deps": {
          "common": [
            {
              "id": "time-core 0.1.2",
              "target": "time_core"
            }
          ],
          "selects": {}
        },
        "edition": "2021",
        "version": "0.2.16"
      },
      "license": "MIT OR Apache-2.0"
    },
    "tinytemplate 1.2.1": {
      "name": "tinytemplate",
      "version": "1.2.1",
      "repository": {
        "Http": {
          "url": "https://crates.io/api/v1/crates/tinytemplate/1.2.1/download",
          "sha256": "be4d6b5f19ff7664e8c98d03e2139cb510db9b0a60b55f8e8709b689d939b6bc"
        }
      },
      "targets": [
        {
          "Library": {
            "crate_name": "tinytemplate",
            "crate_root": "src/lib.rs",
            "srcs": [
              "**/*.rs"
            ]
          }
        }
      ],
      "library_target_name": "tinytemplate",
      "common_attrs": {
        "compile_data_glob": [
          "**"
        ],
        "deps": {
          "common": [
            {
              "id": "serde 1.0.195",
              "target": "serde"
            },
            {
              "id": "serde_json 1.0.111",
              "target": "serde_json"
            }
          ],
          "selects": {}
        },
        "edition": "2015",
        "version": "1.2.1"
      },
      "license": "Apache-2.0 OR MIT"
    },
    "tinyvec 1.6.0": {
      "name": "tinyvec",
      "version": "1.6.0",
      "repository": {
        "Http": {
          "url": "https://crates.io/api/v1/crates/tinyvec/1.6.0/download",
          "sha256": "87cc5ceb3875bb20c2890005a4e226a4651264a5c75edb2421b52861a0a0cb50"
        }
      },
      "targets": [
        {
          "Library": {
            "crate_name": "tinyvec",
            "crate_root": "src/lib.rs",
            "srcs": [
              "**/*.rs"
            ]
          }
        }
      ],
      "library_target_name": "tinyvec",
      "common_attrs": {
        "compile_data_glob": [
          "**"
        ],
        "crate_features": {
          "common": [
            "alloc",
            "default",
            "tinyvec_macros"
          ],
          "selects": {}
        },
        "deps": {
          "common": [
            {
              "id": "tinyvec_macros 0.1.1",
              "target": "tinyvec_macros"
            }
          ],
          "selects": {}
        },
        "edition": "2018",
        "version": "1.6.0"
      },
      "license": "Zlib OR Apache-2.0 OR MIT"
    },
    "tinyvec_macros 0.1.1": {
      "name": "tinyvec_macros",
      "version": "0.1.1",
      "repository": {
        "Http": {
          "url": "https://crates.io/api/v1/crates/tinyvec_macros/0.1.1/download",
          "sha256": "1f3ccbac311fea05f86f61904b462b55fb3df8837a366dfc601a0161d0532f20"
        }
      },
      "targets": [
        {
          "Library": {
            "crate_name": "tinyvec_macros",
            "crate_root": "src/lib.rs",
            "srcs": [
              "**/*.rs"
            ]
          }
        }
      ],
      "library_target_name": "tinyvec_macros",
      "common_attrs": {
        "compile_data_glob": [
          "**"
        ],
        "edition": "2018",
        "version": "0.1.1"
      },
      "license": "MIT OR Apache-2.0 OR Zlib"
    },
    "tokio 1.35.1": {
      "name": "tokio",
      "version": "1.35.1",
      "repository": {
        "Http": {
          "url": "https://crates.io/api/v1/crates/tokio/1.35.1/download",
          "sha256": "c89b4efa943be685f629b149f53829423f8f5531ea21249408e8e2f8671ec104"
        }
      },
      "targets": [
        {
          "Library": {
            "crate_name": "tokio",
            "crate_root": "src/lib.rs",
            "srcs": [
              "**/*.rs"
            ]
          }
        }
      ],
      "library_target_name": "tokio",
      "common_attrs": {
        "compile_data_glob": [
          "**"
        ],
        "crate_features": {
          "common": [
            "bytes",
            "default",
            "fs",
            "io-std",
            "io-util",
            "libc",
            "macros",
            "mio",
            "net",
            "num_cpus",
            "rt",
            "rt-multi-thread",
            "socket2",
            "sync",
            "time",
            "tokio-macros"
          ],
          "selects": {
            "aarch64-pc-windows-msvc": [
              "windows-sys"
            ],
            "i686-pc-windows-msvc": [
              "windows-sys"
            ],
            "x86_64-pc-windows-msvc": [
              "windows-sys"
            ]
          }
        },
        "deps": {
          "common": [
            {
              "id": "bytes 1.5.0",
              "target": "bytes"
            },
            {
              "id": "mio 0.8.10",
              "target": "mio"
            },
            {
              "id": "num_cpus 1.16.0",
              "target": "num_cpus"
            },
            {
              "id": "pin-project-lite 0.2.13",
              "target": "pin_project_lite"
            }
          ],
          "selects": {
            "cfg(not(target_family = \"wasm\"))": [
              {
                "id": "socket2 0.5.5",
                "target": "socket2"
              }
            ],
            "cfg(tokio_taskdump)": [
              {
                "id": "backtrace 0.3.69",
                "target": "backtrace"
              }
            ],
            "cfg(unix)": [
              {
                "id": "libc 0.2.151",
                "target": "libc"
              }
            ],
            "cfg(windows)": [
              {
                "id": "windows-sys 0.48.0",
                "target": "windows_sys"
              }
            ]
          }
        },
        "edition": "2021",
        "proc_macro_deps": {
          "common": [
            {
              "id": "tokio-macros 2.2.0",
              "target": "tokio_macros"
            }
          ],
          "selects": {}
        },
        "version": "1.35.1"
      },
      "license": "MIT"
    },
    "tokio-io-timeout 1.2.0": {
      "name": "tokio-io-timeout",
      "version": "1.2.0",
      "repository": {
        "Http": {
          "url": "https://crates.io/api/v1/crates/tokio-io-timeout/1.2.0/download",
          "sha256": "30b74022ada614a1b4834de765f9bb43877f910cc8ce4be40e89042c9223a8bf"
        }
      },
      "targets": [
        {
          "Library": {
            "crate_name": "tokio_io_timeout",
            "crate_root": "src/lib.rs",
            "srcs": [
              "**/*.rs"
            ]
          }
        }
      ],
      "library_target_name": "tokio_io_timeout",
      "common_attrs": {
        "compile_data_glob": [
          "**"
        ],
        "deps": {
          "common": [
            {
              "id": "pin-project-lite 0.2.13",
              "target": "pin_project_lite"
            },
            {
              "id": "tokio 1.35.1",
              "target": "tokio"
            }
          ],
          "selects": {}
        },
        "edition": "2018",
        "version": "1.2.0"
      },
      "license": "MIT/Apache-2.0"
    },
    "tokio-macros 2.2.0": {
      "name": "tokio-macros",
      "version": "2.2.0",
      "repository": {
        "Http": {
          "url": "https://crates.io/api/v1/crates/tokio-macros/2.2.0/download",
          "sha256": "5b8a1e28f2deaa14e508979454cb3a223b10b938b45af148bc0986de36f1923b"
        }
      },
      "targets": [
        {
          "ProcMacro": {
            "crate_name": "tokio_macros",
            "crate_root": "src/lib.rs",
            "srcs": [
              "**/*.rs"
            ]
          }
        }
      ],
      "library_target_name": "tokio_macros",
      "common_attrs": {
        "compile_data_glob": [
          "**"
        ],
        "deps": {
          "common": [
            {
              "id": "proc-macro2 1.0.74",
              "target": "proc_macro2"
            },
            {
              "id": "quote 1.0.35",
              "target": "quote"
            },
            {
              "id": "syn 2.0.46",
              "target": "syn"
            }
          ],
          "selects": {}
        },
        "edition": "2021",
        "version": "2.2.0"
      },
      "license": "MIT"
    },
    "tokio-native-tls 0.3.1": {
      "name": "tokio-native-tls",
      "version": "0.3.1",
      "repository": {
        "Http": {
          "url": "https://crates.io/api/v1/crates/tokio-native-tls/0.3.1/download",
          "sha256": "bbae76ab933c85776efabc971569dd6119c580d8f5d448769dec1764bf796ef2"
        }
      },
      "targets": [
        {
          "Library": {
            "crate_name": "tokio_native_tls",
            "crate_root": "src/lib.rs",
            "srcs": [
              "**/*.rs"
            ]
          }
        }
      ],
      "library_target_name": "tokio_native_tls",
      "common_attrs": {
        "compile_data_glob": [
          "**"
        ],
        "deps": {
          "common": [
            {
              "id": "native-tls 0.2.11",
              "target": "native_tls"
            },
            {
              "id": "tokio 1.35.1",
              "target": "tokio"
            }
          ],
          "selects": {}
        },
        "edition": "2018",
        "version": "0.3.1"
      },
      "license": "MIT"
    },
    "tokio-rustls 0.24.1": {
      "name": "tokio-rustls",
      "version": "0.24.1",
      "repository": {
        "Http": {
          "url": "https://crates.io/api/v1/crates/tokio-rustls/0.24.1/download",
          "sha256": "c28327cf380ac148141087fbfb9de9d7bd4e84ab5d2c28fbc911d753de8a7081"
        }
      },
      "targets": [
        {
          "Library": {
            "crate_name": "tokio_rustls",
            "crate_root": "src/lib.rs",
            "srcs": [
              "**/*.rs"
            ]
          }
        }
      ],
      "library_target_name": "tokio_rustls",
      "common_attrs": {
        "compile_data_glob": [
          "**"
        ],
        "crate_features": {
          "common": [
            "default",
            "logging",
            "tls12"
          ],
          "selects": {}
        },
        "deps": {
          "common": [
            {
              "id": "rustls 0.21.10",
              "target": "rustls"
            },
            {
              "id": "tokio 1.35.1",
              "target": "tokio"
            }
          ],
          "selects": {}
        },
        "edition": "2018",
        "version": "0.24.1"
      },
      "license": "MIT/Apache-2.0"
    },
    "tokio-stream 0.1.14": {
      "name": "tokio-stream",
      "version": "0.1.14",
      "repository": {
        "Http": {
          "url": "https://crates.io/api/v1/crates/tokio-stream/0.1.14/download",
          "sha256": "397c988d37662c7dda6d2208364a706264bf3d6138b11d436cbac0ad38832842"
        }
      },
      "targets": [
        {
          "Library": {
            "crate_name": "tokio_stream",
            "crate_root": "src/lib.rs",
            "srcs": [
              "**/*.rs"
            ]
          }
        }
      ],
      "library_target_name": "tokio_stream",
      "common_attrs": {
        "compile_data_glob": [
          "**"
        ],
        "crate_features": {
          "common": [
            "default",
            "time"
          ],
          "selects": {}
        },
        "deps": {
          "common": [
            {
              "id": "futures-core 0.3.30",
              "target": "futures_core"
            },
            {
              "id": "pin-project-lite 0.2.13",
              "target": "pin_project_lite"
            },
            {
              "id": "tokio 1.35.1",
              "target": "tokio"
            }
          ],
          "selects": {}
        },
        "edition": "2021",
        "version": "0.1.14"
      },
      "license": "MIT"
    },
    "tokio-tungstenite 0.20.1": {
      "name": "tokio-tungstenite",
      "version": "0.20.1",
      "repository": {
        "Http": {
          "url": "https://crates.io/api/v1/crates/tokio-tungstenite/0.20.1/download",
          "sha256": "212d5dcb2a1ce06d81107c3d0ffa3121fe974b73f068c8282cb1c32328113b6c"
        }
      },
      "targets": [
        {
          "Library": {
            "crate_name": "tokio_tungstenite",
            "crate_root": "src/lib.rs",
            "srcs": [
              "**/*.rs"
            ]
          }
        }
      ],
      "library_target_name": "tokio_tungstenite",
      "common_attrs": {
        "compile_data_glob": [
          "**"
        ],
        "crate_features": {
          "common": [
            "connect",
            "default",
            "handshake",
            "stream"
          ],
          "selects": {}
        },
        "deps": {
          "common": [
            {
              "id": "futures-util 0.3.30",
              "target": "futures_util"
            },
            {
              "id": "log 0.4.20",
              "target": "log"
            },
            {
              "id": "tokio 1.35.1",
              "target": "tokio"
            },
            {
              "id": "tungstenite 0.20.1",
              "target": "tungstenite"
            }
          ],
          "selects": {}
        },
        "edition": "2018",
        "version": "0.20.1"
      },
      "license": "MIT"
    },
    "tokio-util 0.7.10": {
      "name": "tokio-util",
      "version": "0.7.10",
      "repository": {
        "Http": {
          "url": "https://crates.io/api/v1/crates/tokio-util/0.7.10/download",
          "sha256": "5419f34732d9eb6ee4c3578b7989078579b7f039cbbb9ca2c4da015749371e15"
        }
      },
      "targets": [
        {
          "Library": {
            "crate_name": "tokio_util",
            "crate_root": "src/lib.rs",
            "srcs": [
              "**/*.rs"
            ]
          }
        }
      ],
      "library_target_name": "tokio_util",
      "common_attrs": {
        "compile_data_glob": [
          "**"
        ],
        "crate_features": {
          "common": [
            "codec",
            "default",
            "io",
            "tracing"
          ],
          "selects": {}
        },
        "deps": {
          "common": [
            {
              "id": "bytes 1.5.0",
              "target": "bytes"
            },
            {
              "id": "futures-core 0.3.30",
              "target": "futures_core"
            },
            {
              "id": "futures-sink 0.3.30",
              "target": "futures_sink"
            },
            {
              "id": "pin-project-lite 0.2.13",
              "target": "pin_project_lite"
            },
            {
              "id": "tokio 1.35.1",
              "target": "tokio"
            },
            {
              "id": "tracing 0.1.40",
              "target": "tracing"
            }
          ],
          "selects": {}
        },
        "edition": "2021",
        "version": "0.7.10"
      },
      "license": "MIT"
    },
    "toml_datetime 0.6.5": {
      "name": "toml_datetime",
      "version": "0.6.5",
      "repository": {
        "Http": {
          "url": "https://crates.io/api/v1/crates/toml_datetime/0.6.5/download",
          "sha256": "3550f4e9685620ac18a50ed434eb3aec30db8ba93b0287467bca5826ea25baf1"
        }
      },
      "targets": [
        {
          "Library": {
            "crate_name": "toml_datetime",
            "crate_root": "src/lib.rs",
            "srcs": [
              "**/*.rs"
            ]
          }
        }
      ],
      "library_target_name": "toml_datetime",
      "common_attrs": {
        "compile_data_glob": [
          "**"
        ],
        "edition": "2021",
        "version": "0.6.5"
      },
      "license": "MIT OR Apache-2.0"
    },
    "toml_edit 0.19.15": {
      "name": "toml_edit",
      "version": "0.19.15",
      "repository": {
        "Http": {
          "url": "https://crates.io/api/v1/crates/toml_edit/0.19.15/download",
          "sha256": "1b5bb770da30e5cbfde35a2d7b9b8a2c4b8ef89548a7a6aeab5c9a576e3e7421"
        }
      },
      "targets": [
        {
          "Library": {
            "crate_name": "toml_edit",
            "crate_root": "src/lib.rs",
            "srcs": [
              "**/*.rs"
            ]
          }
        }
      ],
      "library_target_name": "toml_edit",
      "common_attrs": {
        "compile_data_glob": [
          "**"
        ],
        "crate_features": {
          "common": [
            "default"
          ],
          "selects": {}
        },
        "deps": {
          "common": [
            {
              "id": "indexmap 2.1.0",
              "target": "indexmap"
            },
            {
              "id": "toml_datetime 0.6.5",
              "target": "toml_datetime"
            },
            {
              "id": "winnow 0.5.31",
              "target": "winnow"
            }
          ],
          "selects": {}
        },
        "edition": "2021",
        "version": "0.19.15"
      },
      "license": "MIT OR Apache-2.0"
    },
    "tonic 0.10.2": {
      "name": "tonic",
      "version": "0.10.2",
      "repository": {
        "Http": {
          "url": "https://crates.io/api/v1/crates/tonic/0.10.2/download",
          "sha256": "d560933a0de61cf715926b9cac824d4c883c2c43142f787595e48280c40a1d0e"
        }
      },
      "targets": [
        {
          "Library": {
            "crate_name": "tonic",
            "crate_root": "src/lib.rs",
            "srcs": [
              "**/*.rs"
            ]
          }
        }
      ],
      "library_target_name": "tonic",
      "common_attrs": {
        "compile_data_glob": [
          "**"
        ],
        "crate_features": {
          "common": [
            "channel",
            "codegen",
            "default",
            "gzip",
            "prost",
            "tls",
            "transport"
          ],
          "selects": {}
        },
        "deps": {
          "common": [
            {
              "id": "async-stream 0.3.5",
              "target": "async_stream"
            },
            {
              "id": "axum 0.6.20",
              "target": "axum"
            },
            {
              "id": "base64 0.21.5",
              "target": "base64"
            },
            {
              "id": "bytes 1.5.0",
              "target": "bytes"
            },
            {
              "id": "flate2 1.0.28",
              "target": "flate2"
            },
            {
              "id": "h2 0.3.22",
              "target": "h2"
            },
            {
              "id": "http 0.2.11",
              "target": "http"
            },
            {
              "id": "http-body 0.4.6",
              "target": "http_body"
            },
            {
              "id": "hyper 0.14.28",
              "target": "hyper"
            },
            {
              "id": "hyper-timeout 0.4.1",
              "target": "hyper_timeout"
            },
            {
              "id": "percent-encoding 2.3.1",
              "target": "percent_encoding"
            },
            {
              "id": "pin-project 1.1.3",
              "target": "pin_project"
            },
            {
              "id": "prost 0.12.3",
              "target": "prost"
            },
            {
              "id": "rustls 0.21.10",
              "target": "rustls"
            },
            {
              "id": "rustls-pemfile 1.0.4",
              "target": "rustls_pemfile"
            },
            {
              "id": "tokio 1.35.1",
              "target": "tokio"
            },
            {
              "id": "tokio-rustls 0.24.1",
              "target": "tokio_rustls"
            },
            {
              "id": "tokio-stream 0.1.14",
              "target": "tokio_stream"
            },
            {
              "id": "tower 0.4.13",
              "target": "tower"
            },
            {
              "id": "tower-layer 0.3.2",
              "target": "tower_layer"
            },
            {
              "id": "tower-service 0.3.2",
              "target": "tower_service"
            },
            {
              "id": "tracing 0.1.40",
              "target": "tracing"
            }
          ],
          "selects": {}
        },
        "edition": "2021",
        "proc_macro_deps": {
          "common": [
            {
              "id": "async-trait 0.1.77",
              "target": "async_trait"
            }
          ],
          "selects": {}
        },
        "version": "0.10.2"
      },
      "license": "MIT"
    },
    "tonic-build 0.10.2": {
      "name": "tonic-build",
      "version": "0.10.2",
      "repository": {
        "Http": {
          "url": "https://crates.io/api/v1/crates/tonic-build/0.10.2/download",
          "sha256": "9d021fc044c18582b9a2408cd0dd05b1596e3ecdb5c4df822bb0183545683889"
        }
      },
      "targets": [
        {
          "Library": {
            "crate_name": "tonic_build",
            "crate_root": "src/lib.rs",
            "srcs": [
              "**/*.rs"
            ]
          }
        }
      ],
      "library_target_name": "tonic_build",
      "common_attrs": {
        "compile_data_glob": [
          "**"
        ],
        "crate_features": {
          "common": [
            "default",
            "prost",
            "prost-build",
            "transport"
          ],
          "selects": {}
        },
        "deps": {
          "common": [
            {
              "id": "prettyplease 0.2.16",
              "target": "prettyplease"
            },
            {
              "id": "proc-macro2 1.0.74",
              "target": "proc_macro2"
            },
            {
              "id": "prost-build 0.12.3",
              "target": "prost_build"
            },
            {
              "id": "quote 1.0.35",
              "target": "quote"
            },
            {
              "id": "syn 2.0.46",
              "target": "syn"
            }
          ],
          "selects": {}
        },
        "edition": "2021",
        "version": "0.10.2"
      },
      "license": "MIT"
    },
    "totp-lite 2.0.1": {
      "name": "totp-lite",
      "version": "2.0.1",
      "repository": {
        "Http": {
          "url": "https://crates.io/api/v1/crates/totp-lite/2.0.1/download",
          "sha256": "f8e43134db17199f7f721803383ac5854edd0d3d523cc34dba321d6acfbe76c3"
        }
      },
      "targets": [
        {
          "Library": {
            "crate_name": "totp_lite",
            "crate_root": "src/lib.rs",
            "srcs": [
              "**/*.rs"
            ]
          }
        }
      ],
      "library_target_name": "totp_lite",
      "common_attrs": {
        "compile_data_glob": [
          "**"
        ],
        "deps": {
          "common": [
            {
              "id": "digest 0.10.7",
              "target": "digest"
            },
            {
              "id": "hmac 0.12.1",
              "target": "hmac"
            },
            {
              "id": "sha1 0.10.6",
              "target": "sha1"
            },
            {
              "id": "sha2 0.10.8",
              "target": "sha2"
            }
          ],
          "selects": {}
        },
        "edition": "2018",
        "version": "2.0.1"
      },
      "license": "MIT"
    },
    "tower 0.4.13": {
      "name": "tower",
      "version": "0.4.13",
      "repository": {
        "Http": {
          "url": "https://crates.io/api/v1/crates/tower/0.4.13/download",
          "sha256": "b8fa9be0de6cf49e536ce1851f987bd21a43b771b09473c3549a6c853db37c1c"
        }
      },
      "targets": [
        {
          "Library": {
            "crate_name": "tower",
            "crate_root": "src/lib.rs",
            "srcs": [
              "**/*.rs"
            ]
          }
        }
      ],
      "library_target_name": "tower",
      "common_attrs": {
        "compile_data_glob": [
          "**"
        ],
        "crate_features": {
          "common": [
            "__common",
            "balance",
            "buffer",
            "discover",
            "futures-core",
            "futures-util",
            "indexmap",
            "limit",
            "load",
            "make",
            "pin-project",
            "pin-project-lite",
            "rand",
            "ready-cache",
            "slab",
            "timeout",
            "tokio",
            "tokio-util",
            "tracing",
            "util"
          ],
          "selects": {}
        },
        "deps": {
          "common": [
            {
              "id": "futures-core 0.3.30",
              "target": "futures_core"
            },
            {
              "id": "futures-util 0.3.30",
              "target": "futures_util"
            },
            {
              "id": "indexmap 1.9.3",
              "target": "indexmap"
            },
            {
              "id": "pin-project 1.1.3",
              "target": "pin_project"
            },
            {
              "id": "pin-project-lite 0.2.13",
              "target": "pin_project_lite"
            },
            {
              "id": "rand 0.8.5",
              "target": "rand"
            },
            {
              "id": "slab 0.4.9",
              "target": "slab"
            },
            {
              "id": "tokio 1.35.1",
              "target": "tokio"
            },
            {
              "id": "tokio-util 0.7.10",
              "target": "tokio_util"
            },
            {
              "id": "tower-layer 0.3.2",
              "target": "tower_layer"
            },
            {
              "id": "tower-service 0.3.2",
              "target": "tower_service"
            },
            {
              "id": "tracing 0.1.40",
              "target": "tracing"
            }
          ],
          "selects": {}
        },
        "edition": "2018",
        "version": "0.4.13"
      },
      "license": "MIT"
    },
    "tower-layer 0.3.2": {
      "name": "tower-layer",
      "version": "0.3.2",
      "repository": {
        "Http": {
          "url": "https://crates.io/api/v1/crates/tower-layer/0.3.2/download",
          "sha256": "c20c8dbed6283a09604c3e69b4b7eeb54e298b8a600d4d5ecb5ad39de609f1d0"
        }
      },
      "targets": [
        {
          "Library": {
            "crate_name": "tower_layer",
            "crate_root": "src/lib.rs",
            "srcs": [
              "**/*.rs"
            ]
          }
        }
      ],
      "library_target_name": "tower_layer",
      "common_attrs": {
        "compile_data_glob": [
          "**"
        ],
        "edition": "2018",
        "version": "0.3.2"
      },
      "license": "MIT"
    },
    "tower-service 0.3.2": {
      "name": "tower-service",
      "version": "0.3.2",
      "repository": {
        "Http": {
          "url": "https://crates.io/api/v1/crates/tower-service/0.3.2/download",
          "sha256": "b6bc1c9ce2b5135ac7f93c72918fc37feb872bdc6a5533a8b85eb4b86bfdae52"
        }
      },
      "targets": [
        {
          "Library": {
            "crate_name": "tower_service",
            "crate_root": "src/lib.rs",
            "srcs": [
              "**/*.rs"
            ]
          }
        }
      ],
      "library_target_name": "tower_service",
      "common_attrs": {
        "compile_data_glob": [
          "**"
        ],
        "edition": "2018",
        "version": "0.3.2"
      },
      "license": "MIT"
    },
    "tracing 0.1.40": {
      "name": "tracing",
      "version": "0.1.40",
      "repository": {
        "Http": {
          "url": "https://crates.io/api/v1/crates/tracing/0.1.40/download",
          "sha256": "c3523ab5a71916ccf420eebdf5521fcef02141234bbc0b8a49f2fdc4544364ef"
        }
      },
      "targets": [
        {
          "Library": {
            "crate_name": "tracing",
            "crate_root": "src/lib.rs",
            "srcs": [
              "**/*.rs"
            ]
          }
        }
      ],
      "library_target_name": "tracing",
      "common_attrs": {
        "compile_data_glob": [
          "**"
        ],
        "crate_features": {
          "common": [
            "attributes",
            "default",
            "log",
            "std",
            "tracing-attributes"
          ],
          "selects": {}
        },
        "deps": {
          "common": [
            {
              "id": "log 0.4.20",
              "target": "log"
            },
            {
              "id": "pin-project-lite 0.2.13",
              "target": "pin_project_lite"
            },
            {
              "id": "tracing-core 0.1.32",
              "target": "tracing_core"
            }
          ],
          "selects": {}
        },
        "edition": "2018",
        "proc_macro_deps": {
          "common": [
            {
              "id": "tracing-attributes 0.1.27",
              "target": "tracing_attributes"
            }
          ],
          "selects": {}
        },
        "version": "0.1.40"
      },
      "license": "MIT"
    },
    "tracing-attributes 0.1.27": {
      "name": "tracing-attributes",
      "version": "0.1.27",
      "repository": {
        "Http": {
          "url": "https://crates.io/api/v1/crates/tracing-attributes/0.1.27/download",
          "sha256": "34704c8d6ebcbc939824180af020566b01a7c01f80641264eba0999f6c2b6be7"
        }
      },
      "targets": [
        {
          "ProcMacro": {
            "crate_name": "tracing_attributes",
            "crate_root": "src/lib.rs",
            "srcs": [
              "**/*.rs"
            ]
          }
        }
      ],
      "library_target_name": "tracing_attributes",
      "common_attrs": {
        "compile_data_glob": [
          "**"
        ],
        "deps": {
          "common": [
            {
              "id": "proc-macro2 1.0.74",
              "target": "proc_macro2"
            },
            {
              "id": "quote 1.0.35",
              "target": "quote"
            },
            {
              "id": "syn 2.0.46",
              "target": "syn"
            }
          ],
          "selects": {}
        },
        "edition": "2018",
        "version": "0.1.27"
      },
      "license": "MIT"
    },
    "tracing-core 0.1.32": {
      "name": "tracing-core",
      "version": "0.1.32",
      "repository": {
        "Http": {
          "url": "https://crates.io/api/v1/crates/tracing-core/0.1.32/download",
          "sha256": "c06d3da6113f116aaee68e4d601191614c9053067f9ab7f6edbcb161237daa54"
        }
      },
      "targets": [
        {
          "Library": {
            "crate_name": "tracing_core",
            "crate_root": "src/lib.rs",
            "srcs": [
              "**/*.rs"
            ]
          }
        }
      ],
      "library_target_name": "tracing_core",
      "common_attrs": {
        "compile_data_glob": [
          "**"
        ],
        "crate_features": {
          "common": [
            "once_cell",
            "std"
          ],
          "selects": {}
        },
        "deps": {
          "common": [
            {
              "id": "once_cell 1.19.0",
              "target": "once_cell"
            }
          ],
          "selects": {}
        },
        "edition": "2018",
        "version": "0.1.32"
      },
      "license": "MIT"
    },
    "try-lock 0.2.5": {
      "name": "try-lock",
      "version": "0.2.5",
      "repository": {
        "Http": {
          "url": "https://crates.io/api/v1/crates/try-lock/0.2.5/download",
          "sha256": "e421abadd41a4225275504ea4d6566923418b7f05506fbc9c0fe86ba7396114b"
        }
      },
      "targets": [
        {
          "Library": {
            "crate_name": "try_lock",
            "crate_root": "src/lib.rs",
            "srcs": [
              "**/*.rs"
            ]
          }
        }
      ],
      "library_target_name": "try_lock",
      "common_attrs": {
        "compile_data_glob": [
          "**"
        ],
        "edition": "2015",
        "version": "0.2.5"
      },
      "license": "MIT"
    },
    "tungstenite 0.20.1": {
      "name": "tungstenite",
      "version": "0.20.1",
      "repository": {
        "Http": {
          "url": "https://crates.io/api/v1/crates/tungstenite/0.20.1/download",
          "sha256": "9e3dac10fd62eaf6617d3a904ae222845979aec67c615d1c842b4002c7666fb9"
        }
      },
      "targets": [
        {
          "Library": {
            "crate_name": "tungstenite",
            "crate_root": "src/lib.rs",
            "srcs": [
              "**/*.rs"
            ]
          }
        }
      ],
      "library_target_name": "tungstenite",
      "common_attrs": {
        "compile_data_glob": [
          "**"
        ],
        "crate_features": {
          "common": [
            "data-encoding",
            "handshake",
            "http",
            "httparse",
            "sha1",
            "url"
          ],
          "selects": {}
        },
        "deps": {
          "common": [
            {
              "id": "byteorder 1.5.0",
              "target": "byteorder"
            },
            {
              "id": "bytes 1.5.0",
              "target": "bytes"
            },
            {
              "id": "data-encoding 2.5.0",
              "target": "data_encoding"
            },
            {
              "id": "http 0.2.11",
              "target": "http"
            },
            {
              "id": "httparse 1.8.0",
              "target": "httparse"
            },
            {
              "id": "log 0.4.20",
              "target": "log"
            },
            {
              "id": "rand 0.8.5",
              "target": "rand"
            },
            {
              "id": "sha1 0.10.6",
              "target": "sha1"
            },
            {
              "id": "thiserror 1.0.56",
              "target": "thiserror"
            },
            {
              "id": "url 2.5.0",
              "target": "url"
            },
            {
              "id": "utf-8 0.7.6",
              "target": "utf8"
            }
          ],
          "selects": {}
        },
        "edition": "2018",
        "version": "0.20.1"
      },
      "license": "MIT OR Apache-2.0"
    },
    "twox-hash 1.6.3": {
      "name": "twox-hash",
      "version": "1.6.3",
      "repository": {
        "Http": {
          "url": "https://crates.io/api/v1/crates/twox-hash/1.6.3/download",
          "sha256": "97fee6b57c6a41524a810daee9286c02d7752c4253064d0b05472833a438f675"
        }
      },
      "targets": [
        {
          "Library": {
            "crate_name": "twox_hash",
            "crate_root": "src/lib.rs",
            "srcs": [
              "**/*.rs"
            ]
          }
        }
      ],
      "library_target_name": "twox_hash",
      "common_attrs": {
        "compile_data_glob": [
          "**"
        ],
        "crate_features": {
          "common": [
            "default",
            "rand",
            "std"
          ],
          "selects": {}
        },
        "deps": {
          "common": [
            {
              "id": "cfg-if 1.0.0",
              "target": "cfg_if"
            },
            {
              "id": "rand 0.8.5",
              "target": "rand"
            },
            {
              "id": "static_assertions 1.1.0",
              "target": "static_assertions"
            }
          ],
          "selects": {}
        },
        "edition": "2018",
        "version": "1.6.3"
      },
      "license": "MIT"
    },
    "typenum 1.17.0": {
      "name": "typenum",
      "version": "1.17.0",
      "repository": {
        "Http": {
          "url": "https://crates.io/api/v1/crates/typenum/1.17.0/download",
          "sha256": "42ff0bf0c66b8238c6f3b578df37d0b7848e55df8577b3f74f92a69acceeb825"
        }
      },
      "targets": [
        {
          "Library": {
            "crate_name": "typenum",
            "crate_root": "src/lib.rs",
            "srcs": [
              "**/*.rs"
            ]
          }
        },
        {
          "BuildScript": {
            "crate_name": "build_script_main",
            "crate_root": "build/main.rs",
            "srcs": [
              "**/*.rs"
            ]
          }
        }
      ],
      "library_target_name": "typenum",
      "common_attrs": {
        "compile_data_glob": [
          "**"
        ],
        "deps": {
          "common": [
            {
              "id": "typenum 1.17.0",
              "target": "build_script_main"
            }
          ],
          "selects": {}
        },
        "edition": "2018",
        "version": "1.17.0"
      },
      "build_script_attrs": {
        "data_glob": [
          "**"
        ]
      },
      "license": "MIT OR Apache-2.0"
    },
    "unicase 2.7.0": {
      "name": "unicase",
      "version": "2.7.0",
      "repository": {
        "Http": {
          "url": "https://crates.io/api/v1/crates/unicase/2.7.0/download",
          "sha256": "f7d2d4dafb69621809a81864c9c1b864479e1235c0dd4e199924b9742439ed89"
        }
      },
      "targets": [
        {
          "Library": {
            "crate_name": "unicase",
            "crate_root": "src/lib.rs",
            "srcs": [
              "**/*.rs"
            ]
          }
        },
        {
          "BuildScript": {
            "crate_name": "build_script_build",
            "crate_root": "build.rs",
            "srcs": [
              "**/*.rs"
            ]
          }
        }
      ],
      "library_target_name": "unicase",
      "common_attrs": {
        "compile_data_glob": [
          "**"
        ],
        "deps": {
          "common": [
            {
              "id": "unicase 2.7.0",
              "target": "build_script_build"
            }
          ],
          "selects": {}
        },
        "edition": "2015",
        "version": "2.7.0"
      },
      "build_script_attrs": {
        "data_glob": [
          "**"
        ],
        "deps": {
          "common": [
            {
              "id": "version_check 0.9.4",
              "target": "version_check"
            }
          ],
          "selects": {}
        }
      },
      "license": "MIT/Apache-2.0"
    },
    "unicode-bidi 0.3.14": {
      "name": "unicode-bidi",
      "version": "0.3.14",
      "repository": {
        "Http": {
          "url": "https://crates.io/api/v1/crates/unicode-bidi/0.3.14/download",
          "sha256": "6f2528f27a9eb2b21e69c95319b30bd0efd85d09c379741b0f78ea1d86be2416"
        }
      },
      "targets": [
        {
          "Library": {
            "crate_name": "unicode_bidi",
            "crate_root": "src/lib.rs",
            "srcs": [
              "**/*.rs"
            ]
          }
        }
      ],
      "library_target_name": "unicode_bidi",
      "common_attrs": {
        "compile_data_glob": [
          "**"
        ],
        "crate_features": {
          "common": [
            "hardcoded-data",
            "std"
          ],
          "selects": {}
        },
        "edition": "2018",
        "version": "0.3.14"
      },
      "license": "MIT OR Apache-2.0"
    },
    "unicode-ident 1.0.12": {
      "name": "unicode-ident",
      "version": "1.0.12",
      "repository": {
        "Http": {
          "url": "https://crates.io/api/v1/crates/unicode-ident/1.0.12/download",
          "sha256": "3354b9ac3fae1ff6755cb6db53683adb661634f67557942dea4facebec0fee4b"
        }
      },
      "targets": [
        {
          "Library": {
            "crate_name": "unicode_ident",
            "crate_root": "src/lib.rs",
            "srcs": [
              "**/*.rs"
            ]
          }
        }
      ],
      "library_target_name": "unicode_ident",
      "common_attrs": {
        "compile_data_glob": [
          "**"
        ],
        "edition": "2018",
        "version": "1.0.12"
      },
      "license": "(MIT OR Apache-2.0) AND Unicode-DFS-2016"
    },
    "unicode-normalization 0.1.22": {
      "name": "unicode-normalization",
      "version": "0.1.22",
      "repository": {
        "Http": {
          "url": "https://crates.io/api/v1/crates/unicode-normalization/0.1.22/download",
          "sha256": "5c5713f0fc4b5db668a2ac63cdb7bb4469d8c9fed047b1d0292cc7b0ce2ba921"
        }
      },
      "targets": [
        {
          "Library": {
            "crate_name": "unicode_normalization",
            "crate_root": "src/lib.rs",
            "srcs": [
              "**/*.rs"
            ]
          }
        }
      ],
      "library_target_name": "unicode_normalization",
      "common_attrs": {
        "compile_data_glob": [
          "**"
        ],
        "crate_features": {
          "common": [
            "std"
          ],
          "selects": {}
        },
        "deps": {
          "common": [
            {
              "id": "tinyvec 1.6.0",
              "target": "tinyvec"
            }
          ],
          "selects": {}
        },
        "edition": "2018",
        "version": "0.1.22"
      },
      "license": "MIT/Apache-2.0"
    },
    "unicode-segmentation 1.10.1": {
      "name": "unicode-segmentation",
      "version": "1.10.1",
      "repository": {
        "Http": {
          "url": "https://crates.io/api/v1/crates/unicode-segmentation/1.10.1/download",
          "sha256": "1dd624098567895118886609431a7c3b8f516e41d30e0643f03d94592a147e36"
        }
      },
      "targets": [
        {
          "Library": {
            "crate_name": "unicode_segmentation",
            "crate_root": "src/lib.rs",
            "srcs": [
              "**/*.rs"
            ]
          }
        }
      ],
      "library_target_name": "unicode_segmentation",
      "common_attrs": {
        "compile_data_glob": [
          "**"
        ],
        "edition": "2018",
        "version": "1.10.1"
      },
      "license": "MIT/Apache-2.0"
    },
    "unsafe-libyaml 0.2.10": {
      "name": "unsafe-libyaml",
      "version": "0.2.10",
      "repository": {
        "Http": {
          "url": "https://crates.io/api/v1/crates/unsafe-libyaml/0.2.10/download",
          "sha256": "ab4c90930b95a82d00dc9e9ac071b4991924390d46cbd0dfe566148667605e4b"
        }
      },
      "targets": [
        {
          "Library": {
            "crate_name": "unsafe_libyaml",
            "crate_root": "src/lib.rs",
            "srcs": [
              "**/*.rs"
            ]
          }
        }
      ],
      "library_target_name": "unsafe_libyaml",
      "common_attrs": {
        "compile_data_glob": [
          "**"
        ],
        "edition": "2021",
        "version": "0.2.10"
      },
      "license": "MIT"
    },
    "untrusted 0.9.0": {
      "name": "untrusted",
      "version": "0.9.0",
      "repository": {
        "Http": {
          "url": "https://crates.io/api/v1/crates/untrusted/0.9.0/download",
          "sha256": "8ecb6da28b8a351d773b68d5825ac39017e680750f980f3a1a85cd8dd28a47c1"
        }
      },
      "targets": [
        {
          "Library": {
            "crate_name": "untrusted",
            "crate_root": "src/lib.rs",
            "srcs": [
              "**/*.rs"
            ]
          }
        }
      ],
      "library_target_name": "untrusted",
      "common_attrs": {
        "compile_data_glob": [
          "**"
        ],
        "edition": "2018",
        "version": "0.9.0"
      },
      "license": "ISC"
    },
    "url 2.5.0": {
      "name": "url",
      "version": "2.5.0",
      "repository": {
        "Http": {
          "url": "https://crates.io/api/v1/crates/url/2.5.0/download",
          "sha256": "31e6302e3bb753d46e83516cae55ae196fc0c309407cf11ab35cc51a4c2a4633"
        }
      },
      "targets": [
        {
          "Library": {
            "crate_name": "url",
            "crate_root": "src/lib.rs",
            "srcs": [
              "**/*.rs"
            ]
          }
        }
      ],
      "library_target_name": "url",
      "common_attrs": {
        "compile_data_glob": [
          "**"
        ],
        "crate_features": {
          "common": [
            "default"
          ],
          "selects": {}
        },
        "deps": {
          "common": [
            {
              "id": "form_urlencoded 1.2.1",
              "target": "form_urlencoded"
            },
            {
              "id": "idna 0.5.0",
              "target": "idna"
            },
            {
              "id": "percent-encoding 2.3.1",
              "target": "percent_encoding"
            }
          ],
          "selects": {}
        },
        "edition": "2018",
        "version": "2.5.0"
      },
      "license": "MIT OR Apache-2.0"
    },
    "utf-8 0.7.6": {
      "name": "utf-8",
      "version": "0.7.6",
      "repository": {
        "Http": {
          "url": "https://crates.io/api/v1/crates/utf-8/0.7.6/download",
          "sha256": "09cc8ee72d2a9becf2f2febe0205bbed8fc6615b7cb429ad062dc7b7ddd036a9"
        }
      },
      "targets": [
        {
          "Library": {
            "crate_name": "utf8",
            "crate_root": "src/lib.rs",
            "srcs": [
              "**/*.rs"
            ]
          }
        }
      ],
      "library_target_name": "utf8",
      "common_attrs": {
        "compile_data_glob": [
          "**"
        ],
        "edition": "2015",
        "version": "0.7.6"
      },
      "license": "MIT OR Apache-2.0"
    },
    "uuid 1.6.1": {
      "name": "uuid",
      "version": "1.6.1",
      "repository": {
        "Http": {
          "url": "https://crates.io/api/v1/crates/uuid/1.6.1/download",
          "sha256": "5e395fcf16a7a3d8127ec99782007af141946b4795001f876d54fb0d55978560"
        }
      },
      "targets": [
        {
          "Library": {
            "crate_name": "uuid",
            "crate_root": "src/lib.rs",
            "srcs": [
              "**/*.rs"
            ]
          }
        }
      ],
      "library_target_name": "uuid",
      "common_attrs": {
        "compile_data_glob": [
          "**"
        ],
        "crate_features": {
          "common": [
            "default",
            "getrandom",
            "rng",
            "std",
            "v4"
          ],
          "selects": {}
        },
        "deps": {
          "common": [
            {
              "id": "getrandom 0.2.11",
              "target": "getrandom"
            }
          ],
          "selects": {}
        },
        "edition": "2018",
        "version": "1.6.1"
      },
      "license": "Apache-2.0 OR MIT"
    },
    "vcpkg 0.2.15": {
      "name": "vcpkg",
      "version": "0.2.15",
      "repository": {
        "Http": {
          "url": "https://crates.io/api/v1/crates/vcpkg/0.2.15/download",
          "sha256": "accd4ea62f7bb7a82fe23066fb0957d48ef677f6eeb8215f372f52e48bb32426"
        }
      },
      "targets": [
        {
          "Library": {
            "crate_name": "vcpkg",
            "crate_root": "src/lib.rs",
            "srcs": [
              "**/*.rs"
            ]
          }
        }
      ],
      "library_target_name": "vcpkg",
      "common_attrs": {
        "compile_data_glob": [
          "**"
        ],
        "edition": "2015",
        "version": "0.2.15"
      },
      "license": "MIT/Apache-2.0"
    },
    "version_check 0.9.4": {
      "name": "version_check",
      "version": "0.9.4",
      "repository": {
        "Http": {
          "url": "https://crates.io/api/v1/crates/version_check/0.9.4/download",
          "sha256": "49874b5167b65d7193b8aba1567f5c7d93d001cafc34600cee003eda787e483f"
        }
      },
      "targets": [
        {
          "Library": {
            "crate_name": "version_check",
            "crate_root": "src/lib.rs",
            "srcs": [
              "**/*.rs"
            ]
          }
        }
      ],
      "library_target_name": "version_check",
      "common_attrs": {
        "compile_data_glob": [
          "**"
        ],
        "edition": "2015",
        "version": "0.9.4"
      },
      "license": "MIT/Apache-2.0"
    },
    "walkdir 2.4.0": {
      "name": "walkdir",
      "version": "2.4.0",
      "repository": {
        "Http": {
          "url": "https://crates.io/api/v1/crates/walkdir/2.4.0/download",
          "sha256": "d71d857dc86794ca4c280d616f7da00d2dbfd8cd788846559a6813e6aa4b54ee"
        }
      },
      "targets": [
        {
          "Library": {
            "crate_name": "walkdir",
            "crate_root": "src/lib.rs",
            "srcs": [
              "**/*.rs"
            ]
          }
        }
      ],
      "library_target_name": "walkdir",
      "common_attrs": {
        "compile_data_glob": [
          "**"
        ],
        "deps": {
          "common": [
            {
              "id": "same-file 1.0.6",
              "target": "same_file"
            }
          ],
          "selects": {
            "cfg(windows)": [
              {
                "id": "winapi-util 0.1.6",
                "target": "winapi_util"
              }
            ]
          }
        },
        "edition": "2018",
        "version": "2.4.0"
      },
      "license": "Unlicense/MIT"
    },
    "want 0.3.1": {
      "name": "want",
      "version": "0.3.1",
      "repository": {
        "Http": {
          "url": "https://crates.io/api/v1/crates/want/0.3.1/download",
          "sha256": "bfa7760aed19e106de2c7c0b581b509f2f25d3dacaf737cb82ac61bc6d760b0e"
        }
      },
      "targets": [
        {
          "Library": {
            "crate_name": "want",
            "crate_root": "src/lib.rs",
            "srcs": [
              "**/*.rs"
            ]
          }
        }
      ],
      "library_target_name": "want",
      "common_attrs": {
        "compile_data_glob": [
          "**"
        ],
        "deps": {
          "common": [
            {
              "id": "try-lock 0.2.5",
              "target": "try_lock"
            }
          ],
          "selects": {}
        },
        "edition": "2018",
        "version": "0.3.1"
      },
      "license": "MIT"
    },
    "warp 0.3.6": {
      "name": "warp",
      "version": "0.3.6",
      "repository": {
        "Http": {
          "url": "https://crates.io/api/v1/crates/warp/0.3.6/download",
          "sha256": "c1e92e22e03ff1230c03a1a8ee37d2f89cd489e2e541b7550d6afad96faed169"
        }
      },
      "targets": [
        {
          "Library": {
            "crate_name": "warp",
            "crate_root": "src/lib.rs",
            "srcs": [
              "**/*.rs"
            ]
          }
        }
      ],
      "library_target_name": "warp",
      "common_attrs": {
        "compile_data_glob": [
          "**"
        ],
        "crate_features": {
          "common": [
            "default",
            "multer",
            "multipart",
            "tls",
            "tokio-rustls",
            "tokio-tungstenite",
            "websocket"
          ],
          "selects": {}
        },
        "deps": {
          "common": [
            {
              "id": "bytes 1.5.0",
              "target": "bytes"
            },
            {
              "id": "futures-channel 0.3.30",
              "target": "futures_channel"
            },
            {
              "id": "futures-util 0.3.30",
              "target": "futures_util"
            },
            {
              "id": "headers 0.3.9",
              "target": "headers"
            },
            {
              "id": "http 0.2.11",
              "target": "http"
            },
            {
              "id": "hyper 0.14.28",
              "target": "hyper"
            },
            {
              "id": "log 0.4.20",
              "target": "log"
            },
            {
              "id": "mime 0.3.17",
              "target": "mime"
            },
            {
              "id": "mime_guess 2.0.4",
              "target": "mime_guess"
            },
            {
              "id": "multer 2.1.0",
              "target": "multer"
            },
            {
              "id": "percent-encoding 2.3.1",
              "target": "percent_encoding"
            },
            {
              "id": "pin-project 1.1.3",
              "target": "pin_project"
            },
            {
              "id": "rustls-pemfile 1.0.4",
              "target": "rustls_pemfile"
            },
            {
              "id": "scoped-tls 1.0.1",
              "target": "scoped_tls"
            },
            {
              "id": "serde 1.0.195",
              "target": "serde"
            },
            {
              "id": "serde_json 1.0.111",
              "target": "serde_json"
            },
            {
              "id": "serde_urlencoded 0.7.1",
              "target": "serde_urlencoded"
            },
            {
              "id": "tokio 1.35.1",
              "target": "tokio"
            },
            {
              "id": "tokio-rustls 0.24.1",
              "target": "tokio_rustls"
            },
            {
              "id": "tokio-stream 0.1.14",
              "target": "tokio_stream"
            },
            {
              "id": "tokio-tungstenite 0.20.1",
              "target": "tokio_tungstenite"
            },
            {
              "id": "tokio-util 0.7.10",
              "target": "tokio_util"
            },
            {
              "id": "tower-service 0.3.2",
              "target": "tower_service"
            },
            {
              "id": "tracing 0.1.40",
              "target": "tracing"
            }
          ],
          "selects": {}
        },
        "edition": "2018",
        "version": "0.3.6"
      },
      "license": "MIT"
    },
    "wasi 0.11.0+wasi-snapshot-preview1": {
      "name": "wasi",
      "version": "0.11.0+wasi-snapshot-preview1",
      "repository": {
        "Http": {
          "url": "https://crates.io/api/v1/crates/wasi/0.11.0+wasi-snapshot-preview1/download",
          "sha256": "9c8d87e72b64a3b4db28d11ce29237c246188f4f51057d65a7eab63b7987e423"
        }
      },
      "targets": [
        {
          "Library": {
            "crate_name": "wasi",
            "crate_root": "src/lib.rs",
            "srcs": [
              "**/*.rs"
            ]
          }
        }
      ],
      "library_target_name": "wasi",
      "common_attrs": {
        "compile_data_glob": [
          "**"
        ],
        "crate_features": {
          "common": [
            "default",
            "std"
          ],
          "selects": {}
        },
        "edition": "2018",
        "version": "0.11.0+wasi-snapshot-preview1"
      },
      "license": "Apache-2.0 WITH LLVM-exception OR Apache-2.0 OR MIT"
    },
    "wasm-bindgen 0.2.89": {
      "name": "wasm-bindgen",
      "version": "0.2.89",
      "repository": {
        "Http": {
          "url": "https://crates.io/api/v1/crates/wasm-bindgen/0.2.89/download",
          "sha256": "0ed0d4f68a3015cc185aff4db9506a015f4b96f95303897bfa23f846db54064e"
        }
      },
      "targets": [
        {
          "Library": {
            "crate_name": "wasm_bindgen",
            "crate_root": "src/lib.rs",
            "srcs": [
              "**/*.rs"
            ]
          }
        },
        {
          "BuildScript": {
            "crate_name": "build_script_build",
            "crate_root": "build.rs",
            "srcs": [
              "**/*.rs"
            ]
          }
        }
      ],
      "library_target_name": "wasm_bindgen",
      "common_attrs": {
        "compile_data_glob": [
          "**"
        ],
        "crate_features": {
          "common": [
            "default",
            "spans",
            "std"
          ],
          "selects": {}
        },
        "deps": {
          "common": [
            {
              "id": "cfg-if 1.0.0",
              "target": "cfg_if"
            },
            {
              "id": "wasm-bindgen 0.2.89",
              "target": "build_script_build"
            }
          ],
          "selects": {}
        },
        "edition": "2018",
        "proc_macro_deps": {
          "common": [
            {
              "id": "wasm-bindgen-macro 0.2.89",
              "target": "wasm_bindgen_macro"
            }
          ],
          "selects": {}
        },
        "version": "0.2.89"
      },
      "build_script_attrs": {
        "data_glob": [
          "**"
        ]
      },
      "license": "MIT OR Apache-2.0"
    },
    "wasm-bindgen-backend 0.2.89": {
      "name": "wasm-bindgen-backend",
      "version": "0.2.89",
      "repository": {
        "Http": {
          "url": "https://crates.io/api/v1/crates/wasm-bindgen-backend/0.2.89/download",
          "sha256": "1b56f625e64f3a1084ded111c4d5f477df9f8c92df113852fa5a374dbda78826"
        }
      },
      "targets": [
        {
          "Library": {
            "crate_name": "wasm_bindgen_backend",
            "crate_root": "src/lib.rs",
            "srcs": [
              "**/*.rs"
            ]
          }
        }
      ],
      "library_target_name": "wasm_bindgen_backend",
      "common_attrs": {
        "compile_data_glob": [
          "**"
        ],
        "crate_features": {
          "common": [
            "spans"
          ],
          "selects": {}
        },
        "deps": {
          "common": [
            {
              "id": "bumpalo 3.14.0",
              "target": "bumpalo"
            },
            {
              "id": "log 0.4.20",
              "target": "log"
            },
            {
              "id": "once_cell 1.19.0",
              "target": "once_cell"
            },
            {
              "id": "proc-macro2 1.0.74",
              "target": "proc_macro2"
            },
            {
              "id": "quote 1.0.35",
              "target": "quote"
            },
            {
              "id": "syn 2.0.46",
              "target": "syn"
            },
            {
              "id": "wasm-bindgen-shared 0.2.89",
              "target": "wasm_bindgen_shared"
            }
          ],
          "selects": {}
        },
        "edition": "2018",
        "version": "0.2.89"
      },
      "license": "MIT OR Apache-2.0"
    },
    "wasm-bindgen-futures 0.4.39": {
      "name": "wasm-bindgen-futures",
      "version": "0.4.39",
      "repository": {
        "Http": {
          "url": "https://crates.io/api/v1/crates/wasm-bindgen-futures/0.4.39/download",
          "sha256": "ac36a15a220124ac510204aec1c3e5db8a22ab06fd6706d881dc6149f8ed9a12"
        }
      },
      "targets": [
        {
          "Library": {
            "crate_name": "wasm_bindgen_futures",
            "crate_root": "src/lib.rs",
            "srcs": [
              "**/*.rs"
            ]
          }
        }
      ],
      "library_target_name": "wasm_bindgen_futures",
      "common_attrs": {
        "compile_data_glob": [
          "**"
        ],
        "deps": {
          "common": [
            {
              "id": "cfg-if 1.0.0",
              "target": "cfg_if"
            },
            {
              "id": "js-sys 0.3.66",
              "target": "js_sys"
            },
            {
              "id": "wasm-bindgen 0.2.89",
              "target": "wasm_bindgen"
            }
          ],
          "selects": {
            "cfg(target_feature = \"atomics\")": [
              {
                "id": "web-sys 0.3.66",
                "target": "web_sys"
              }
            ]
          }
        },
        "edition": "2018",
        "version": "0.4.39"
      },
      "license": "MIT OR Apache-2.0"
    },
    "wasm-bindgen-macro 0.2.89": {
      "name": "wasm-bindgen-macro",
      "version": "0.2.89",
      "repository": {
        "Http": {
          "url": "https://crates.io/api/v1/crates/wasm-bindgen-macro/0.2.89/download",
          "sha256": "0162dbf37223cd2afce98f3d0785506dcb8d266223983e4b5b525859e6e182b2"
        }
      },
      "targets": [
        {
          "ProcMacro": {
            "crate_name": "wasm_bindgen_macro",
            "crate_root": "src/lib.rs",
            "srcs": [
              "**/*.rs"
            ]
          }
        }
      ],
      "library_target_name": "wasm_bindgen_macro",
      "common_attrs": {
        "compile_data_glob": [
          "**"
        ],
        "crate_features": {
          "common": [
            "spans"
          ],
          "selects": {}
        },
        "deps": {
          "common": [
            {
              "id": "quote 1.0.35",
              "target": "quote"
            },
            {
              "id": "wasm-bindgen-macro-support 0.2.89",
              "target": "wasm_bindgen_macro_support"
            }
          ],
          "selects": {}
        },
        "edition": "2018",
        "version": "0.2.89"
      },
      "license": "MIT OR Apache-2.0"
    },
    "wasm-bindgen-macro-support 0.2.89": {
      "name": "wasm-bindgen-macro-support",
      "version": "0.2.89",
      "repository": {
        "Http": {
          "url": "https://crates.io/api/v1/crates/wasm-bindgen-macro-support/0.2.89/download",
          "sha256": "f0eb82fcb7930ae6219a7ecfd55b217f5f0893484b7a13022ebb2b2bf20b5283"
        }
      },
      "targets": [
        {
          "Library": {
            "crate_name": "wasm_bindgen_macro_support",
            "crate_root": "src/lib.rs",
            "srcs": [
              "**/*.rs"
            ]
          }
        }
      ],
      "library_target_name": "wasm_bindgen_macro_support",
      "common_attrs": {
        "compile_data_glob": [
          "**"
        ],
        "crate_features": {
          "common": [
            "spans"
          ],
          "selects": {}
        },
        "deps": {
          "common": [
            {
              "id": "proc-macro2 1.0.74",
              "target": "proc_macro2"
            },
            {
              "id": "quote 1.0.35",
              "target": "quote"
            },
            {
              "id": "syn 2.0.46",
              "target": "syn"
            },
            {
              "id": "wasm-bindgen-backend 0.2.89",
              "target": "wasm_bindgen_backend"
            },
            {
              "id": "wasm-bindgen-shared 0.2.89",
              "target": "wasm_bindgen_shared"
            }
          ],
          "selects": {}
        },
        "edition": "2018",
        "version": "0.2.89"
      },
      "license": "MIT OR Apache-2.0"
    },
    "wasm-bindgen-shared 0.2.89": {
      "name": "wasm-bindgen-shared",
      "version": "0.2.89",
      "repository": {
        "Http": {
          "url": "https://crates.io/api/v1/crates/wasm-bindgen-shared/0.2.89/download",
          "sha256": "7ab9b36309365056cd639da3134bf87fa8f3d86008abf99e612384a6eecd459f"
        }
      },
      "targets": [
        {
          "Library": {
            "crate_name": "wasm_bindgen_shared",
            "crate_root": "src/lib.rs",
            "srcs": [
              "**/*.rs"
            ]
          }
        },
        {
          "BuildScript": {
            "crate_name": "build_script_build",
            "crate_root": "build.rs",
            "srcs": [
              "**/*.rs"
            ]
          }
        }
      ],
      "library_target_name": "wasm_bindgen_shared",
      "common_attrs": {
        "compile_data_glob": [
          "**"
        ],
        "deps": {
          "common": [
            {
              "id": "wasm-bindgen-shared 0.2.89",
              "target": "build_script_build"
            }
          ],
          "selects": {}
        },
        "edition": "2018",
        "version": "0.2.89"
      },
      "build_script_attrs": {
        "data_glob": [
          "**"
        ],
        "links": "wasm_bindgen"
      },
      "license": "MIT OR Apache-2.0"
    },
    "wasm-streams 0.3.0": {
      "name": "wasm-streams",
      "version": "0.3.0",
      "repository": {
        "Http": {
          "url": "https://crates.io/api/v1/crates/wasm-streams/0.3.0/download",
          "sha256": "b4609d447824375f43e1ffbc051b50ad8f4b3ae8219680c94452ea05eb240ac7"
        }
      },
      "targets": [
        {
          "Library": {
            "crate_name": "wasm_streams",
            "crate_root": "src/lib.rs",
            "srcs": [
              "**/*.rs"
            ]
          }
        }
      ],
      "library_target_name": "wasm_streams",
      "common_attrs": {
        "compile_data_glob": [
          "**"
        ],
        "deps": {
          "common": [
            {
              "id": "futures-util 0.3.30",
              "target": "futures_util"
            },
            {
              "id": "js-sys 0.3.66",
              "target": "js_sys"
            },
            {
              "id": "wasm-bindgen 0.2.89",
              "target": "wasm_bindgen"
            },
            {
              "id": "wasm-bindgen-futures 0.4.39",
              "target": "wasm_bindgen_futures"
            },
            {
              "id": "web-sys 0.3.66",
              "target": "web_sys"
            }
          ],
          "selects": {}
        },
        "edition": "2021",
        "version": "0.3.0"
      },
      "license": "MIT OR Apache-2.0"
    },
    "web-sys 0.3.66": {
      "name": "web-sys",
      "version": "0.3.66",
      "repository": {
        "Http": {
          "url": "https://crates.io/api/v1/crates/web-sys/0.3.66/download",
          "sha256": "50c24a44ec86bb68fbecd1b3efed7e85ea5621b39b35ef2766b66cd984f8010f"
        }
      },
      "targets": [
        {
          "Library": {
            "crate_name": "web_sys",
            "crate_root": "src/lib.rs",
            "srcs": [
              "**/*.rs"
            ]
          }
        }
      ],
      "library_target_name": "web_sys",
      "common_attrs": {
        "compile_data_glob": [
          "**"
        ],
        "crate_features": {
          "common": [
            "AbortController",
            "AbortSignal",
            "Blob",
            "BlobPropertyBag",
            "EventTarget",
            "File",
            "FormData",
            "Headers",
            "ReadableStream",
            "Request",
            "RequestCredentials",
            "RequestInit",
            "RequestMode",
            "Response",
            "ServiceWorkerGlobalScope",
            "Window",
            "WorkerGlobalScope"
          ],
          "selects": {
            "wasm32-unknown-unknown": [
              "CanvasRenderingContext2d",
              "Document",
              "DomRect",
              "DomRectReadOnly",
              "Element",
              "HtmlCanvasElement",
              "HtmlElement",
              "Node"
            ]
          }
        },
        "deps": {
          "common": [
            {
              "id": "js-sys 0.3.66",
              "target": "js_sys"
            },
            {
              "id": "wasm-bindgen 0.2.89",
              "target": "wasm_bindgen"
            }
          ],
          "selects": {}
        },
        "edition": "2018",
        "version": "0.3.66"
      },
      "license": "MIT OR Apache-2.0"
    },
    "webp 0.2.6": {
      "name": "webp",
      "version": "0.2.6",
      "repository": {
        "Http": {
          "url": "https://crates.io/api/v1/crates/webp/0.2.6/download",
          "sha256": "4bb5d8e7814e92297b0e1c773ce43d290bef6c17452dafd9fc49e5edb5beba71"
        }
      },
      "targets": [
        {
          "Library": {
            "crate_name": "webp",
            "crate_root": "src/lib.rs",
            "srcs": [
              "**/*.rs"
            ]
          }
        }
      ],
      "library_target_name": "webp",
      "common_attrs": {
        "compile_data_glob": [
          "**"
        ],
        "crate_features": {
          "common": [
            "default",
            "image",
            "img"
          ],
          "selects": {}
        },
        "deps": {
          "common": [
            {
              "id": "image 0.24.7",
              "target": "image"
            },
            {
              "id": "libwebp-sys 0.9.4",
              "target": "libwebp_sys"
            }
          ],
          "selects": {}
        },
        "edition": "2018",
        "version": "0.2.6"
      },
      "license": "MIT OR Apache-2.0"
    },
    "weezl 0.1.7": {
      "name": "weezl",
      "version": "0.1.7",
      "repository": {
        "Http": {
          "url": "https://crates.io/api/v1/crates/weezl/0.1.7/download",
          "sha256": "9193164d4de03a926d909d3bc7c30543cecb35400c02114792c2cae20d5e2dbb"
        }
      },
      "targets": [
        {
          "Library": {
            "crate_name": "weezl",
            "crate_root": "src/lib.rs",
            "srcs": [
              "**/*.rs"
            ]
          }
        }
      ],
      "library_target_name": "weezl",
      "common_attrs": {
        "compile_data_glob": [
          "**"
        ],
        "crate_features": {
          "common": [
            "alloc",
            "default",
            "std"
          ],
          "selects": {}
        },
        "edition": "2018",
        "version": "0.1.7"
      },
      "license": "MIT OR Apache-2.0"
    },
    "which 4.4.2": {
      "name": "which",
      "version": "4.4.2",
      "repository": {
        "Http": {
          "url": "https://crates.io/api/v1/crates/which/4.4.2/download",
          "sha256": "87ba24419a2078cd2b0f2ede2691b6c66d8e47836da3b6db8265ebad47afbfc7"
        }
      },
      "targets": [
        {
          "Library": {
            "crate_name": "which",
            "crate_root": "src/lib.rs",
            "srcs": [
              "**/*.rs"
            ]
          }
        }
      ],
      "library_target_name": "which",
      "common_attrs": {
        "compile_data_glob": [
          "**"
        ],
        "deps": {
          "common": [
            {
              "id": "either 1.9.0",
              "target": "either"
            },
            {
              "id": "rustix 0.38.28",
              "target": "rustix"
            }
          ],
          "selects": {
            "cfg(any(windows, unix, target_os = \"redox\"))": [
              {
                "id": "home 0.5.9",
                "target": "home"
              }
            ],
            "cfg(windows)": [
              {
                "id": "once_cell 1.19.0",
                "target": "once_cell"
              }
            ]
          }
        },
        "edition": "2021",
        "version": "4.4.2"
      },
      "license": "MIT"
    },
    "winapi 0.3.9": {
      "name": "winapi",
      "version": "0.3.9",
      "repository": {
        "Http": {
          "url": "https://crates.io/api/v1/crates/winapi/0.3.9/download",
          "sha256": "5c839a674fcd7a98952e593242ea400abe93992746761e38641405d28b00f419"
        }
      },
      "targets": [
        {
          "Library": {
            "crate_name": "winapi",
            "crate_root": "src/lib.rs",
            "srcs": [
              "**/*.rs"
            ]
          }
        },
        {
          "BuildScript": {
            "crate_name": "build_script_build",
            "crate_root": "build.rs",
            "srcs": [
              "**/*.rs"
            ]
          }
        }
      ],
      "library_target_name": "winapi",
      "common_attrs": {
        "compile_data_glob": [
          "**"
        ],
        "crate_features": {
          "common": [
            "consoleapi",
            "errhandlingapi",
            "fileapi",
            "minwindef",
            "processenv",
            "std",
            "sysinfoapi",
            "winbase",
            "wincon",
            "winerror",
            "winnt"
          ],
          "selects": {}
        },
        "deps": {
          "common": [
            {
              "id": "winapi 0.3.9",
              "target": "build_script_build"
            }
          ],
          "selects": {
            "i686-pc-windows-gnu": [
              {
                "id": "winapi-i686-pc-windows-gnu 0.4.0",
                "target": "winapi_i686_pc_windows_gnu"
              }
            ],
            "x86_64-pc-windows-gnu": [
              {
                "id": "winapi-x86_64-pc-windows-gnu 0.4.0",
                "target": "winapi_x86_64_pc_windows_gnu"
              }
            ]
          }
        },
        "edition": "2015",
        "version": "0.3.9"
      },
      "build_script_attrs": {
        "data_glob": [
          "**"
        ]
      },
      "license": "MIT/Apache-2.0"
    },
    "winapi-i686-pc-windows-gnu 0.4.0": {
      "name": "winapi-i686-pc-windows-gnu",
      "version": "0.4.0",
      "repository": {
        "Http": {
          "url": "https://crates.io/api/v1/crates/winapi-i686-pc-windows-gnu/0.4.0/download",
          "sha256": "ac3b87c63620426dd9b991e5ce0329eff545bccbbb34f3be09ff6fb6ab51b7b6"
        }
      },
      "targets": [
        {
          "Library": {
            "crate_name": "winapi_i686_pc_windows_gnu",
            "crate_root": "src/lib.rs",
            "srcs": [
              "**/*.rs"
            ]
          }
        },
        {
          "BuildScript": {
            "crate_name": "build_script_build",
            "crate_root": "build.rs",
            "srcs": [
              "**/*.rs"
            ]
          }
        }
      ],
      "library_target_name": "winapi_i686_pc_windows_gnu",
      "common_attrs": {
        "compile_data_glob": [
          "**"
        ],
        "deps": {
          "common": [
            {
              "id": "winapi-i686-pc-windows-gnu 0.4.0",
              "target": "build_script_build"
            }
          ],
          "selects": {}
        },
        "edition": "2015",
        "version": "0.4.0"
      },
      "build_script_attrs": {
        "data_glob": [
          "**"
        ]
      },
      "license": "MIT/Apache-2.0"
    },
    "winapi-util 0.1.6": {
      "name": "winapi-util",
      "version": "0.1.6",
      "repository": {
        "Http": {
          "url": "https://crates.io/api/v1/crates/winapi-util/0.1.6/download",
          "sha256": "f29e6f9198ba0d26b4c9f07dbe6f9ed633e1f3d5b8b414090084349e46a52596"
        }
      },
      "targets": [
        {
          "Library": {
            "crate_name": "winapi_util",
            "crate_root": "src/lib.rs",
            "srcs": [
              "**/*.rs"
            ]
          }
        }
      ],
      "library_target_name": "winapi_util",
      "common_attrs": {
        "compile_data_glob": [
          "**"
        ],
        "deps": {
          "common": [],
          "selects": {
            "cfg(windows)": [
              {
                "id": "winapi 0.3.9",
                "target": "winapi"
              }
            ]
          }
        },
        "edition": "2021",
        "version": "0.1.6"
      },
      "license": "Unlicense/MIT"
    },
    "winapi-x86_64-pc-windows-gnu 0.4.0": {
      "name": "winapi-x86_64-pc-windows-gnu",
      "version": "0.4.0",
      "repository": {
        "Http": {
          "url": "https://crates.io/api/v1/crates/winapi-x86_64-pc-windows-gnu/0.4.0/download",
          "sha256": "712e227841d057c1ee1cd2fb22fa7e5a5461ae8e48fa2ca79ec42cfc1931183f"
        }
      },
      "targets": [
        {
          "Library": {
            "crate_name": "winapi_x86_64_pc_windows_gnu",
            "crate_root": "src/lib.rs",
            "srcs": [
              "**/*.rs"
            ]
          }
        },
        {
          "BuildScript": {
            "crate_name": "build_script_build",
            "crate_root": "build.rs",
            "srcs": [
              "**/*.rs"
            ]
          }
        }
      ],
      "library_target_name": "winapi_x86_64_pc_windows_gnu",
      "common_attrs": {
        "compile_data_glob": [
          "**"
        ],
        "deps": {
          "common": [
            {
              "id": "winapi-x86_64-pc-windows-gnu 0.4.0",
              "target": "build_script_build"
            }
          ],
          "selects": {}
        },
        "edition": "2015",
        "version": "0.4.0"
      },
      "build_script_attrs": {
        "data_glob": [
          "**"
        ]
      },
      "license": "MIT/Apache-2.0"
    },
    "windows-core 0.52.0": {
      "name": "windows-core",
      "version": "0.52.0",
      "repository": {
        "Http": {
          "url": "https://crates.io/api/v1/crates/windows-core/0.52.0/download",
          "sha256": "33ab640c8d7e35bf8ba19b884ba838ceb4fba93a4e8c65a9059d08afcfc683d9"
        }
      },
      "targets": [
        {
          "Library": {
            "crate_name": "windows_core",
            "crate_root": "src/lib.rs",
            "srcs": [
              "**/*.rs"
            ]
          }
        }
      ],
      "library_target_name": "windows_core",
      "common_attrs": {
        "compile_data_glob": [
          "**"
        ],
        "deps": {
          "common": [
            {
              "id": "windows-targets 0.52.0",
              "target": "windows_targets"
            }
          ],
          "selects": {}
        },
        "edition": "2021",
        "version": "0.52.0"
      },
      "license": "MIT OR Apache-2.0"
    },
    "windows-sys 0.48.0": {
      "name": "windows-sys",
      "version": "0.48.0",
      "repository": {
        "Http": {
          "url": "https://crates.io/api/v1/crates/windows-sys/0.48.0/download",
          "sha256": "677d2418bec65e3338edb076e806bc1ec15693c5d0104683f2efe857f61056a9"
        }
      },
      "targets": [
        {
          "Library": {
            "crate_name": "windows_sys",
            "crate_root": "src/lib.rs",
            "srcs": [
              "**/*.rs"
            ]
          }
        }
      ],
      "library_target_name": "windows_sys",
      "common_attrs": {
        "compile_data_glob": [
          "**"
        ],
        "crate_features": {
          "common": [
            "Win32",
            "Win32_Foundation",
            "Win32_Networking",
            "Win32_Networking_WinSock",
            "Win32_Security",
            "Win32_Storage",
            "Win32_Storage_FileSystem",
            "Win32_System",
            "Win32_System_Diagnostics",
            "Win32_System_Diagnostics_Debug",
            "Win32_System_IO",
            "Win32_System_Pipes",
            "Win32_System_Registry",
            "Win32_System_SystemServices",
            "Win32_System_Threading",
            "Win32_System_Time",
            "Win32_System_WindowsProgramming",
            "default"
          ],
          "selects": {}
        },
        "deps": {
          "common": [
            {
              "id": "windows-targets 0.48.5",
              "target": "windows_targets"
            }
          ],
          "selects": {}
        },
        "edition": "2018",
        "version": "0.48.0"
      },
      "license": "MIT OR Apache-2.0"
    },
    "windows-sys 0.52.0": {
      "name": "windows-sys",
      "version": "0.52.0",
      "repository": {
        "Http": {
          "url": "https://crates.io/api/v1/crates/windows-sys/0.52.0/download",
          "sha256": "282be5f36a8ce781fad8c8ae18fa3f9beff57ec1b52cb3de0789201425d9a33d"
        }
      },
      "targets": [
        {
          "Library": {
            "crate_name": "windows_sys",
            "crate_root": "src/lib.rs",
            "srcs": [
              "**/*.rs"
            ]
          }
        }
      ],
      "library_target_name": "windows_sys",
      "common_attrs": {
        "compile_data_glob": [
          "**"
        ],
        "crate_features": {
          "common": [
            "Win32",
            "Win32_Foundation",
            "Win32_Security",
            "Win32_Security_Authentication",
            "Win32_Security_Authentication_Identity",
            "Win32_Security_Credentials",
            "Win32_Security_Cryptography",
            "Win32_Storage",
            "Win32_Storage_FileSystem",
            "Win32_System",
            "Win32_System_Console",
            "Win32_System_Memory",
            "default"
          ],
          "selects": {}
        },
        "deps": {
          "common": [
            {
              "id": "windows-targets 0.52.0",
              "target": "windows_targets"
            }
          ],
          "selects": {}
        },
        "edition": "2021",
        "version": "0.52.0"
      },
      "license": "MIT OR Apache-2.0"
    },
    "windows-targets 0.48.5": {
      "name": "windows-targets",
      "version": "0.48.5",
      "repository": {
        "Http": {
          "url": "https://crates.io/api/v1/crates/windows-targets/0.48.5/download",
          "sha256": "9a2fa6e2155d7247be68c096456083145c183cbbbc2764150dda45a87197940c"
        }
      },
      "targets": [
        {
          "Library": {
            "crate_name": "windows_targets",
            "crate_root": "src/lib.rs",
            "srcs": [
              "**/*.rs"
            ]
          }
        }
      ],
      "library_target_name": "windows_targets",
      "common_attrs": {
        "compile_data_glob": [
          "**"
        ],
        "deps": {
          "common": [],
          "selects": {
            "aarch64-pc-windows-gnullvm": [
              {
                "id": "windows_aarch64_gnullvm 0.48.5",
                "target": "windows_aarch64_gnullvm"
              }
            ],
            "cfg(all(target_arch = \"aarch64\", target_env = \"msvc\", not(windows_raw_dylib)))": [
              {
                "id": "windows_aarch64_msvc 0.48.5",
                "target": "windows_aarch64_msvc"
              }
            ],
            "cfg(all(target_arch = \"x86\", target_env = \"gnu\", not(windows_raw_dylib)))": [
              {
                "id": "windows_i686_gnu 0.48.5",
                "target": "windows_i686_gnu"
              }
            ],
            "cfg(all(target_arch = \"x86\", target_env = \"msvc\", not(windows_raw_dylib)))": [
              {
                "id": "windows_i686_msvc 0.48.5",
                "target": "windows_i686_msvc"
              }
            ],
            "cfg(all(target_arch = \"x86_64\", target_env = \"gnu\", not(target_abi = \"llvm\"), not(windows_raw_dylib)))": [
              {
                "id": "windows_x86_64_gnu 0.48.5",
                "target": "windows_x86_64_gnu"
              }
            ],
            "cfg(all(target_arch = \"x86_64\", target_env = \"msvc\", not(windows_raw_dylib)))": [
              {
                "id": "windows_x86_64_msvc 0.48.5",
                "target": "windows_x86_64_msvc"
              }
            ],
            "x86_64-pc-windows-gnullvm": [
              {
                "id": "windows_x86_64_gnullvm 0.48.5",
                "target": "windows_x86_64_gnullvm"
              }
            ]
          }
        },
        "edition": "2018",
        "version": "0.48.5"
      },
      "license": "MIT OR Apache-2.0"
    },
    "windows-targets 0.52.0": {
      "name": "windows-targets",
      "version": "0.52.0",
      "repository": {
        "Http": {
          "url": "https://crates.io/api/v1/crates/windows-targets/0.52.0/download",
          "sha256": "8a18201040b24831fbb9e4eb208f8892e1f50a37feb53cc7ff887feb8f50e7cd"
        }
      },
      "targets": [
        {
          "Library": {
            "crate_name": "windows_targets",
            "crate_root": "src/lib.rs",
            "srcs": [
              "**/*.rs"
            ]
          }
        }
      ],
      "library_target_name": "windows_targets",
      "common_attrs": {
        "compile_data_glob": [
          "**"
        ],
        "deps": {
          "common": [],
          "selects": {
            "aarch64-pc-windows-gnullvm": [
              {
                "id": "windows_aarch64_gnullvm 0.52.0",
                "target": "windows_aarch64_gnullvm"
              }
            ],
            "cfg(all(target_arch = \"aarch64\", target_env = \"msvc\", not(windows_raw_dylib)))": [
              {
                "id": "windows_aarch64_msvc 0.52.0",
                "target": "windows_aarch64_msvc"
              }
            ],
            "cfg(all(target_arch = \"x86\", target_env = \"gnu\", not(windows_raw_dylib)))": [
              {
                "id": "windows_i686_gnu 0.52.0",
                "target": "windows_i686_gnu"
              }
            ],
            "cfg(all(target_arch = \"x86\", target_env = \"msvc\", not(windows_raw_dylib)))": [
              {
                "id": "windows_i686_msvc 0.52.0",
                "target": "windows_i686_msvc"
              }
            ],
            "cfg(all(target_arch = \"x86_64\", target_env = \"gnu\", not(target_abi = \"llvm\"), not(windows_raw_dylib)))": [
              {
                "id": "windows_x86_64_gnu 0.52.0",
                "target": "windows_x86_64_gnu"
              }
            ],
            "cfg(all(target_arch = \"x86_64\", target_env = \"msvc\", not(windows_raw_dylib)))": [
              {
                "id": "windows_x86_64_msvc 0.52.0",
                "target": "windows_x86_64_msvc"
              }
            ],
            "x86_64-pc-windows-gnullvm": [
              {
                "id": "windows_x86_64_gnullvm 0.52.0",
                "target": "windows_x86_64_gnullvm"
              }
            ]
          }
        },
        "edition": "2021",
        "version": "0.52.0"
      },
      "license": "MIT OR Apache-2.0"
    },
    "windows_aarch64_gnullvm 0.48.5": {
      "name": "windows_aarch64_gnullvm",
      "version": "0.48.5",
      "repository": {
        "Http": {
          "url": "https://crates.io/api/v1/crates/windows_aarch64_gnullvm/0.48.5/download",
          "sha256": "2b38e32f0abccf9987a4e3079dfb67dcd799fb61361e53e2882c3cbaf0d905d8"
        }
      },
      "targets": [
        {
          "Library": {
            "crate_name": "windows_aarch64_gnullvm",
            "crate_root": "src/lib.rs",
            "srcs": [
              "**/*.rs"
            ]
          }
        },
        {
          "BuildScript": {
            "crate_name": "build_script_build",
            "crate_root": "build.rs",
            "srcs": [
              "**/*.rs"
            ]
          }
        }
      ],
      "library_target_name": "windows_aarch64_gnullvm",
      "common_attrs": {
        "compile_data_glob": [
          "**"
        ],
        "deps": {
          "common": [
            {
              "id": "windows_aarch64_gnullvm 0.48.5",
              "target": "build_script_build"
            }
          ],
          "selects": {}
        },
        "edition": "2018",
        "version": "0.48.5"
      },
      "build_script_attrs": {
        "data_glob": [
          "**"
        ]
      },
      "license": "MIT OR Apache-2.0"
    },
    "windows_aarch64_gnullvm 0.52.0": {
      "name": "windows_aarch64_gnullvm",
      "version": "0.52.0",
      "repository": {
        "Http": {
          "url": "https://crates.io/api/v1/crates/windows_aarch64_gnullvm/0.52.0/download",
          "sha256": "cb7764e35d4db8a7921e09562a0304bf2f93e0a51bfccee0bd0bb0b666b015ea"
        }
      },
      "targets": [
        {
          "Library": {
            "crate_name": "windows_aarch64_gnullvm",
            "crate_root": "src/lib.rs",
            "srcs": [
              "**/*.rs"
            ]
          }
        },
        {
          "BuildScript": {
            "crate_name": "build_script_build",
            "crate_root": "build.rs",
            "srcs": [
              "**/*.rs"
            ]
          }
        }
      ],
      "library_target_name": "windows_aarch64_gnullvm",
      "common_attrs": {
        "compile_data_glob": [
          "**"
        ],
        "deps": {
          "common": [
            {
              "id": "windows_aarch64_gnullvm 0.52.0",
              "target": "build_script_build"
            }
          ],
          "selects": {}
        },
        "edition": "2021",
        "version": "0.52.0"
      },
      "build_script_attrs": {
        "data_glob": [
          "**"
        ]
      },
      "license": "MIT OR Apache-2.0"
    },
    "windows_aarch64_msvc 0.48.5": {
      "name": "windows_aarch64_msvc",
      "version": "0.48.5",
      "repository": {
        "Http": {
          "url": "https://crates.io/api/v1/crates/windows_aarch64_msvc/0.48.5/download",
          "sha256": "dc35310971f3b2dbbf3f0690a219f40e2d9afcf64f9ab7cc1be722937c26b4bc"
        }
      },
      "targets": [
        {
          "Library": {
            "crate_name": "windows_aarch64_msvc",
            "crate_root": "src/lib.rs",
            "srcs": [
              "**/*.rs"
            ]
          }
        },
        {
          "BuildScript": {
            "crate_name": "build_script_build",
            "crate_root": "build.rs",
            "srcs": [
              "**/*.rs"
            ]
          }
        }
      ],
      "library_target_name": "windows_aarch64_msvc",
      "common_attrs": {
        "compile_data_glob": [
          "**"
        ],
        "deps": {
          "common": [
            {
              "id": "windows_aarch64_msvc 0.48.5",
              "target": "build_script_build"
            }
          ],
          "selects": {}
        },
        "edition": "2018",
        "version": "0.48.5"
      },
      "build_script_attrs": {
        "data_glob": [
          "**"
        ]
      },
      "license": "MIT OR Apache-2.0"
    },
    "windows_aarch64_msvc 0.52.0": {
      "name": "windows_aarch64_msvc",
      "version": "0.52.0",
      "repository": {
        "Http": {
          "url": "https://crates.io/api/v1/crates/windows_aarch64_msvc/0.52.0/download",
          "sha256": "bbaa0368d4f1d2aaefc55b6fcfee13f41544ddf36801e793edbbfd7d7df075ef"
        }
      },
      "targets": [
        {
          "Library": {
            "crate_name": "windows_aarch64_msvc",
            "crate_root": "src/lib.rs",
            "srcs": [
              "**/*.rs"
            ]
          }
        },
        {
          "BuildScript": {
            "crate_name": "build_script_build",
            "crate_root": "build.rs",
            "srcs": [
              "**/*.rs"
            ]
          }
        }
      ],
      "library_target_name": "windows_aarch64_msvc",
      "common_attrs": {
        "compile_data_glob": [
          "**"
        ],
        "deps": {
          "common": [
            {
              "id": "windows_aarch64_msvc 0.52.0",
              "target": "build_script_build"
            }
          ],
          "selects": {}
        },
        "edition": "2021",
        "version": "0.52.0"
      },
      "build_script_attrs": {
        "data_glob": [
          "**"
        ]
      },
      "license": "MIT OR Apache-2.0"
    },
    "windows_i686_gnu 0.48.5": {
      "name": "windows_i686_gnu",
      "version": "0.48.5",
      "repository": {
        "Http": {
          "url": "https://crates.io/api/v1/crates/windows_i686_gnu/0.48.5/download",
          "sha256": "a75915e7def60c94dcef72200b9a8e58e5091744960da64ec734a6c6e9b3743e"
        }
      },
      "targets": [
        {
          "Library": {
            "crate_name": "windows_i686_gnu",
            "crate_root": "src/lib.rs",
            "srcs": [
              "**/*.rs"
            ]
          }
        },
        {
          "BuildScript": {
            "crate_name": "build_script_build",
            "crate_root": "build.rs",
            "srcs": [
              "**/*.rs"
            ]
          }
        }
      ],
      "library_target_name": "windows_i686_gnu",
      "common_attrs": {
        "compile_data_glob": [
          "**"
        ],
        "deps": {
          "common": [
            {
              "id": "windows_i686_gnu 0.48.5",
              "target": "build_script_build"
            }
          ],
          "selects": {}
        },
        "edition": "2018",
        "version": "0.48.5"
      },
      "build_script_attrs": {
        "data_glob": [
          "**"
        ]
      },
      "license": "MIT OR Apache-2.0"
    },
    "windows_i686_gnu 0.52.0": {
      "name": "windows_i686_gnu",
      "version": "0.52.0",
      "repository": {
        "Http": {
          "url": "https://crates.io/api/v1/crates/windows_i686_gnu/0.52.0/download",
          "sha256": "a28637cb1fa3560a16915793afb20081aba2c92ee8af57b4d5f28e4b3e7df313"
        }
      },
      "targets": [
        {
          "Library": {
            "crate_name": "windows_i686_gnu",
            "crate_root": "src/lib.rs",
            "srcs": [
              "**/*.rs"
            ]
          }
        },
        {
          "BuildScript": {
            "crate_name": "build_script_build",
            "crate_root": "build.rs",
            "srcs": [
              "**/*.rs"
            ]
          }
        }
      ],
      "library_target_name": "windows_i686_gnu",
      "common_attrs": {
        "compile_data_glob": [
          "**"
        ],
        "deps": {
          "common": [
            {
              "id": "windows_i686_gnu 0.52.0",
              "target": "build_script_build"
            }
          ],
          "selects": {}
        },
        "edition": "2021",
        "version": "0.52.0"
      },
      "build_script_attrs": {
        "data_glob": [
          "**"
        ]
      },
      "license": "MIT OR Apache-2.0"
    },
    "windows_i686_msvc 0.48.5": {
      "name": "windows_i686_msvc",
      "version": "0.48.5",
      "repository": {
        "Http": {
          "url": "https://crates.io/api/v1/crates/windows_i686_msvc/0.48.5/download",
          "sha256": "8f55c233f70c4b27f66c523580f78f1004e8b5a8b659e05a4eb49d4166cca406"
        }
      },
      "targets": [
        {
          "Library": {
            "crate_name": "windows_i686_msvc",
            "crate_root": "src/lib.rs",
            "srcs": [
              "**/*.rs"
            ]
          }
        },
        {
          "BuildScript": {
            "crate_name": "build_script_build",
            "crate_root": "build.rs",
            "srcs": [
              "**/*.rs"
            ]
          }
        }
      ],
      "library_target_name": "windows_i686_msvc",
      "common_attrs": {
        "compile_data_glob": [
          "**"
        ],
        "deps": {
          "common": [
            {
              "id": "windows_i686_msvc 0.48.5",
              "target": "build_script_build"
            }
          ],
          "selects": {}
        },
        "edition": "2018",
        "version": "0.48.5"
      },
      "build_script_attrs": {
        "data_glob": [
          "**"
        ]
      },
      "license": "MIT OR Apache-2.0"
    },
    "windows_i686_msvc 0.52.0": {
      "name": "windows_i686_msvc",
      "version": "0.52.0",
      "repository": {
        "Http": {
          "url": "https://crates.io/api/v1/crates/windows_i686_msvc/0.52.0/download",
          "sha256": "ffe5e8e31046ce6230cc7215707b816e339ff4d4d67c65dffa206fd0f7aa7b9a"
        }
      },
      "targets": [
        {
          "Library": {
            "crate_name": "windows_i686_msvc",
            "crate_root": "src/lib.rs",
            "srcs": [
              "**/*.rs"
            ]
          }
        },
        {
          "BuildScript": {
            "crate_name": "build_script_build",
            "crate_root": "build.rs",
            "srcs": [
              "**/*.rs"
            ]
          }
        }
      ],
      "library_target_name": "windows_i686_msvc",
      "common_attrs": {
        "compile_data_glob": [
          "**"
        ],
        "deps": {
          "common": [
            {
              "id": "windows_i686_msvc 0.52.0",
              "target": "build_script_build"
            }
          ],
          "selects": {}
        },
        "edition": "2021",
        "version": "0.52.0"
      },
      "build_script_attrs": {
        "data_glob": [
          "**"
        ]
      },
      "license": "MIT OR Apache-2.0"
    },
    "windows_x86_64_gnu 0.48.5": {
      "name": "windows_x86_64_gnu",
      "version": "0.48.5",
      "repository": {
        "Http": {
          "url": "https://crates.io/api/v1/crates/windows_x86_64_gnu/0.48.5/download",
          "sha256": "53d40abd2583d23e4718fddf1ebec84dbff8381c07cae67ff7768bbf19c6718e"
        }
      },
      "targets": [
        {
          "Library": {
            "crate_name": "windows_x86_64_gnu",
            "crate_root": "src/lib.rs",
            "srcs": [
              "**/*.rs"
            ]
          }
        },
        {
          "BuildScript": {
            "crate_name": "build_script_build",
            "crate_root": "build.rs",
            "srcs": [
              "**/*.rs"
            ]
          }
        }
      ],
      "library_target_name": "windows_x86_64_gnu",
      "common_attrs": {
        "compile_data_glob": [
          "**"
        ],
        "deps": {
          "common": [
            {
              "id": "windows_x86_64_gnu 0.48.5",
              "target": "build_script_build"
            }
          ],
          "selects": {}
        },
        "edition": "2018",
        "version": "0.48.5"
      },
      "build_script_attrs": {
        "data_glob": [
          "**"
        ]
      },
      "license": "MIT OR Apache-2.0"
    },
    "windows_x86_64_gnu 0.52.0": {
      "name": "windows_x86_64_gnu",
      "version": "0.52.0",
      "repository": {
        "Http": {
          "url": "https://crates.io/api/v1/crates/windows_x86_64_gnu/0.52.0/download",
          "sha256": "3d6fa32db2bc4a2f5abeacf2b69f7992cd09dca97498da74a151a3132c26befd"
        }
      },
      "targets": [
        {
          "Library": {
            "crate_name": "windows_x86_64_gnu",
            "crate_root": "src/lib.rs",
            "srcs": [
              "**/*.rs"
            ]
          }
        },
        {
          "BuildScript": {
            "crate_name": "build_script_build",
            "crate_root": "build.rs",
            "srcs": [
              "**/*.rs"
            ]
          }
        }
      ],
      "library_target_name": "windows_x86_64_gnu",
      "common_attrs": {
        "compile_data_glob": [
          "**"
        ],
        "deps": {
          "common": [
            {
              "id": "windows_x86_64_gnu 0.52.0",
              "target": "build_script_build"
            }
          ],
          "selects": {}
        },
        "edition": "2021",
        "version": "0.52.0"
      },
      "build_script_attrs": {
        "data_glob": [
          "**"
        ]
      },
      "license": "MIT OR Apache-2.0"
    },
    "windows_x86_64_gnullvm 0.48.5": {
      "name": "windows_x86_64_gnullvm",
      "version": "0.48.5",
      "repository": {
        "Http": {
          "url": "https://crates.io/api/v1/crates/windows_x86_64_gnullvm/0.48.5/download",
          "sha256": "0b7b52767868a23d5bab768e390dc5f5c55825b6d30b86c844ff2dc7414044cc"
        }
      },
      "targets": [
        {
          "Library": {
            "crate_name": "windows_x86_64_gnullvm",
            "crate_root": "src/lib.rs",
            "srcs": [
              "**/*.rs"
            ]
          }
        },
        {
          "BuildScript": {
            "crate_name": "build_script_build",
            "crate_root": "build.rs",
            "srcs": [
              "**/*.rs"
            ]
          }
        }
      ],
      "library_target_name": "windows_x86_64_gnullvm",
      "common_attrs": {
        "compile_data_glob": [
          "**"
        ],
        "deps": {
          "common": [
            {
              "id": "windows_x86_64_gnullvm 0.48.5",
              "target": "build_script_build"
            }
          ],
          "selects": {}
        },
        "edition": "2018",
        "version": "0.48.5"
      },
      "build_script_attrs": {
        "data_glob": [
          "**"
        ]
      },
      "license": "MIT OR Apache-2.0"
    },
    "windows_x86_64_gnullvm 0.52.0": {
      "name": "windows_x86_64_gnullvm",
      "version": "0.52.0",
      "repository": {
        "Http": {
          "url": "https://crates.io/api/v1/crates/windows_x86_64_gnullvm/0.52.0/download",
          "sha256": "1a657e1e9d3f514745a572a6846d3c7aa7dbe1658c056ed9c3344c4109a6949e"
        }
      },
      "targets": [
        {
          "Library": {
            "crate_name": "windows_x86_64_gnullvm",
            "crate_root": "src/lib.rs",
            "srcs": [
              "**/*.rs"
            ]
          }
        },
        {
          "BuildScript": {
            "crate_name": "build_script_build",
            "crate_root": "build.rs",
            "srcs": [
              "**/*.rs"
            ]
          }
        }
      ],
      "library_target_name": "windows_x86_64_gnullvm",
      "common_attrs": {
        "compile_data_glob": [
          "**"
        ],
        "deps": {
          "common": [
            {
              "id": "windows_x86_64_gnullvm 0.52.0",
              "target": "build_script_build"
            }
          ],
          "selects": {}
        },
        "edition": "2021",
        "version": "0.52.0"
      },
      "build_script_attrs": {
        "data_glob": [
          "**"
        ]
      },
      "license": "MIT OR Apache-2.0"
    },
    "windows_x86_64_msvc 0.48.5": {
      "name": "windows_x86_64_msvc",
      "version": "0.48.5",
      "repository": {
        "Http": {
          "url": "https://crates.io/api/v1/crates/windows_x86_64_msvc/0.48.5/download",
          "sha256": "ed94fce61571a4006852b7389a063ab983c02eb1bb37b47f8272ce92d06d9538"
        }
      },
      "targets": [
        {
          "Library": {
            "crate_name": "windows_x86_64_msvc",
            "crate_root": "src/lib.rs",
            "srcs": [
              "**/*.rs"
            ]
          }
        },
        {
          "BuildScript": {
            "crate_name": "build_script_build",
            "crate_root": "build.rs",
            "srcs": [
              "**/*.rs"
            ]
          }
        }
      ],
      "library_target_name": "windows_x86_64_msvc",
      "common_attrs": {
        "compile_data_glob": [
          "**"
        ],
        "deps": {
          "common": [
            {
              "id": "windows_x86_64_msvc 0.48.5",
              "target": "build_script_build"
            }
          ],
          "selects": {}
        },
        "edition": "2018",
        "version": "0.48.5"
      },
      "build_script_attrs": {
        "data_glob": [
          "**"
        ]
      },
      "license": "MIT OR Apache-2.0"
    },
    "windows_x86_64_msvc 0.52.0": {
      "name": "windows_x86_64_msvc",
      "version": "0.52.0",
      "repository": {
        "Http": {
          "url": "https://crates.io/api/v1/crates/windows_x86_64_msvc/0.52.0/download",
          "sha256": "dff9641d1cd4be8d1a070daf9e3773c5f67e78b4d9d42263020c057706765c04"
        }
      },
      "targets": [
        {
          "Library": {
            "crate_name": "windows_x86_64_msvc",
            "crate_root": "src/lib.rs",
            "srcs": [
              "**/*.rs"
            ]
          }
        },
        {
          "BuildScript": {
            "crate_name": "build_script_build",
            "crate_root": "build.rs",
            "srcs": [
              "**/*.rs"
            ]
          }
        }
      ],
      "library_target_name": "windows_x86_64_msvc",
      "common_attrs": {
        "compile_data_glob": [
          "**"
        ],
        "deps": {
          "common": [
            {
              "id": "windows_x86_64_msvc 0.52.0",
              "target": "build_script_build"
            }
          ],
          "selects": {}
        },
        "edition": "2021",
        "version": "0.52.0"
      },
      "build_script_attrs": {
        "data_glob": [
          "**"
        ]
      },
      "license": "MIT OR Apache-2.0"
    },
    "winnow 0.5.31": {
      "name": "winnow",
      "version": "0.5.31",
      "repository": {
        "Http": {
          "url": "https://crates.io/api/v1/crates/winnow/0.5.31/download",
          "sha256": "97a4882e6b134d6c28953a387571f1acdd3496830d5e36c5e3a1075580ea641c"
        }
      },
      "targets": [
        {
          "Library": {
            "crate_name": "winnow",
            "crate_root": "src/lib.rs",
            "srcs": [
              "**/*.rs"
            ]
          }
        }
      ],
      "library_target_name": "winnow",
      "common_attrs": {
        "compile_data_glob": [
          "**"
        ],
        "crate_features": {
          "common": [
            "alloc",
            "default",
            "std"
          ],
          "selects": {}
        },
        "edition": "2021",
        "version": "0.5.31"
      },
      "license": "MIT"
    },
    "winreg 0.50.0": {
      "name": "winreg",
      "version": "0.50.0",
      "repository": {
        "Http": {
          "url": "https://crates.io/api/v1/crates/winreg/0.50.0/download",
          "sha256": "524e57b2c537c0f9b1e69f1965311ec12182b4122e45035b1508cd24d2adadb1"
        }
      },
      "targets": [
        {
          "Library": {
            "crate_name": "winreg",
            "crate_root": "src/lib.rs",
            "srcs": [
              "**/*.rs"
            ]
          }
        }
      ],
      "library_target_name": "winreg",
      "common_attrs": {
        "compile_data_glob": [
          "**"
        ],
        "deps": {
          "common": [
            {
              "id": "cfg-if 1.0.0",
              "target": "cfg_if"
            },
            {
              "id": "windows-sys 0.48.0",
              "target": "windows_sys"
            }
          ],
          "selects": {}
        },
        "edition": "2018",
        "version": "0.50.0"
      },
      "license": "MIT"
    },
    "zune-inflate 0.2.54": {
      "name": "zune-inflate",
      "version": "0.2.54",
      "repository": {
        "Http": {
          "url": "https://crates.io/api/v1/crates/zune-inflate/0.2.54/download",
          "sha256": "73ab332fe2f6680068f3582b16a24f90ad7096d5d39b974d1c0aff0125116f02"
        }
      },
      "targets": [
        {
          "Library": {
            "crate_name": "zune_inflate",
            "crate_root": "src/lib.rs",
            "srcs": [
              "**/*.rs"
            ]
          }
        }
      ],
      "library_target_name": "zune_inflate",
      "common_attrs": {
        "compile_data_glob": [
          "**"
        ],
        "crate_features": {
          "common": [
            "simd-adler32",
            "zlib"
          ],
          "selects": {}
        },
        "deps": {
          "common": [
            {
              "id": "simd-adler32 0.3.7",
              "target": "simd_adler32"
            }
          ],
          "selects": {}
        },
        "edition": "2021",
        "version": "0.2.54"
      },
      "license": "MIT OR Apache-2.0 OR Zlib"
    }
  },
  "binary_crates": [],
  "workspace_members": {
    "autha 3.0.0": "autha",
    "crypto 0.1.0": "crypto",
    "db 0.1.0": "db",
    "image_processor 0.1.0": "image_processor"
  },
  "conditions": {
    "aarch64-apple-darwin": [
      "aarch64-apple-darwin"
    ],
    "aarch64-apple-ios": [
      "aarch64-apple-ios"
    ],
    "aarch64-apple-ios-sim": [
      "aarch64-apple-ios-sim"
    ],
    "aarch64-fuchsia": [
      "aarch64-fuchsia"
    ],
    "aarch64-linux-android": [
      "aarch64-linux-android"
    ],
    "aarch64-pc-windows-gnullvm": [],
    "aarch64-pc-windows-msvc": [
      "aarch64-pc-windows-msvc"
    ],
    "aarch64-unknown-linux-gnu": [
      "aarch64-unknown-linux-gnu"
    ],
    "arm-unknown-linux-gnueabi": [
      "arm-unknown-linux-gnueabi"
    ],
    "armv7-linux-androideabi": [
      "armv7-linux-androideabi"
    ],
    "armv7-unknown-linux-gnueabi": [
      "armv7-unknown-linux-gnueabi"
    ],
    "cfg(all(any(target_arch = \"wasm32\", target_arch = \"wasm64\"), target_os = \"unknown\"))": [
      "wasm32-unknown-unknown"
    ],
    "cfg(all(any(target_os = \"android\", target_os = \"linux\"), any(rustix_use_libc, miri, not(all(target_os = \"linux\", target_endian = \"little\", any(target_arch = \"arm\", all(target_arch = \"aarch64\", target_pointer_width = \"64\"), target_arch = \"riscv64\", all(rustix_use_experimental_asm, target_arch = \"powerpc64\"), all(rustix_use_experimental_asm, target_arch = \"mips\"), all(rustix_use_experimental_asm, target_arch = \"mips32r6\"), all(rustix_use_experimental_asm, target_arch = \"mips64\"), all(rustix_use_experimental_asm, target_arch = \"mips64r6\"), target_arch = \"x86\", all(target_arch = \"x86_64\", target_pointer_width = \"64\")))))))": [
      "aarch64-linux-android",
      "armv7-linux-androideabi",
      "i686-linux-android",
      "powerpc-unknown-linux-gnu",
      "s390x-unknown-linux-gnu",
      "x86_64-linux-android"
    ],
    "cfg(all(any(target_os = \"android\", target_os = \"linux\"), any(target_arch = \"aarch64\", target_arch = \"arm\")))": [
      "aarch64-linux-android",
      "aarch64-unknown-linux-gnu",
      "arm-unknown-linux-gnueabi",
      "armv7-linux-androideabi",
      "armv7-unknown-linux-gnueabi"
    ],
    "cfg(all(not(rustix_use_libc), not(miri), target_os = \"linux\", target_endian = \"little\", any(target_arch = \"arm\", all(target_arch = \"aarch64\", target_pointer_width = \"64\"), target_arch = \"riscv64\", all(rustix_use_experimental_asm, target_arch = \"powerpc64\"), all(rustix_use_experimental_asm, target_arch = \"mips\"), all(rustix_use_experimental_asm, target_arch = \"mips32r6\"), all(rustix_use_experimental_asm, target_arch = \"mips64\"), all(rustix_use_experimental_asm, target_arch = \"mips64r6\"), target_arch = \"x86\", all(target_arch = \"x86_64\", target_pointer_width = \"64\"))))": [
      "aarch64-unknown-linux-gnu",
      "arm-unknown-linux-gnueabi",
      "armv7-unknown-linux-gnueabi",
      "i686-unknown-linux-gnu",
      "x86_64-unknown-linux-gnu"
    ],
    "cfg(all(not(windows), any(rustix_use_libc, miri, not(all(target_os = \"linux\", target_endian = \"little\", any(target_arch = \"arm\", all(target_arch = \"aarch64\", target_pointer_width = \"64\"), target_arch = \"riscv64\", all(rustix_use_experimental_asm, target_arch = \"powerpc64\"), all(rustix_use_experimental_asm, target_arch = \"mips\"), all(rustix_use_experimental_asm, target_arch = \"mips32r6\"), all(rustix_use_experimental_asm, target_arch = \"mips64\"), all(rustix_use_experimental_asm, target_arch = \"mips64r6\"), target_arch = \"x86\", all(target_arch = \"x86_64\", target_pointer_width = \"64\")))))))": [
      "aarch64-apple-darwin",
      "aarch64-apple-ios",
      "aarch64-apple-ios-sim",
      "aarch64-fuchsia",
      "aarch64-linux-android",
      "armv7-linux-androideabi",
      "i686-apple-darwin",
      "i686-linux-android",
      "i686-unknown-freebsd",
      "powerpc-unknown-linux-gnu",
      "riscv32imc-unknown-none-elf",
      "riscv64gc-unknown-none-elf",
      "s390x-unknown-linux-gnu",
      "thumbv7em-none-eabi",
      "thumbv8m.main-none-eabi",
      "wasm32-unknown-unknown",
      "wasm32-wasi",
      "x86_64-apple-darwin",
      "x86_64-apple-ios",
      "x86_64-fuchsia",
      "x86_64-linux-android",
      "x86_64-unknown-freebsd",
      "x86_64-unknown-none"
    ],
    "cfg(all(target_arch = \"aarch64\", target_env = \"msvc\", not(windows_raw_dylib)))": [
      "aarch64-pc-windows-msvc"
    ],
    "cfg(all(target_arch = \"aarch64\", target_os = \"linux\"))": [
      "aarch64-unknown-linux-gnu"
    ],
    "cfg(all(target_arch = \"aarch64\", target_os = \"windows\"))": [
      "aarch64-pc-windows-msvc"
    ],
    "cfg(all(target_arch = \"aarch64\", target_vendor = \"apple\"))": [
      "aarch64-apple-darwin",
      "aarch64-apple-ios",
      "aarch64-apple-ios-sim"
    ],
    "cfg(all(target_arch = \"loongarch64\", target_os = \"linux\"))": [],
    "cfg(all(target_arch = \"wasm32\", not(any(target_os = \"emscripten\", target_os = \"wasi\"))))": [
      "wasm32-unknown-unknown"
    ],
    "cfg(all(target_arch = \"wasm32\", not(target_os = \"wasi\")))": [
      "wasm32-unknown-unknown"
    ],
    "cfg(all(target_arch = \"x86\", target_env = \"gnu\", not(windows_raw_dylib)))": [
      "i686-unknown-linux-gnu"
    ],
    "cfg(all(target_arch = \"x86\", target_env = \"msvc\", not(windows_raw_dylib)))": [
      "i686-pc-windows-msvc"
    ],
    "cfg(all(target_arch = \"x86_64\", target_env = \"gnu\", not(target_abi = \"llvm\"), not(windows_raw_dylib)))": [
      "x86_64-unknown-linux-gnu"
    ],
    "cfg(all(target_arch = \"x86_64\", target_env = \"msvc\", not(windows_raw_dylib)))": [
      "x86_64-pc-windows-msvc"
    ],
    "cfg(any(target_arch = \"aarch64\", target_arch = \"arm\", target_arch = \"x86\", target_arch = \"x86_64\"))": [
      "aarch64-apple-darwin",
      "aarch64-apple-ios",
      "aarch64-apple-ios-sim",
      "aarch64-fuchsia",
      "aarch64-linux-android",
      "aarch64-pc-windows-msvc",
      "aarch64-unknown-linux-gnu",
      "arm-unknown-linux-gnueabi",
      "armv7-linux-androideabi",
      "armv7-unknown-linux-gnueabi",
      "i686-apple-darwin",
      "i686-linux-android",
      "i686-pc-windows-msvc",
      "i686-unknown-freebsd",
      "i686-unknown-linux-gnu",
      "thumbv7em-none-eabi",
      "thumbv8m.main-none-eabi",
      "x86_64-apple-darwin",
      "x86_64-apple-ios",
      "x86_64-fuchsia",
      "x86_64-linux-android",
      "x86_64-pc-windows-msvc",
      "x86_64-unknown-freebsd",
      "x86_64-unknown-linux-gnu",
      "x86_64-unknown-none"
    ],
    "cfg(any(target_arch = \"aarch64\", target_arch = \"x86\", target_arch = \"x86_64\"))": [
      "aarch64-apple-darwin",
      "aarch64-apple-ios",
      "aarch64-apple-ios-sim",
      "aarch64-fuchsia",
      "aarch64-linux-android",
      "aarch64-pc-windows-msvc",
      "aarch64-unknown-linux-gnu",
      "i686-apple-darwin",
      "i686-linux-android",
      "i686-pc-windows-msvc",
      "i686-unknown-freebsd",
      "i686-unknown-linux-gnu",
      "x86_64-apple-darwin",
      "x86_64-apple-ios",
      "x86_64-fuchsia",
      "x86_64-linux-android",
      "x86_64-pc-windows-msvc",
      "x86_64-unknown-freebsd",
      "x86_64-unknown-linux-gnu",
      "x86_64-unknown-none"
    ],
    "cfg(any(target_arch = \"aarch64\", target_arch = \"x86_64\", target_arch = \"x86\"))": [
      "aarch64-apple-darwin",
      "aarch64-apple-ios",
      "aarch64-apple-ios-sim",
      "aarch64-fuchsia",
      "aarch64-linux-android",
      "aarch64-pc-windows-msvc",
      "aarch64-unknown-linux-gnu",
      "i686-apple-darwin",
      "i686-linux-android",
      "i686-pc-windows-msvc",
      "i686-unknown-freebsd",
      "i686-unknown-linux-gnu",
      "x86_64-apple-darwin",
      "x86_64-apple-ios",
      "x86_64-fuchsia",
      "x86_64-linux-android",
      "x86_64-pc-windows-msvc",
      "x86_64-unknown-freebsd",
      "x86_64-unknown-linux-gnu",
      "x86_64-unknown-none"
    ],
    "cfg(any(target_os = \"macos\", target_os = \"ios\"))": [
      "aarch64-apple-darwin",
      "aarch64-apple-ios",
      "aarch64-apple-ios-sim",
      "i686-apple-darwin",
      "x86_64-apple-darwin",
      "x86_64-apple-ios"
    ],
    "cfg(any(unix, target_os = \"wasi\"))": [
      "aarch64-apple-darwin",
      "aarch64-apple-ios",
      "aarch64-apple-ios-sim",
      "aarch64-fuchsia",
      "aarch64-linux-android",
      "aarch64-unknown-linux-gnu",
      "arm-unknown-linux-gnueabi",
      "armv7-linux-androideabi",
      "armv7-unknown-linux-gnueabi",
      "i686-apple-darwin",
      "i686-linux-android",
      "i686-unknown-freebsd",
      "i686-unknown-linux-gnu",
      "powerpc-unknown-linux-gnu",
      "s390x-unknown-linux-gnu",
      "wasm32-wasi",
      "x86_64-apple-darwin",
      "x86_64-apple-ios",
      "x86_64-fuchsia",
      "x86_64-linux-android",
      "x86_64-unknown-freebsd",
      "x86_64-unknown-linux-gnu"
    ],
    "cfg(any(windows, unix, target_os = \"redox\"))": [
      "aarch64-apple-darwin",
      "aarch64-apple-ios",
      "aarch64-apple-ios-sim",
      "aarch64-fuchsia",
      "aarch64-linux-android",
      "aarch64-pc-windows-msvc",
      "aarch64-unknown-linux-gnu",
      "arm-unknown-linux-gnueabi",
      "armv7-linux-androideabi",
      "armv7-unknown-linux-gnueabi",
      "i686-apple-darwin",
      "i686-linux-android",
      "i686-pc-windows-msvc",
      "i686-unknown-freebsd",
      "i686-unknown-linux-gnu",
      "powerpc-unknown-linux-gnu",
      "s390x-unknown-linux-gnu",
      "x86_64-apple-darwin",
      "x86_64-apple-ios",
      "x86_64-fuchsia",
      "x86_64-linux-android",
      "x86_64-pc-windows-msvc",
      "x86_64-unknown-freebsd",
      "x86_64-unknown-linux-gnu"
    ],
    "cfg(not(all(windows, target_env = \"msvc\", not(target_vendor = \"uwp\"))))": [
      "aarch64-apple-darwin",
      "aarch64-apple-ios",
      "aarch64-apple-ios-sim",
      "aarch64-fuchsia",
      "aarch64-linux-android",
      "aarch64-unknown-linux-gnu",
      "arm-unknown-linux-gnueabi",
      "armv7-linux-androideabi",
      "armv7-unknown-linux-gnueabi",
      "i686-apple-darwin",
      "i686-linux-android",
      "i686-unknown-freebsd",
      "i686-unknown-linux-gnu",
      "powerpc-unknown-linux-gnu",
      "riscv32imc-unknown-none-elf",
      "riscv64gc-unknown-none-elf",
      "s390x-unknown-linux-gnu",
      "thumbv7em-none-eabi",
      "thumbv8m.main-none-eabi",
      "wasm32-unknown-unknown",
      "wasm32-wasi",
      "x86_64-apple-darwin",
      "x86_64-apple-ios",
      "x86_64-fuchsia",
      "x86_64-linux-android",
      "x86_64-unknown-freebsd",
      "x86_64-unknown-linux-gnu",
      "x86_64-unknown-none"
    ],
    "cfg(not(any(target_os = \"windows\", target_os = \"macos\", target_os = \"ios\")))": [
      "aarch64-fuchsia",
      "aarch64-linux-android",
      "aarch64-unknown-linux-gnu",
      "arm-unknown-linux-gnueabi",
      "armv7-linux-androideabi",
      "armv7-unknown-linux-gnueabi",
      "i686-linux-android",
      "i686-unknown-freebsd",
      "i686-unknown-linux-gnu",
      "powerpc-unknown-linux-gnu",
      "riscv32imc-unknown-none-elf",
      "riscv64gc-unknown-none-elf",
      "s390x-unknown-linux-gnu",
      "thumbv7em-none-eabi",
      "thumbv8m.main-none-eabi",
      "wasm32-unknown-unknown",
      "wasm32-wasi",
      "x86_64-fuchsia",
      "x86_64-linux-android",
      "x86_64-unknown-freebsd",
      "x86_64-unknown-linux-gnu",
      "x86_64-unknown-none"
    ],
    "cfg(not(any(windows, target_os = \"hermit\", target_os = \"unknown\")))": [
      "aarch64-apple-darwin",
      "aarch64-apple-ios",
      "aarch64-apple-ios-sim",
      "aarch64-fuchsia",
      "aarch64-linux-android",
      "aarch64-unknown-linux-gnu",
      "arm-unknown-linux-gnueabi",
      "armv7-linux-androideabi",
      "armv7-unknown-linux-gnueabi",
      "i686-apple-darwin",
      "i686-linux-android",
      "i686-unknown-freebsd",
      "i686-unknown-linux-gnu",
      "powerpc-unknown-linux-gnu",
      "riscv32imc-unknown-none-elf",
      "riscv64gc-unknown-none-elf",
      "s390x-unknown-linux-gnu",
      "thumbv7em-none-eabi",
      "thumbv8m.main-none-eabi",
      "wasm32-wasi",
      "x86_64-apple-darwin",
      "x86_64-apple-ios",
      "x86_64-fuchsia",
      "x86_64-linux-android",
      "x86_64-unknown-freebsd",
      "x86_64-unknown-linux-gnu",
      "x86_64-unknown-none"
    ],
    "cfg(not(target_arch = \"wasm32\"))": [
      "aarch64-apple-darwin",
      "aarch64-apple-ios",
      "aarch64-apple-ios-sim",
      "aarch64-fuchsia",
      "aarch64-linux-android",
      "aarch64-pc-windows-msvc",
      "aarch64-unknown-linux-gnu",
      "arm-unknown-linux-gnueabi",
      "armv7-linux-androideabi",
      "armv7-unknown-linux-gnueabi",
      "i686-apple-darwin",
      "i686-linux-android",
      "i686-pc-windows-msvc",
      "i686-unknown-freebsd",
      "i686-unknown-linux-gnu",
      "powerpc-unknown-linux-gnu",
      "riscv32imc-unknown-none-elf",
      "riscv64gc-unknown-none-elf",
      "s390x-unknown-linux-gnu",
      "thumbv7em-none-eabi",
      "thumbv8m.main-none-eabi",
      "x86_64-apple-darwin",
      "x86_64-apple-ios",
      "x86_64-fuchsia",
      "x86_64-linux-android",
      "x86_64-pc-windows-msvc",
      "x86_64-unknown-freebsd",
      "x86_64-unknown-linux-gnu",
      "x86_64-unknown-none"
    ],
    "cfg(not(target_family = \"wasm\"))": [
      "aarch64-apple-darwin",
      "aarch64-apple-ios",
      "aarch64-apple-ios-sim",
      "aarch64-fuchsia",
      "aarch64-linux-android",
      "aarch64-pc-windows-msvc",
      "aarch64-unknown-linux-gnu",
      "arm-unknown-linux-gnueabi",
      "armv7-linux-androideabi",
      "armv7-unknown-linux-gnueabi",
      "i686-apple-darwin",
      "i686-linux-android",
      "i686-pc-windows-msvc",
      "i686-unknown-freebsd",
      "i686-unknown-linux-gnu",
      "powerpc-unknown-linux-gnu",
      "riscv32imc-unknown-none-elf",
      "riscv64gc-unknown-none-elf",
      "s390x-unknown-linux-gnu",
      "thumbv7em-none-eabi",
      "thumbv8m.main-none-eabi",
      "x86_64-apple-darwin",
      "x86_64-apple-ios",
      "x86_64-fuchsia",
      "x86_64-linux-android",
      "x86_64-pc-windows-msvc",
      "x86_64-unknown-freebsd",
      "x86_64-unknown-linux-gnu",
      "x86_64-unknown-none"
    ],
    "cfg(not(windows))": [
      "aarch64-apple-darwin",
      "aarch64-apple-ios",
      "aarch64-apple-ios-sim",
      "aarch64-fuchsia",
      "aarch64-linux-android",
      "aarch64-unknown-linux-gnu",
      "arm-unknown-linux-gnueabi",
      "armv7-linux-androideabi",
      "armv7-unknown-linux-gnueabi",
      "i686-apple-darwin",
      "i686-linux-android",
      "i686-unknown-freebsd",
      "i686-unknown-linux-gnu",
      "powerpc-unknown-linux-gnu",
      "riscv32imc-unknown-none-elf",
      "riscv64gc-unknown-none-elf",
      "s390x-unknown-linux-gnu",
      "thumbv7em-none-eabi",
      "thumbv8m.main-none-eabi",
      "wasm32-unknown-unknown",
      "wasm32-wasi",
      "x86_64-apple-darwin",
      "x86_64-apple-ios",
      "x86_64-fuchsia",
      "x86_64-linux-android",
      "x86_64-unknown-freebsd",
      "x86_64-unknown-linux-gnu",
      "x86_64-unknown-none"
    ],
    "cfg(target_arch = \"spirv\")": [],
    "cfg(target_arch = \"wasm32\")": [
      "wasm32-unknown-unknown",
      "wasm32-wasi"
    ],
    "cfg(target_feature = \"atomics\")": [],
    "cfg(target_os = \"android\")": [
      "aarch64-linux-android",
      "armv7-linux-androideabi",
      "i686-linux-android",
      "x86_64-linux-android"
    ],
    "cfg(target_os = \"haiku\")": [],
    "cfg(target_os = \"hermit\")": [],
    "cfg(target_os = \"macos\")": [
      "aarch64-apple-darwin",
      "i686-apple-darwin",
      "x86_64-apple-darwin"
    ],
    "cfg(target_os = \"redox\")": [],
    "cfg(target_os = \"wasi\")": [
      "wasm32-wasi"
    ],
    "cfg(target_os = \"windows\")": [
      "aarch64-pc-windows-msvc",
      "i686-pc-windows-msvc",
      "x86_64-pc-windows-msvc"
    ],
    "cfg(tokio_taskdump)": [],
    "cfg(unix)": [
      "aarch64-apple-darwin",
      "aarch64-apple-ios",
      "aarch64-apple-ios-sim",
      "aarch64-fuchsia",
      "aarch64-linux-android",
      "aarch64-unknown-linux-gnu",
      "arm-unknown-linux-gnueabi",
      "armv7-linux-androideabi",
      "armv7-unknown-linux-gnueabi",
      "i686-apple-darwin",
      "i686-linux-android",
      "i686-unknown-freebsd",
      "i686-unknown-linux-gnu",
      "powerpc-unknown-linux-gnu",
      "s390x-unknown-linux-gnu",
      "x86_64-apple-darwin",
      "x86_64-apple-ios",
      "x86_64-fuchsia",
      "x86_64-linux-android",
      "x86_64-unknown-freebsd",
      "x86_64-unknown-linux-gnu"
    ],
    "cfg(windows)": [
      "aarch64-pc-windows-msvc",
      "i686-pc-windows-msvc",
      "x86_64-pc-windows-msvc"
    ],
    "i686-apple-darwin": [
      "i686-apple-darwin"
    ],
    "i686-linux-android": [
      "i686-linux-android"
    ],
    "i686-pc-windows-gnu": [],
    "i686-pc-windows-msvc": [
      "i686-pc-windows-msvc"
    ],
    "i686-unknown-freebsd": [
      "i686-unknown-freebsd"
    ],
    "i686-unknown-linux-gnu": [
      "i686-unknown-linux-gnu"
    ],
    "powerpc-unknown-linux-gnu": [
      "powerpc-unknown-linux-gnu"
    ],
    "riscv32imc-unknown-none-elf": [
      "riscv32imc-unknown-none-elf"
    ],
    "riscv64gc-unknown-none-elf": [
      "riscv64gc-unknown-none-elf"
    ],
    "s390x-unknown-linux-gnu": [
      "s390x-unknown-linux-gnu"
    ],
    "thumbv7em-none-eabi": [
      "thumbv7em-none-eabi"
    ],
    "thumbv8m.main-none-eabi": [
      "thumbv8m.main-none-eabi"
    ],
    "wasm32-unknown-unknown": [
      "wasm32-unknown-unknown"
    ],
    "wasm32-wasi": [
      "wasm32-wasi"
    ],
    "x86_64-apple-darwin": [
      "x86_64-apple-darwin"
    ],
    "x86_64-apple-ios": [
      "x86_64-apple-ios"
    ],
    "x86_64-fuchsia": [
      "x86_64-fuchsia"
    ],
    "x86_64-linux-android": [
      "x86_64-linux-android"
    ],
    "x86_64-pc-windows-gnu": [],
    "x86_64-pc-windows-gnullvm": [],
    "x86_64-pc-windows-msvc": [
      "x86_64-pc-windows-msvc"
    ],
    "x86_64-unknown-freebsd": [
      "x86_64-unknown-freebsd"
    ],
    "x86_64-unknown-linux-gnu": [
      "x86_64-unknown-linux-gnu"
    ],
    "x86_64-unknown-none": [
      "x86_64-unknown-none"
    ]
  }
}<|MERGE_RESOLUTION|>--- conflicted
+++ resolved
@@ -1,9 +1,5 @@
 {
-<<<<<<< HEAD
-  "checksum": "bc03dd01be4e164c50a42326f218c67192927477c0ef1a546107442cfef9b861",
-=======
   "checksum": "921ec690b72827a9567630905611af80eb840ee8f854b634c7fb96a9378a7b76",
->>>>>>> b73bee88
   "crates": {
     "addr2line 0.21.0": {
       "name": "addr2line",
