--- conflicted
+++ resolved
@@ -1,9 +1,5 @@
 //! Configuration reader.
 
-<<<<<<< HEAD
-use axum::extract::FromRef;
-=======
->>>>>>> a157d17b
 use serde::{Deserialize, Serialize};
 use tracing::error;
 use url::Url;
@@ -39,7 +35,9 @@
     background: Option<String>,
 }
 
-impl FromRef<crate::AppState> for Configuration {
+impl 
+
+<crate::AppState> for Configuration {
     fn from_ref(app_state: &crate::AppState) -> Configuration {
         app_state.config.clone()
     }
